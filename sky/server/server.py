--- conflicted
+++ resolved
@@ -481,9 +481,7 @@
 async def lifespan(app: fastapi.FastAPI):  # pylint: disable=redefined-outer-name
     """FastAPI lifespan context manager."""
     del app  # unused
-<<<<<<< HEAD
     # Run background tasks for each server process.
-=======
     # Startup: Run background tasks
     for event in requests_lib.INTERNAL_REQUEST_DAEMONS:
         try:
@@ -502,7 +500,6 @@
             # Lifespan will be executed in each uvicorn worker process, we
             # can safely ignore the error if the task is already scheduled.
             logger.debug(f'Request {event.id} already exists.')
->>>>>>> af46f17f
     asyncio.create_task(cleanup_upload_ids())
     yield
     # Shutdown: Add any cleanup code here if needed
