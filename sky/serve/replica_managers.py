--- conflicted
+++ resolved
@@ -68,13 +68,7 @@
             if retry.
     """
     try:
-<<<<<<< HEAD
-        with open(os.path.expanduser(task_yaml_path), 'r',
-                  encoding='utf-8') as f:
-            config = yaml.safe_load(f)
-=======
         config = common_utils.read_yaml(os.path.expanduser(task_yaml_path))
->>>>>>> 708ad977
         if resources_override is not None:
             resource_config = config.get('resources', {})
             resource_config.update(resources_override)
@@ -249,13 +243,9 @@
             return self.sky_launch_status != ProcessStatus.FAILED
         if self.sky_down_status != ProcessStatus.SUCCEEDED:
             return False
-<<<<<<< HEAD
         if self.preempted:
             return True
         if (auto_restart and self.first_ready_time is not None and
-=======
-        if (self.first_ready_time is not None and
->>>>>>> 708ad977
                 time.time() - self.first_ready_time > initial_delay_seconds):
             # If the service is up for more than `initial_delay_seconds`,
             # we assume there is no bug in the user code and the scale down
@@ -409,13 +399,8 @@
         return handle
 
     @property
-<<<<<<< HEAD
-    def is_alive(self) -> bool:
-        return self.status in serve_state.ReplicaStatus.alive_statuses()
-=======
     def is_launched(self) -> bool:
         return self.status in serve_state.ReplicaStatus.launched_statuses()
->>>>>>> 708ad977
 
     @property
     def url(self) -> Optional[str]:
@@ -541,14 +526,10 @@
 
     def scale_up(self,
                  resources_override: Optional[Dict[str, Any]] = None) -> None:
-<<<<<<< HEAD
-        """Scale up the service by 1 replica with resources_override."""
-=======
         """Scale up the service by 1 replica with resources_override.
         resources_override is of the same format with resources section
         in skypilot task yaml
         """
->>>>>>> 708ad977
         raise NotImplementedError
 
     def scale_down(self, replica_id: int) -> None:
@@ -607,10 +588,6 @@
         replica_id: int,
         resources_override: Optional[Dict[str, Any]] = None,
     ) -> None:
-<<<<<<< HEAD
-=======
-
->>>>>>> 708ad977
         if replica_id in self._launch_process_pool:
             logger.warning(f'Launch process for replica {replica_id} '
                            'already exists. Skipping.')
@@ -628,7 +605,6 @@
             args=(self._task_yaml_path, cluster_name, resources_override),
         )
         replica_port = _get_resources_ports(self._task_yaml_path)
-<<<<<<< HEAD
         use_spot = _get_use_spot_override(self._task_yaml_path,
                                           resources_override)
         zone = None
@@ -636,10 +612,6 @@
             zone = resources_override.get('zone')
         info = ReplicaInfo(replica_id, cluster_name, replica_port, use_spot,
                            zone)
-=======
-
-        info = ReplicaInfo(replica_id, cluster_name, replica_port)
->>>>>>> 708ad977
         serve_state.add_or_update_replica(self._service_name, replica_id, info)
         # Don't start right now; we will start it later in _refresh_process_pool
         # to avoid too many sky.launch running at the same time.
@@ -728,13 +700,9 @@
         self._down_process_pool[replica_id] = p
 
     def scale_down(self, replica_id: int) -> None:
-<<<<<<< HEAD
         self._terminate_replica(replica_id,
                                 sync_down_logs=False,
                                 delay_in_s=_DEFAULT_DRAIN_SECONDS)
-=======
-        self._terminate_replica(replica_id, sync_down_logs=False)
->>>>>>> 708ad977
 
     def _handle_preemption(self, info: ReplicaInfo) -> bool:
         """Handle preemption of the replica if any error happened.
