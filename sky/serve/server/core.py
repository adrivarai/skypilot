"""SkyServe core APIs."""
import pathlib
import re
import signal
import tempfile
import threading
import typing
from typing import Any, Dict, List, Optional, Set, Tuple, Union

import colorama

import sky
from sky import admin_policy
from sky import backends
from sky import exceptions
from sky import execution
from sky import sky_logging
from sky import skypilot_config
from sky import task as task_lib
from sky.backends import backend_utils
from sky.clouds.service_catalog import common as service_catalog_common
from sky.serve import constants as serve_constants
from sky.serve import serve_state
from sky.serve import serve_utils
from sky.skylet import constants
from sky.usage import usage_lib
from sky.utils import admin_policy_utils
from sky.utils import command_runner
from sky.utils import common
from sky.utils import common_utils
from sky.utils import config_utils
from sky.utils import controller_utils
from sky.utils import rich_utils
from sky.utils import subprocess_utils
from sky.utils import ux_utils

if typing.TYPE_CHECKING:
    from sky.backends import cloud_vm_ray_backend

logger = sky_logging.init_logger(__name__)


def _rewrite_tls_credential_paths_and_get_tls_env_vars(
        service_name: str, task: 'sky.Task') -> Dict[str, Any]:
    """Rewrite the paths of TLS credentials in the task.

    Args:
        service_name: Name of the service.
        task: sky.Task to rewrite.

    Returns:
        The generated template variables for TLS.
    """
    service_spec = task.service
    # Already checked by validate_service_task
    assert service_spec is not None
    if service_spec.tls_credential is None:
        return {'use_tls': False}
    remote_tls_keyfile = (
        serve_utils.generate_remote_tls_keyfile_name(service_name))
    remote_tls_certfile = (
        serve_utils.generate_remote_tls_certfile_name(service_name))
    tls_template_vars = {
        'use_tls': True,
        'remote_tls_keyfile': remote_tls_keyfile,
        'remote_tls_certfile': remote_tls_certfile,
        'local_tls_keyfile': service_spec.tls_credential.keyfile,
        'local_tls_certfile': service_spec.tls_credential.certfile,
    }
    service_spec.tls_credential = serve_utils.TLSCredential(
        remote_tls_keyfile, remote_tls_certfile)
    return tls_template_vars


def _get_all_replica_targets(
    service_name: str, backend: backends.CloudVmRayBackend,
    handle: backends.CloudVmRayResourceHandle
) -> Set[serve_utils.ServiceComponentTarget]:
    """Helper function to get targets for all live replicas."""
    code = serve_utils.ServeCodeGen.get_service_status([service_name])
    returncode, serve_status_payload, stderr = backend.run_on_head(
        handle,
        code,
        require_outputs=True,
        stream_logs=False,
        separate_stderr=True)

    try:
        subprocess_utils.handle_returncode(returncode,
                                           code,
                                           'Failed to fetch services',
                                           stderr,
                                           stream_logs=True)
    except exceptions.CommandError as e:
        raise RuntimeError(e.error_msg) from e

    service_records = serve_utils.load_service_status(serve_status_payload)
    if not service_records:
        raise ValueError(f'Service {service_name!r} not found.')
    assert len(service_records) == 1
    service_record = service_records[0]

    return {
        serve_utils.ServiceComponentTarget(serve_utils.ServiceComponent.REPLICA,
                                           replica_info['replica_id'])
        for replica_info in service_record['replica_info']
    }


@usage_lib.entrypoint
def up(
    task: 'sky.Task',
    service_name: Optional[str] = None,
    config: Optional[config_utils.Config] = None,
) -> Tuple[str, str]:
    """Spins up a service.

    Please refer to the sky.cli.serve_up for the document.

    Args:
        task: sky.Task to serve up.
        service_name: Name of the service.
        config: a config to replace the current skypilot config for current
            request, if any.

    Returns:
        service_name: str; The name of the service.  Same if passed in as an
            argument.
        endpoint: str; The service endpoint.
    """
    task.validate()
    if service_name is None:
        service_name = serve_utils.generate_service_name()

    # The service name will be used as:
    # 1. controller cluster name: 'sky-serve-controller-<service_name>'
    # 2. replica cluster name: '<service_name>-<replica_id>'
    # In both cases, service name shares the same regex with cluster name.
    if re.fullmatch(constants.CLUSTER_NAME_VALID_REGEX, service_name) is None:
        with ux_utils.print_exception_no_traceback():
            raise ValueError(f'Service name {service_name!r} is invalid: '
                             f'ensure it is fully matched by regex (e.g., '
                             'only contains lower letters, numbers and dash): '
                             f'{constants.CLUSTER_NAME_VALID_REGEX}')

    serve_utils.validate_service_task(task)

    with rich_utils.safe_status(
            ux_utils.spinner_message('Initializing service')):
        controller_utils.maybe_translate_local_file_mounts_and_sync_up(
            task, task_type='serve')

    tls_template_vars = _rewrite_tls_credential_paths_and_get_tls_env_vars(
        service_name, task)

    with tempfile.NamedTemporaryFile(
            prefix=f'service-task-{service_name}-',
            mode='w',
    ) as service_file, tempfile.NamedTemporaryFile(
            prefix=f'controller-task-{service_name}-',
            mode='w',
    ) as controller_file:
        controller_name = common.SKY_SERVE_CONTROLLER_NAME
        task_config = task.to_yaml_config()
        common_utils.dump_yaml(service_file.name, task_config)
        remote_tmp_task_yaml_path = (
            serve_utils.generate_remote_tmp_task_yaml_file_name(service_name))
        remote_config_yaml_path = (
            serve_utils.generate_remote_config_yaml_file_name(service_name))
        controller_log_file = (
            serve_utils.generate_remote_controller_log_file_name(service_name))
        controller_resources = controller_utils.get_controller_resources(
            controller=controller_utils.Controllers.SKY_SERVE_CONTROLLER,
            task_resources=task.resources)

        if config is not None:
            controller_config = dict(config)
        else:
            controller_config = dict(skypilot_config.get_server_config())
        vars_to_fill = {
            'remote_task_yaml_path': remote_tmp_task_yaml_path,
            'local_task_yaml_path': service_file.name,
            'service_name': service_name,
            'controller_log_file': controller_log_file,
            'remote_user_config_path': remote_config_yaml_path,
            'modified_catalogs':
                service_catalog_common.get_modified_catalog_file_mounts(),
            **tls_template_vars,
            **controller_utils.shared_controller_vars_to_fill(
                controller=controller_utils.Controllers.SKY_SERVE_CONTROLLER,
                remote_user_config_path=remote_config_yaml_path,
                # Pass the config to controller, currently the config will
                # not be updated once the controller is launched.
                local_user_config=controller_config,
            ),
        }
        common_utils.fill_template(serve_constants.CONTROLLER_TEMPLATE,
                                   vars_to_fill,
                                   output_path=controller_file.name)
        controller_task = task_lib.Task.from_yaml(controller_file.name)
        # TODO(tian): Probably run another sky.launch after we get the load
        # balancer port from the controller? So we don't need to open so many
        # ports here. Or, we should have a nginx traffic control to refuse
        # any connection to the unregistered ports.
        controller_resources = {
            r.copy(ports=[serve_constants.LOAD_BALANCER_PORT_RANGE])
            for r in controller_resources
        }
        controller_task.set_resources(controller_resources)

        # # Set service_name so the backend will know to modify default ray
        # task CPU usage to custom value instead of default 0.5 vCPU. We need
        # to set it to a smaller value to support a larger number of services.
        controller_task.service_name = service_name

        print(f'{colorama.Fore.YELLOW}Launching controller for '
              f'{service_name!r}...{colorama.Style.RESET_ALL}')
        # We directly submit the request to the controller and let the
        # controller to check name conflict. Suppose we have multiple
        # sky.serve.up() with same service name, the first one will
        # successfully write its job id to controller service database;
        # and for all following sky.serve.up(), the controller will throw
        # an exception (name conflict detected) and exit. Therefore the
        # controller job id in database could be use as an indicator of
        # whether the service is already running. If the id is the same
        # with the current job id, we know the service is up and running
        # for the first time; otherwise it is a name conflict.
        # Since the controller may be shared among multiple users, launch the
        # controller with the API server's user hash.
        with common.with_server_user_hash():
<<<<<<< HEAD
            admin_policy_utils.apply(
                controller_task,
                admin_policy.RequestOptions(
                    cluster_name=controller_name,
                    idle_minutes_to_autostop=None,
                    down=False,
                    dryrun=False,
                ))
            controller_job_id, controller_handle = execution.launch(
                task=controller_task,
                cluster_name=controller_name,
                retry_until_up=True,
                _disable_controller_check=True,
            )
=======
            with skypilot_config.local_active_workspace_ctx(
                    constants.SKYPILOT_DEFAULT_WORKSPACE):
                controller_job_id, controller_handle = execution.launch(
                    task=controller_task,
                    cluster_name=controller_name,
                    retry_until_up=True,
                    _disable_controller_check=True,
                )
>>>>>>> 269ed149

        style = colorama.Style
        fore = colorama.Fore

        assert controller_job_id is not None and controller_handle is not None
        # TODO(tian): Cache endpoint locally to speedup. Endpoint won't
        # change after the first time, so there is no consistency issue.
        with rich_utils.safe_status(
                ux_utils.spinner_message(
                    'Waiting for the service to register')):
            # This function will check the controller job id in the database
            # and return the endpoint if the job id matches. Otherwise it will
            # return None.
            code = serve_utils.ServeCodeGen.wait_service_registration(
                service_name, controller_job_id)
            backend = backend_utils.get_backend_from_handle(controller_handle)
            assert isinstance(backend, backends.CloudVmRayBackend)
            assert isinstance(controller_handle,
                              backends.CloudVmRayResourceHandle)
            returncode, lb_port_payload, _ = backend.run_on_head(
                controller_handle,
                code,
                require_outputs=True,
                stream_logs=False)
        try:
            subprocess_utils.handle_returncode(
                returncode, code, 'Failed to wait for service initialization',
                lb_port_payload)
        except exceptions.CommandError:
            statuses = backend.get_job_status(controller_handle,
                                              [controller_job_id],
                                              stream_logs=False)
            controller_job_status = list(statuses.values())[0]
            if controller_job_status == sky.JobStatus.PENDING:
                # Max number of services reached due to vCPU constraint.
                # The controller job is pending due to ray job scheduling.
                # We manually cancel the job here.
                backend.cancel_jobs(controller_handle, [controller_job_id])
                with ux_utils.print_exception_no_traceback():
                    raise RuntimeError(
                        'Max number of services reached. '
                        'To spin up more services, please '
                        'tear down some existing services.') from None
            else:
                # Possible cases:
                # (1) name conflict;
                # (2) max number of services reached due to memory
                # constraint. The job will successfully run on the
                # controller, but there will be an error thrown due
                # to memory constraint check in the controller.
                # See sky/serve/service.py for more details.
                with ux_utils.print_exception_no_traceback():
                    raise RuntimeError(
                        'Failed to spin up the service. Please '
                        'check the logs above for more details.') from None
        else:
            lb_port = serve_utils.load_service_initialization_result(
                lb_port_payload)
            socket_endpoint = backend_utils.get_endpoints(
                controller_handle.cluster_name, lb_port,
                skip_status_check=True).get(lb_port)
            assert socket_endpoint is not None, (
                'Did not get endpoint for controller.')
            # Already checked by validate_service_task
            assert task.service is not None
            protocol = ('http'
                        if task.service.tls_credential is None else 'https')
            endpoint = f'{protocol}://{socket_endpoint}'

        logger.info(
            f'{fore.CYAN}Service name: '
            f'{style.BRIGHT}{service_name}{style.RESET_ALL}'
            f'\n{fore.CYAN}Endpoint URL: '
            f'{style.BRIGHT}{endpoint}{style.RESET_ALL}'
            f'\n📋 Useful Commands'
            f'\n{ux_utils.INDENT_SYMBOL}To check service status:\t'
            f'{ux_utils.BOLD}sky serve status {service_name} '
            f'[--endpoint]{ux_utils.RESET_BOLD}'
            f'\n{ux_utils.INDENT_SYMBOL}To teardown the service:\t'
            f'{ux_utils.BOLD}sky serve down {service_name}'
            f'{ux_utils.RESET_BOLD}'
            f'\n{ux_utils.INDENT_SYMBOL}To see replica logs:\t'
            f'{ux_utils.BOLD}sky serve logs {service_name} [REPLICA_ID]'
            f'{ux_utils.RESET_BOLD}'
            f'\n{ux_utils.INDENT_SYMBOL}To see load balancer logs:\t'
            f'{ux_utils.BOLD}sky serve logs --load-balancer {service_name}'
            f'{ux_utils.RESET_BOLD}'
            f'\n{ux_utils.INDENT_SYMBOL}To see controller logs:\t'
            f'{ux_utils.BOLD}sky serve logs --controller {service_name}'
            f'{ux_utils.RESET_BOLD}'
            f'\n{ux_utils.INDENT_SYMBOL}To monitor the status:\t'
            f'{ux_utils.BOLD}watch -n10 sky serve status {service_name}'
            f'{ux_utils.RESET_BOLD}'
            f'\n{ux_utils.INDENT_LAST_SYMBOL}To send a test request:\t'
            f'{ux_utils.BOLD}curl {endpoint}'
            f'{ux_utils.RESET_BOLD}'
            '\n\n' +
            ux_utils.finishing_message('Service is spinning up and replicas '
                                       'will be ready shortly.'))
        return service_name, endpoint


@usage_lib.entrypoint
def update(task: 'sky.Task',
           service_name: str,
           mode: serve_utils.UpdateMode = serve_utils.DEFAULT_UPDATE_MODE,
           config: Optional[config_utils.Config] = None) -> None:
    """Updates an existing service.

    Please refer to the sky.cli.serve_update for the document.

    Args:
        task: sky.Task to update.
        service_name: Name of the service.
        mode: Update mode.
        config: a config to replace the current skypilot config for current
            request, if any.
    """
    # TODO(cblmemo,zhwu,aylei): If a user sets a new skypilot_config or the
    # AdminPolicy updates the skypilot_config, the update will not apply
    # the config.
    del config

    task.validate()
    serve_utils.validate_service_task(task)

    assert task.service is not None
    if task.service.tls_credential is not None:
        logger.warning('Updating TLS keyfile and certfile is not supported. '
                       'Any updates to the keyfile and certfile will not take '
                       'effect. To update TLS keyfile and certfile, please '
                       'tear down the service and spin up a new one.')

    handle = backend_utils.is_controller_accessible(
        controller=controller_utils.Controllers.SKY_SERVE_CONTROLLER,
        stopped_message=
        'Service controller is stopped. There is no service to update. '
        f'To spin up a new service, use {ux_utils.BOLD}'
        f'sky serve up{ux_utils.RESET_BOLD}',
        non_existent_message='Service does not exist. '
        'To spin up a new service, '
        f'use {ux_utils.BOLD}sky serve up{ux_utils.RESET_BOLD}',
    )

    backend = backend_utils.get_backend_from_handle(handle)
    assert isinstance(backend, backends.CloudVmRayBackend)

    code = serve_utils.ServeCodeGen.get_service_status([service_name])
    returncode, serve_status_payload, stderr = backend.run_on_head(
        handle,
        code,
        require_outputs=True,
        stream_logs=False,
        separate_stderr=True)
    try:
        subprocess_utils.handle_returncode(returncode,
                                           code, 'Failed to get service status '
                                           'when update service',
                                           stderr,
                                           stream_logs=True)
    except exceptions.CommandError as e:
        raise RuntimeError(e.error_msg) from e

    service_statuses = serve_utils.load_service_status(serve_status_payload)
    if not service_statuses:
        with ux_utils.print_exception_no_traceback():
            raise RuntimeError(f'Cannot find service {service_name!r}.'
                               f'To spin up a service, use {ux_utils.BOLD}'
                               f'sky serve up{ux_utils.RESET_BOLD}')

    if len(service_statuses) > 1:
        with ux_utils.print_exception_no_traceback():
            raise RuntimeError(
                f'Multiple services found for {service_name!r}. ')
    service_record = service_statuses[0]
    prompt = None
    if (service_record['status'] == serve_state.ServiceStatus.CONTROLLER_FAILED
       ):
        prompt = (f'Service {service_name!r} has a failed controller. '
                  'Please clean up the service and try again.')
    elif (service_record['status'] == serve_state.ServiceStatus.CONTROLLER_INIT
         ):
        prompt = (f'Service {service_name!r} is still initializing '
                  'its controller. Please try again later.')
    if prompt is not None:
        with ux_utils.print_exception_no_traceback():
            raise RuntimeError(prompt)

    original_lb_policy = service_record['load_balancing_policy']
    assert task.service is not None, 'Service section not found.'
    if original_lb_policy != task.service.load_balancing_policy:
        logger.warning(
            f'{colorama.Fore.YELLOW}Current load balancing policy '
            f'{original_lb_policy!r} is different from the new policy '
            f'{task.service.load_balancing_policy!r}. Updating the load '
            'balancing policy is not supported yet and it will be ignored. '
            'The service will continue to use the current load balancing '
            f'policy.{colorama.Style.RESET_ALL}')

    with rich_utils.safe_status(
            ux_utils.spinner_message('Initializing service')):
        controller_utils.maybe_translate_local_file_mounts_and_sync_up(
            task, task_type='serve')

    code = serve_utils.ServeCodeGen.add_version(service_name)
    returncode, version_string_payload, stderr = backend.run_on_head(
        handle,
        code,
        require_outputs=True,
        stream_logs=False,
        separate_stderr=True)
    try:
        subprocess_utils.handle_returncode(returncode,
                                           code,
                                           'Failed to add version',
                                           stderr,
                                           stream_logs=True)
    except exceptions.CommandError as e:
        raise RuntimeError(e.error_msg) from e

    version_string = serve_utils.load_version_string(version_string_payload)
    try:
        current_version = int(version_string)
    except ValueError as e:
        with ux_utils.print_exception_no_traceback():
            raise ValueError(f'Failed to parse version: {version_string}; '
                             f'Returncode: {returncode}') from e

    print(f'New version: {current_version}')
    with tempfile.NamedTemporaryFile(
            prefix=f'{service_name}-v{current_version}',
            mode='w') as service_file:
        task_config = task.to_yaml_config()
        common_utils.dump_yaml(service_file.name, task_config)
        remote_task_yaml_path = serve_utils.generate_task_yaml_file_name(
            service_name, current_version, expand_user=False)

        backend.sync_file_mounts(handle,
                                 {remote_task_yaml_path: service_file.name},
                                 storage_mounts=None)

        code = serve_utils.ServeCodeGen.update_service(service_name,
                                                       current_version,
                                                       mode=mode.value)
        returncode, _, stderr = backend.run_on_head(handle,
                                                    code,
                                                    require_outputs=True,
                                                    stream_logs=False,
                                                    separate_stderr=True)
        try:
            subprocess_utils.handle_returncode(returncode,
                                               code,
                                               'Failed to update services',
                                               stderr,
                                               stream_logs=True)
        except exceptions.CommandError as e:
            raise RuntimeError(e.error_msg) from e

    print(f'{colorama.Fore.GREEN}Service {service_name!r} update scheduled.'
          f'{colorama.Style.RESET_ALL}\n'
          f'Please use {ux_utils.BOLD}sky serve status {service_name} '
          f'{ux_utils.RESET_BOLD}to check the latest status.')


@usage_lib.entrypoint
# pylint: disable=redefined-builtin
def down(
    service_names: Optional[Union[str, List[str]]] = None,
    all: bool = False,
    purge: bool = False,
) -> None:
    """Tears down a service.

    Please refer to the sky.cli.serve_down for the docs.

    Args:
        service_names: Name of the service(s).
        all: Whether to terminate all services.
        purge: Whether to terminate services in a failed status. These services
          may potentially lead to resource leaks.

    Raises:
        sky.exceptions.ClusterNotUpError: if the sky serve controller is not up.
        ValueError: if the arguments are invalid.
        RuntimeError: if failed to terminate the service.
    """
    if service_names is None:
        service_names = []
    if isinstance(service_names, str):
        service_names = [service_names]
    handle = backend_utils.is_controller_accessible(
        controller=controller_utils.Controllers.SKY_SERVE_CONTROLLER,
        stopped_message='All services should have terminated.')

    service_names_str = ','.join(service_names)
    if sum([bool(service_names), all]) != 1:
        argument_str = (f'service_names={service_names_str}'
                        if service_names else '')
        argument_str += ' all' if all else ''
        raise ValueError('Can only specify one of service_names or all. '
                         f'Provided {argument_str!r}.')

    backend = backend_utils.get_backend_from_handle(handle)
    assert isinstance(backend, backends.CloudVmRayBackend)
    service_names = None if all else service_names
    code = serve_utils.ServeCodeGen.terminate_services(service_names, purge)

    try:
        returncode, stdout, _ = backend.run_on_head(handle,
                                                    code,
                                                    require_outputs=True,
                                                    stream_logs=False)
    except exceptions.FetchClusterInfoError as e:
        raise RuntimeError(
            'Failed to fetch controller IP. Please refresh controller status '
            f'by `sky status -r {common.SKY_SERVE_CONTROLLER_NAME}` '
            'and try again.') from e

    try:
        subprocess_utils.handle_returncode(returncode, code,
                                           'Failed to terminate service',
                                           stdout)
    except exceptions.CommandError as e:
        raise RuntimeError(e.error_msg) from e

    logger.info(stdout)


@usage_lib.entrypoint
def terminate_replica(service_name: str, replica_id: int, purge: bool) -> None:
    """Tears down a specific replica for the given service.

    Args:
        service_name: Name of the service.
        replica_id: ID of replica to terminate.
        purge: Whether to terminate replicas in a failed status. These replicas
          may lead to resource leaks, so we require the user to explicitly
          specify this flag to make sure they are aware of this potential
          resource leak.

    Raises:
        sky.exceptions.ClusterNotUpError: if the sky sere controller is not up.
        RuntimeError: if failed to terminate the replica.
    """
    handle = backend_utils.is_controller_accessible(
        controller=controller_utils.Controllers.SKY_SERVE_CONTROLLER,
        stopped_message=
        'No service is running now. Please spin up a service first.',
        non_existent_message='No service is running now. '
        'Please spin up a service first.',
    )

    backend = backend_utils.get_backend_from_handle(handle)
    assert isinstance(backend, backends.CloudVmRayBackend)

    code = serve_utils.ServeCodeGen.terminate_replica(service_name, replica_id,
                                                      purge)
    returncode, stdout, stderr = backend.run_on_head(handle,
                                                     code,
                                                     require_outputs=True,
                                                     stream_logs=False,
                                                     separate_stderr=True)

    try:
        subprocess_utils.handle_returncode(returncode,
                                           code,
                                           'Failed to terminate the replica',
                                           stderr,
                                           stream_logs=True)
    except exceptions.CommandError as e:
        raise RuntimeError(e.error_msg) from e

    sky_logging.print(stdout)


@usage_lib.entrypoint
def status(
    service_names: Optional[Union[str,
                                  List[str]]] = None) -> List[Dict[str, Any]]:
    """Gets service statuses.

    If service_names is given, return those services. Otherwise, return all
    services.

    Each returned value has the following fields:

    .. code-block:: python

        {
            'name': (str) service name,
            'active_versions': (List[int]) a list of versions that are active,
            'controller_job_id': (int) the job id of the controller,
            'uptime': (int) uptime in seconds,
            'status': (sky.ServiceStatus) service status,
            'controller_port': (Optional[int]) controller port,
            'load_balancer_port': (Optional[int]) load balancer port,
            'endpoint': (Optional[str]) load balancer endpoint,
            'policy': (Optional[str]) autoscaling policy description,
            'requested_resources_str': (str) str representation of
              requested resources,
            'load_balancing_policy': (str) load balancing policy name,
            'tls_encrypted': (bool) whether the service is TLS encrypted,
            'replica_info': (List[Dict[str, Any]]) replica information,
        }

    Each entry in replica_info has the following fields:

    .. code-block:: python

        {
            'replica_id': (int) replica id,
            'name': (str) replica name,
            'status': (sky.serve.ReplicaStatus) replica status,
            'version': (int) replica version,
            'launched_at': (int) timestamp of launched,
            'handle': (ResourceHandle) handle of the replica cluster,
            'endpoint': (str) endpoint of the replica,
        }

    For possible service statuses and replica statuses, please refer to
    sky.cli.serve_status.

    Args:
        service_names: a single or a list of service names to query. If None,
            query all services.

    Returns:
        A list of dicts, with each dict containing the information of a service.
        If a service is not found, it will be omitted from the returned list.

    Raises:
        RuntimeError: if failed to get the service status.
        exceptions.ClusterNotUpError: if the sky serve controller is not up.
    """
    if service_names is not None:
        if isinstance(service_names, str):
            service_names = [service_names]

    try:
        backend_utils.check_network_connection()
    except exceptions.NetworkError as e:
        with ux_utils.print_exception_no_traceback():
            raise RuntimeError(
                'Failed to refresh service status due to network error.') from e

    controller_type = controller_utils.Controllers.SKY_SERVE_CONTROLLER
    handle = backend_utils.is_controller_accessible(
        controller=controller_type,
        stopped_message=controller_type.value.default_hint_if_non_existent)

    backend = backend_utils.get_backend_from_handle(handle)
    assert isinstance(backend, backends.CloudVmRayBackend)

    code = serve_utils.ServeCodeGen.get_service_status(service_names)
    returncode, serve_status_payload, stderr = backend.run_on_head(
        handle,
        code,
        require_outputs=True,
        stream_logs=False,
        separate_stderr=True)

    try:
        subprocess_utils.handle_returncode(returncode,
                                           code,
                                           'Failed to fetch services',
                                           stderr,
                                           stream_logs=True)
    except exceptions.CommandError as e:
        raise RuntimeError(e.error_msg) from e

    service_records = serve_utils.load_service_status(serve_status_payload)
    # Get the endpoint for each service
    for service_record in service_records:
        service_record['endpoint'] = None
        if service_record['load_balancer_port'] is not None:
            try:
                endpoint = backend_utils.get_endpoints(
                    cluster=common.SKY_SERVE_CONTROLLER_NAME,
                    port=service_record['load_balancer_port']).get(
                        service_record['load_balancer_port'], None)
            except exceptions.ClusterNotUpError:
                pass
            else:
                protocol = ('https'
                            if service_record['tls_encrypted'] else 'http')
                service_record['endpoint'] = f'{protocol}://{endpoint}'

    return service_records


ServiceComponentOrStr = Union[str, serve_utils.ServiceComponent]


@usage_lib.entrypoint
def tail_logs(
    service_name: str,
    *,
    target: ServiceComponentOrStr,
    replica_id: Optional[int] = None,
    follow: bool = True,
) -> None:
    """Tails logs for a service.

    Usage:
        sky.serve.tail_logs(
            service_name,
            target=<component>,
            follow=False, # Optionally, default to True
            # replica_id=3, # Must be specified when target is REPLICA.
        )

    `target` is a enum of sky.serve.ServiceComponent, which can be one of:
        - CONTROLLER
        - LOAD_BALANCER
        - REPLICA
    Pass target as a lower-case string is also supported, e.g.
    target='controller'.
    To use REPLICA, you must specify `replica_id`.

    To tail controller logs:
        # follow default to True
        sky.serve.tail_logs(
            service_name, target=sky.serve.ServiceComponent.CONTROLLER)

    To print replica 3 logs:
        # Pass target as a lower-case string is also supported.
        sky.serve.tail_logs(
            service_name, target='replica',
            follow=False, replica_id=3)

    Raises:
        sky.exceptions.ClusterNotUpError: the sky serve controller is not up.
        ValueError: arguments not valid, or failed to tail the logs.
    """
    if isinstance(target, str):
        target = serve_utils.ServiceComponent(target)
    if not isinstance(target, serve_utils.ServiceComponent):
        with ux_utils.print_exception_no_traceback():
            raise ValueError(f'`target` must be a string or '
                             f'sky.serve.ServiceComponent, got {type(target)}.')

    if target == serve_utils.ServiceComponent.REPLICA:
        if replica_id is None:
            with ux_utils.print_exception_no_traceback():
                raise ValueError(
                    '`replica_id` must be specified when using target=REPLICA.')
    else:
        if replica_id is not None:
            with ux_utils.print_exception_no_traceback():
                raise ValueError('`replica_id` must be None when using '
                                 'target=CONTROLLER/LOAD_BALANCER.')

    controller_type = controller_utils.Controllers.SKY_SERVE_CONTROLLER
    handle = backend_utils.is_controller_accessible(
        controller=controller_type,
        stopped_message=controller_type.value.default_hint_if_non_existent)

    backend = backend_utils.get_backend_from_handle(handle)
    assert isinstance(backend, backends.CloudVmRayBackend), backend

    if target != serve_utils.ServiceComponent.REPLICA:
        code = serve_utils.ServeCodeGen.stream_serve_process_logs(
            service_name,
            stream_controller=(
                target == serve_utils.ServiceComponent.CONTROLLER),
            follow=follow)
    else:
        assert replica_id is not None, service_name
        code = serve_utils.ServeCodeGen.stream_replica_logs(
            service_name, replica_id, follow)

    # With the stdin=subprocess.DEVNULL, the ctrl-c will not directly
    # kill the process, so we need to handle it manually here.
    if threading.current_thread() is threading.main_thread():
        signal.signal(signal.SIGINT, backend_utils.interrupt_handler)
        signal.signal(signal.SIGTSTP, backend_utils.stop_handler)

    # Refer to the notes in
    # sky/backends/cloud_vm_ray_backend.py::CloudVmRayBackend::tail_logs.
    backend.run_on_head(handle,
                        code,
                        stream_logs=True,
                        process_stream=False,
                        ssh_mode=command_runner.SshMode.INTERACTIVE)


@usage_lib.entrypoint
def sync_down_logs(
    service_name: str,
    *,
    local_dir: str,
    targets: Union[ServiceComponentOrStr, List[ServiceComponentOrStr],
                   None] = None,
    replica_ids: Optional[List[int]] = None,
) -> str:
    """Sync down logs from the controller for the given service.

    This function is called by the server endpoint. It gathers logs from the
    controller, load balancer, and/or replicas and places them in a directory
    under the user's log space on the API server filesystem.

    Args:
        service_name: The name of the service to download logs from.
        local_dir: The local directory to save the logs to.
        targets: Which component(s) to download logs for. If None or empty,
            means download all logs (controller, load-balancer, all replicas).
            Can be a string (e.g. "controller"), or a `ServiceComponent` object,
            or a list of them for multiple components. Currently accepted
            values:
                - "controller"/ServiceComponent.CONTROLLER
                - "load_balancer"/ServiceComponent.LOAD_BALANCER
                - "replica"/ServiceComponent.REPLICA
        replica_ids: The list of replica IDs to download logs from, specified
            when target includes `ServiceComponent.REPLICA`. If target includes
            `ServiceComponent.REPLICA` but this is None/empty, logs for all
            replicas will be downloaded.

    Returns:
        A dict mapping component names to local paths where the logs were synced
        down to.

    Raises:
        RuntimeError: If fails to gather logs or fails to rsync from the
          controller.
        sky.exceptions.ClusterNotUpError: If the controller is not up.
        ValueError: Arguments not valid.
    """
    # Step 0) get the controller handle
    with rich_utils.safe_status(
            ux_utils.spinner_message('Checking service status...')):
        controller_type = controller_utils.Controllers.SKY_SERVE_CONTROLLER
        handle = backend_utils.is_controller_accessible(
            controller=controller_type,
            stopped_message=controller_type.value.default_hint_if_non_existent)
        backend: backends.CloudVmRayBackend = (
            backend_utils.get_backend_from_handle(handle))

    requested_components: Set[serve_utils.ServiceComponent] = set()
    if not targets:
        # No targets specified -> request all components
        requested_components = {
            serve_utils.ServiceComponent.CONTROLLER,
            serve_utils.ServiceComponent.LOAD_BALANCER,
            serve_utils.ServiceComponent.REPLICA
        }
    else:
        # Parse provided targets
        if isinstance(targets, (str, serve_utils.ServiceComponent)):
            requested_components = {serve_utils.ServiceComponent(targets)}
        else:  # list
            requested_components = {
                serve_utils.ServiceComponent(t) for t in targets
            }

    normalized_targets: Set[serve_utils.ServiceComponentTarget] = set()
    if serve_utils.ServiceComponent.CONTROLLER in requested_components:
        normalized_targets.add(
            serve_utils.ServiceComponentTarget(
                serve_utils.ServiceComponent.CONTROLLER))
    if serve_utils.ServiceComponent.LOAD_BALANCER in requested_components:
        normalized_targets.add(
            serve_utils.ServiceComponentTarget(
                serve_utils.ServiceComponent.LOAD_BALANCER))
    if serve_utils.ServiceComponent.REPLICA in requested_components:
        with rich_utils.safe_status(
                ux_utils.spinner_message('Getting live replica infos...')):
            replica_targets = _get_all_replica_targets(service_name, backend,
                                                       handle)
        if not replica_ids:
            # Replica target requested but no specific IDs
            # -> Get all replica logs
            normalized_targets.update(replica_targets)
        else:
            # Replica target requested with specific IDs
            requested_replica_targets = [
                serve_utils.ServiceComponentTarget(
                    serve_utils.ServiceComponent.REPLICA, rid)
                for rid in replica_ids
            ]
            for target in requested_replica_targets:
                if target not in replica_targets:
                    logger.warning(f'Replica ID {target.replica_id} not found '
                                   f'for {service_name}. Skipping...')
                else:
                    normalized_targets.add(target)

    def sync_down_logs_by_target(target: serve_utils.ServiceComponentTarget):
        component = target.component
        # We need to set one side of the pipe to a logs stream, and the other
        # side to a file.
        log_path = str(pathlib.Path(local_dir) / f'{target}.log')
        stream_logs_code: str

        if component == serve_utils.ServiceComponent.CONTROLLER:
            stream_logs_code = (
                serve_utils.ServeCodeGen.stream_serve_process_logs(
                    service_name, stream_controller=True, follow=False))
        elif component == serve_utils.ServiceComponent.LOAD_BALANCER:
            stream_logs_code = (
                serve_utils.ServeCodeGen.stream_serve_process_logs(
                    service_name, stream_controller=False, follow=False))
        elif component == serve_utils.ServiceComponent.REPLICA:
            replica_id = target.replica_id
            assert replica_id is not None, service_name
            stream_logs_code = serve_utils.ServeCodeGen.stream_replica_logs(
                service_name, replica_id, follow=False)
        else:
            assert False, component

        # Refer to the notes in
        # sky/backends/cloud_vm_ray_backend.py::CloudVmRayBackend::tail_logs.
        backend.run_on_head(handle,
                            stream_logs_code,
                            stream_logs=False,
                            process_stream=False,
                            ssh_mode=command_runner.SshMode.INTERACTIVE,
                            log_path=log_path)

    subprocess_utils.run_in_parallel(sync_down_logs_by_target,
                                     list(normalized_targets))

    return local_dir<|MERGE_RESOLUTION|>--- conflicted
+++ resolved
@@ -228,31 +228,22 @@
         # Since the controller may be shared among multiple users, launch the
         # controller with the API server's user hash.
         with common.with_server_user_hash():
-<<<<<<< HEAD
-            admin_policy_utils.apply(
-                controller_task,
-                admin_policy.RequestOptions(
-                    cluster_name=controller_name,
-                    idle_minutes_to_autostop=None,
-                    down=False,
-                    dryrun=False,
-                ))
-            controller_job_id, controller_handle = execution.launch(
-                task=controller_task,
-                cluster_name=controller_name,
-                retry_until_up=True,
-                _disable_controller_check=True,
-            )
-=======
             with skypilot_config.local_active_workspace_ctx(
                     constants.SKYPILOT_DEFAULT_WORKSPACE):
+                admin_policy_utils.apply(
+                    controller_task,
+                    admin_policy.RequestOptions(
+                        cluster_name=controller_name,
+                        idle_minutes_to_autostop=None,
+                        down=False,
+                        dryrun=False,
+                    ))
                 controller_job_id, controller_handle = execution.launch(
                     task=controller_task,
                     cluster_name=controller_name,
                     retry_until_up=True,
                     _disable_controller_check=True,
                 )
->>>>>>> 269ed149
 
         style = colorama.Style
         fore = colorama.Fore
