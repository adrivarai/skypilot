"""SkyServe core APIs."""
import pathlib
import re
import signal
import tempfile
import threading
import typing
from typing import Any, Dict, List, Optional, Set, Tuple, Union

import colorama

import sky
from sky import backends
from sky import exceptions
from sky import execution
from sky import sky_logging
from sky import task as task_lib
from sky.backends import backend_utils
from sky.clouds.service_catalog import common as service_catalog_common
from sky.serve import constants as serve_constants
from sky.serve import serve_state
from sky.serve import serve_utils
from sky.skylet import constants
from sky.usage import usage_lib
from sky.utils import admin_policy_utils
from sky.utils import command_runner
from sky.utils import common
from sky.utils import common_utils
from sky.utils import controller_utils
from sky.utils import rich_utils
from sky.utils import subprocess_utils
from sky.utils import ux_utils

if typing.TYPE_CHECKING:
    from sky.backends import cloud_vm_ray_backend

logger = sky_logging.init_logger(__name__)


def _rewrite_tls_credential_paths_and_get_tls_env_vars(
        service_name: str, task: 'sky.Task') -> Dict[str, Any]:
    """Rewrite the paths of TLS credentials in the task.

    Args:
        service_name: Name of the service.
        task: sky.Task to rewrite.

    Returns:
        The generated template variables for TLS.
    """
    service_spec = task.service
    # Already checked by validate_service_task
    assert service_spec is not None
    if service_spec.tls_credential is None:
        return {'use_tls': False}
    remote_tls_keyfile = (
        serve_utils.generate_remote_tls_keyfile_name(service_name))
    remote_tls_certfile = (
        serve_utils.generate_remote_tls_certfile_name(service_name))
    tls_template_vars = {
        'use_tls': True,
        'remote_tls_keyfile': remote_tls_keyfile,
        'remote_tls_certfile': remote_tls_certfile,
        'local_tls_keyfile': service_spec.tls_credential.keyfile,
        'local_tls_certfile': service_spec.tls_credential.certfile,
    }
    service_spec.tls_credential = serve_utils.TLSCredential(
        remote_tls_keyfile, remote_tls_certfile)
    return tls_template_vars


def _get_all_replica_targets(
    service_name: str, backend: backends.CloudVmRayBackend,
    handle: backends.CloudVmRayResourceHandle
) -> Set[serve_utils.ServiceComponentTarget]:
    """Helper function to get targets for all live replicas."""
    code = serve_utils.ServeCodeGen.get_service_status([service_name])
    returncode, serve_status_payload, stderr = backend.run_on_head(
        handle,
        code,
        require_outputs=True,
        stream_logs=False,
        separate_stderr=True)

    try:
        subprocess_utils.handle_returncode(returncode,
                                           code,
                                           'Failed to fetch services',
                                           stderr,
                                           stream_logs=True)
    except exceptions.CommandError as e:
        raise RuntimeError(e.error_msg) from e

    service_records = serve_utils.load_service_status(serve_status_payload)
    if not service_records:
        raise ValueError(f'Service {service_name!r} not found.')
    assert len(service_records) == 1
    service_record = service_records[0]

    return {
        serve_utils.ServiceComponentTarget(serve_utils.ServiceComponent.REPLICA,
                                           replica_info['replica_id'])
        for replica_info in service_record['replica_info']
    }


@usage_lib.entrypoint
def up(
    task: 'sky.Task',
    service_name: Optional[str] = None,
) -> Tuple[str, str]:
    """Spins up a service.

    Please refer to the sky.cli.serve_up for the document.

    Args:
        task: sky.Task to serve up.
        service_name: Name of the service.

    Returns:
        service_name: str; The name of the service.  Same if passed in as an
            argument.
        endpoint: str; The service endpoint.
    """
    task.validate()
    if service_name is None:
        service_name = serve_utils.generate_service_name()

    # The service name will be used as:
    # 1. controller cluster name: 'sky-serve-controller-<service_name>'
    # 2. replica cluster name: '<service_name>-<replica_id>'
    # In both cases, service name shares the same regex with cluster name.
    if re.fullmatch(constants.CLUSTER_NAME_VALID_REGEX, service_name) is None:
        with ux_utils.print_exception_no_traceback():
            raise ValueError(f'Service name {service_name!r} is invalid: '
                             f'ensure it is fully matched by regex (e.g., '
                             'only contains lower letters, numbers and dash): '
                             f'{constants.CLUSTER_NAME_VALID_REGEX}')

    serve_utils.validate_service_task(task)
    # Always apply the policy again here, even though it might have been applied
    # in the CLI. This is to ensure that we apply the policy to the final DAG
    # and get the mutated config.
    dag, mutated_user_config = admin_policy_utils.apply(
        task, use_mutated_config_in_current_request=False)
    task = dag.tasks[0]

    with rich_utils.safe_status(
            ux_utils.spinner_message('Initializing service')):
        controller_utils.maybe_translate_local_file_mounts_and_sync_up(
            task, task_type='serve')

    tls_template_vars = _rewrite_tls_credential_paths_and_get_tls_env_vars(
        service_name, task)

    with tempfile.NamedTemporaryFile(
            prefix=f'service-task-{service_name}-',
            mode='w',
    ) as service_file, tempfile.NamedTemporaryFile(
            prefix=f'controller-task-{service_name}-',
            mode='w',
    ) as controller_file:
        controller_name = common.SKY_SERVE_CONTROLLER_NAME
        task_config = task.to_yaml_config()
        common_utils.dump_yaml(service_file.name, task_config)
        remote_tmp_task_yaml_path = (
            serve_utils.generate_remote_tmp_task_yaml_file_name(service_name))
        remote_config_yaml_path = (
            serve_utils.generate_remote_config_yaml_file_name(service_name))
        controller_log_file = (
            serve_utils.generate_remote_controller_log_file_name(service_name))
        controller_resources = controller_utils.get_controller_resources(
            controller=controller_utils.Controllers.SKY_SERVE_CONTROLLER,
            task_resources=task.resources)

        vars_to_fill = {
            'remote_task_yaml_path': remote_tmp_task_yaml_path,
            'local_task_yaml_path': service_file.name,
            'service_name': service_name,
            'controller_log_file': controller_log_file,
            'remote_user_config_path': remote_config_yaml_path,
            'modified_catalogs':
                service_catalog_common.get_modified_catalog_file_mounts(),
            **tls_template_vars,
            **controller_utils.shared_controller_vars_to_fill(
                controller=controller_utils.Controllers.SKY_SERVE_CONTROLLER,
                remote_user_config_path=remote_config_yaml_path,
                local_user_config=mutated_user_config,
            ),
        }
        common_utils.fill_template(serve_constants.CONTROLLER_TEMPLATE,
                                   vars_to_fill,
                                   output_path=controller_file.name)
        controller_task = task_lib.Task.from_yaml(controller_file.name)
        # TODO(tian): Probably run another sky.launch after we get the load
        # balancer port from the controller? So we don't need to open so many
        # ports here. Or, we should have a nginx traffic control to refuse
        # any connection to the unregistered ports.
        controller_resources = {
            r.copy(ports=[serve_constants.LOAD_BALANCER_PORT_RANGE])
            for r in controller_resources
        }
        controller_task.set_resources(controller_resources)

        # # Set service_name so the backend will know to modify default ray
        # task CPU usage to custom value instead of default 0.5 vCPU. We need
        # to set it to a smaller value to support a larger number of services.
        controller_task.service_name = service_name

        print(f'{colorama.Fore.YELLOW}Launching controller for '
              f'{service_name!r}...{colorama.Style.RESET_ALL}')
        # We directly submit the request to the controller and let the
        # controller to check name conflict. Suppose we have multiple
        # sky.serve.up() with same service name, the first one will
        # successfully write its job id to controller service database;
        # and for all following sky.serve.up(), the controller will throw
        # an exception (name conflict detected) and exit. Therefore the
        # controller job id in database could be use as an indicator of
        # whether the service is already running. If the id is the same
        # with the current job id, we know the service is up and running
        # for the first time; otherwise it is a name conflict.
        controller_idle_minutes_to_autostop, controller_down = (
            controller_utils.get_controller_autostop_config(
                controller=controller_utils.Controllers.SKY_SERVE_CONTROLLER))
        # Since the controller may be shared among multiple users, launch the
        # controller with the API server's user hash.
        with common.with_server_user_hash():
            controller_job_id, controller_handle = execution.launch(
                task=controller_task,
                cluster_name=controller_name,
                idle_minutes_to_autostop=controller_idle_minutes_to_autostop,
                down=controller_down,
                retry_until_up=True,
                _disable_controller_check=True,
            )

        style = colorama.Style
        fore = colorama.Fore

        assert controller_job_id is not None and controller_handle is not None
        # TODO(tian): Cache endpoint locally to speedup. Endpoint won't
        # change after the first time, so there is no consistency issue.
        with rich_utils.safe_status(
                ux_utils.spinner_message(
                    'Waiting for the service to register')):
            # This function will check the controller job id in the database
            # and return the endpoint if the job id matches. Otherwise it will
            # return None.
            code = serve_utils.ServeCodeGen.wait_service_registration(
                service_name, controller_job_id)
            backend = backend_utils.get_backend_from_handle(controller_handle)
            assert isinstance(backend, backends.CloudVmRayBackend)
            assert isinstance(controller_handle,
                              backends.CloudVmRayResourceHandle)
            returncode, lb_port_payload, _ = backend.run_on_head(
                controller_handle,
                code,
                require_outputs=True,
                stream_logs=False)
        try:
            subprocess_utils.handle_returncode(
                returncode, code, 'Failed to wait for service initialization',
                lb_port_payload)
        except exceptions.CommandError:
            statuses = backend.get_job_status(controller_handle,
                                              [controller_job_id],
                                              stream_logs=False)
            controller_job_status = list(statuses.values())[0]
            if controller_job_status == sky.JobStatus.PENDING:
                # Max number of services reached due to vCPU constraint.
                # The controller job is pending due to ray job scheduling.
                # We manually cancel the job here.
                backend.cancel_jobs(controller_handle, [controller_job_id])
                with ux_utils.print_exception_no_traceback():
                    raise RuntimeError(
                        'Max number of services reached. '
                        'To spin up more services, please '
                        'tear down some existing services.') from None
            else:
                # Possible cases:
                # (1) name conflict;
                # (2) max number of services reached due to memory
                # constraint. The job will successfully run on the
                # controller, but there will be an error thrown due
                # to memory constraint check in the controller.
                # See sky/serve/service.py for more details.
                with ux_utils.print_exception_no_traceback():
                    raise RuntimeError(
                        'Failed to spin up the service. Please '
                        'check the logs above for more details.') from None
        else:
            lb_port = serve_utils.load_service_initialization_result(
                lb_port_payload)
<<<<<<< HEAD
            # Already checked by _validate_service_task
=======
            socket_endpoint = backend_utils.get_endpoints(
                controller_handle.cluster_name, lb_port,
                skip_status_check=True).get(lb_port)
            assert socket_endpoint is not None, (
                'Did not get endpoint for controller.')
            # Already checked by validate_service_task
>>>>>>> 042db61a
            assert task.service is not None
            protocol = ('http'
                        if task.service.tls_credential is None else 'https')
            endpoint = backend_utils.get_endpoints(
                controller_handle.cluster_name,
                lb_port,
                protocol=protocol,
                skip_status_check=True).get(lb_port)
            assert endpoint is not None, (
                'Did not get endpoint for controller.')

        logger.info(
            f'{fore.CYAN}Service name: '
            f'{style.BRIGHT}{service_name}{style.RESET_ALL}'
            f'\n{fore.CYAN}Endpoint URL: '
            f'{style.BRIGHT}{endpoint}{style.RESET_ALL}'
            f'\n📋 Useful Commands'
            f'\n{ux_utils.INDENT_SYMBOL}To check service status:\t'
            f'{ux_utils.BOLD}sky serve status {service_name} '
            f'[--endpoint]{ux_utils.RESET_BOLD}'
            f'\n{ux_utils.INDENT_SYMBOL}To teardown the service:\t'
            f'{ux_utils.BOLD}sky serve down {service_name}'
            f'{ux_utils.RESET_BOLD}'
            f'\n{ux_utils.INDENT_SYMBOL}To see replica logs:\t'
            f'{ux_utils.BOLD}sky serve logs {service_name} [REPLICA_ID]'
            f'{ux_utils.RESET_BOLD}'
            f'\n{ux_utils.INDENT_SYMBOL}To see load balancer logs:\t'
            f'{ux_utils.BOLD}sky serve logs --load-balancer {service_name}'
            f'{ux_utils.RESET_BOLD}'
            f'\n{ux_utils.INDENT_SYMBOL}To see controller logs:\t'
            f'{ux_utils.BOLD}sky serve logs --controller {service_name}'
            f'{ux_utils.RESET_BOLD}'
            f'\n{ux_utils.INDENT_SYMBOL}To monitor the status:\t'
            f'{ux_utils.BOLD}watch -n10 sky serve status {service_name}'
            f'{ux_utils.RESET_BOLD}'
            f'\n{ux_utils.INDENT_LAST_SYMBOL}To send a test request:\t'
            f'{ux_utils.BOLD}curl {endpoint}'
            f'{ux_utils.RESET_BOLD}'
            '\n\n' +
            ux_utils.finishing_message('Service is spinning up and replicas '
                                       'will be ready shortly.'))
        return service_name, endpoint


@usage_lib.entrypoint
def update(
        task: 'sky.Task',
        service_name: str,
        mode: serve_utils.UpdateMode = serve_utils.DEFAULT_UPDATE_MODE) -> None:
    """Updates an existing service.

    Please refer to the sky.cli.serve_update for the document.

    Args:
        task: sky.Task to update.
        service_name: Name of the service.
        mode: Update mode.
    """
    task.validate()
    serve_utils.validate_service_task(task)

    # Always apply the policy again here, even though it might have been applied
    # in the CLI. This is to ensure that we apply the policy to the final DAG
    # and get the mutated config.
    # TODO(cblmemo,zhwu): If a user sets a new skypilot_config, the update
    # will not apply the config.
    dag, _ = admin_policy_utils.apply(
        task, use_mutated_config_in_current_request=False)
    task = dag.tasks[0]

    assert task.service is not None
    if task.service.tls_credential is not None:
        logger.warning('Updating TLS keyfile and certfile is not supported. '
                       'Any updates to the keyfile and certfile will not take '
                       'effect. To update TLS keyfile and certfile, please '
                       'tear down the service and spin up a new one.')

    handle = backend_utils.is_controller_accessible(
        controller=controller_utils.Controllers.SKY_SERVE_CONTROLLER,
        stopped_message=
        'Service controller is stopped. There is no service to update. '
        f'To spin up a new service, use {ux_utils.BOLD}'
        f'sky serve up{ux_utils.RESET_BOLD}',
        non_existent_message='Service does not exist. '
        'To spin up a new service, '
        f'use {ux_utils.BOLD}sky serve up{ux_utils.RESET_BOLD}',
    )

    backend = backend_utils.get_backend_from_handle(handle)
    assert isinstance(backend, backends.CloudVmRayBackend)

    code = serve_utils.ServeCodeGen.get_service_status([service_name])
    returncode, serve_status_payload, stderr = backend.run_on_head(
        handle,
        code,
        require_outputs=True,
        stream_logs=False,
        separate_stderr=True)
    try:
        subprocess_utils.handle_returncode(returncode,
                                           code, 'Failed to get service status '
                                           'when update service',
                                           stderr,
                                           stream_logs=True)
    except exceptions.CommandError as e:
        raise RuntimeError(e.error_msg) from e

    service_statuses = serve_utils.load_service_status(serve_status_payload)
    if not service_statuses:
        with ux_utils.print_exception_no_traceback():
            raise RuntimeError(f'Cannot find service {service_name!r}.'
                               f'To spin up a service, use {ux_utils.BOLD}'
                               f'sky serve up{ux_utils.RESET_BOLD}')

    if len(service_statuses) > 1:
        with ux_utils.print_exception_no_traceback():
            raise RuntimeError(
                f'Multiple services found for {service_name!r}. ')
    service_record = service_statuses[0]
    prompt = None
    if (service_record['status'] == serve_state.ServiceStatus.CONTROLLER_FAILED
       ):
        prompt = (f'Service {service_name!r} has a failed controller. '
                  'Please clean up the service and try again.')
    elif (service_record['status'] == serve_state.ServiceStatus.CONTROLLER_INIT
         ):
        prompt = (f'Service {service_name!r} is still initializing '
                  'its controller. Please try again later.')
    if prompt is not None:
        with ux_utils.print_exception_no_traceback():
            raise RuntimeError(prompt)

    original_lb_policy = service_record['load_balancing_policy']
    assert task.service is not None, 'Service section not found.'
    if original_lb_policy != task.service.load_balancing_policy:
        logger.warning(
            f'{colorama.Fore.YELLOW}Current load balancing policy '
            f'{original_lb_policy!r} is different from the new policy '
            f'{task.service.load_balancing_policy!r}. Updating the load '
            'balancing policy is not supported yet and it will be ignored. '
            'The service will continue to use the current load balancing '
            f'policy.{colorama.Style.RESET_ALL}')

    with rich_utils.safe_status(
            ux_utils.spinner_message('Initializing service')):
        controller_utils.maybe_translate_local_file_mounts_and_sync_up(
            task, task_type='serve')

    code = serve_utils.ServeCodeGen.add_version(service_name)
    returncode, version_string_payload, stderr = backend.run_on_head(
        handle,
        code,
        require_outputs=True,
        stream_logs=False,
        separate_stderr=True)
    try:
        subprocess_utils.handle_returncode(returncode,
                                           code,
                                           'Failed to add version',
                                           stderr,
                                           stream_logs=True)
    except exceptions.CommandError as e:
        raise RuntimeError(e.error_msg) from e

    version_string = serve_utils.load_version_string(version_string_payload)
    try:
        current_version = int(version_string)
    except ValueError as e:
        with ux_utils.print_exception_no_traceback():
            raise ValueError(f'Failed to parse version: {version_string}; '
                             f'Returncode: {returncode}') from e

    print(f'New version: {current_version}')
    with tempfile.NamedTemporaryFile(
            prefix=f'{service_name}-v{current_version}',
            mode='w') as service_file:
        task_config = task.to_yaml_config()
        common_utils.dump_yaml(service_file.name, task_config)
        remote_task_yaml_path = serve_utils.generate_task_yaml_file_name(
            service_name, current_version, expand_user=False)

        backend.sync_file_mounts(handle,
                                 {remote_task_yaml_path: service_file.name},
                                 storage_mounts=None)

        code = serve_utils.ServeCodeGen.update_service(service_name,
                                                       current_version,
                                                       mode=mode.value)
        returncode, _, stderr = backend.run_on_head(handle,
                                                    code,
                                                    require_outputs=True,
                                                    stream_logs=False,
                                                    separate_stderr=True)
        try:
            subprocess_utils.handle_returncode(returncode,
                                               code,
                                               'Failed to update services',
                                               stderr,
                                               stream_logs=True)
        except exceptions.CommandError as e:
            raise RuntimeError(e.error_msg) from e

    print(f'{colorama.Fore.GREEN}Service {service_name!r} update scheduled.'
          f'{colorama.Style.RESET_ALL}\n'
          f'Please use {ux_utils.BOLD}sky serve status {service_name} '
          f'{ux_utils.RESET_BOLD}to check the latest status.')


@usage_lib.entrypoint
# pylint: disable=redefined-builtin
def down(
    service_names: Optional[Union[str, List[str]]] = None,
    all: bool = False,
    purge: bool = False,
) -> None:
    """Tears down a service.

    Please refer to the sky.cli.serve_down for the docs.

    Args:
        service_names: Name of the service(s).
        all: Whether to terminate all services.
        purge: Whether to terminate services in a failed status. These services
          may potentially lead to resource leaks.

    Raises:
        sky.exceptions.ClusterNotUpError: if the sky serve controller is not up.
        ValueError: if the arguments are invalid.
        RuntimeError: if failed to terminate the service.
    """
    if service_names is None:
        service_names = []
    if isinstance(service_names, str):
        service_names = [service_names]
    handle = backend_utils.is_controller_accessible(
        controller=controller_utils.Controllers.SKY_SERVE_CONTROLLER,
        stopped_message='All services should have terminated.')

    service_names_str = ','.join(service_names)
    if sum([bool(service_names), all]) != 1:
        argument_str = (f'service_names={service_names_str}'
                        if service_names else '')
        argument_str += ' all' if all else ''
        raise ValueError('Can only specify one of service_names or all. '
                         f'Provided {argument_str!r}.')

    backend = backend_utils.get_backend_from_handle(handle)
    assert isinstance(backend, backends.CloudVmRayBackend)
    service_names = None if all else service_names
    code = serve_utils.ServeCodeGen.terminate_services(service_names, purge)

    try:
        returncode, stdout, _ = backend.run_on_head(handle,
                                                    code,
                                                    require_outputs=True,
                                                    stream_logs=False)
    except exceptions.FetchClusterInfoError as e:
        raise RuntimeError(
            'Failed to fetch controller IP. Please refresh controller status '
            f'by `sky status -r {common.SKY_SERVE_CONTROLLER_NAME}` '
            'and try again.') from e

    try:
        subprocess_utils.handle_returncode(returncode, code,
                                           'Failed to terminate service',
                                           stdout)
    except exceptions.CommandError as e:
        raise RuntimeError(e.error_msg) from e

    logger.info(stdout)


@usage_lib.entrypoint
def terminate_replica(service_name: str, replica_id: int, purge: bool) -> None:
    """Tears down a specific replica for the given service.

    Args:
        service_name: Name of the service.
        replica_id: ID of replica to terminate.
        purge: Whether to terminate replicas in a failed status. These replicas
          may lead to resource leaks, so we require the user to explicitly
          specify this flag to make sure they are aware of this potential
          resource leak.

    Raises:
        sky.exceptions.ClusterNotUpError: if the sky sere controller is not up.
        RuntimeError: if failed to terminate the replica.
    """
    handle = backend_utils.is_controller_accessible(
        controller=controller_utils.Controllers.SKY_SERVE_CONTROLLER,
        stopped_message=
        'No service is running now. Please spin up a service first.',
        non_existent_message='No service is running now. '
        'Please spin up a service first.',
    )

    backend = backend_utils.get_backend_from_handle(handle)
    assert isinstance(backend, backends.CloudVmRayBackend)

    code = serve_utils.ServeCodeGen.terminate_replica(service_name, replica_id,
                                                      purge)
    returncode, stdout, stderr = backend.run_on_head(handle,
                                                     code,
                                                     require_outputs=True,
                                                     stream_logs=False,
                                                     separate_stderr=True)

    try:
        subprocess_utils.handle_returncode(returncode,
                                           code,
                                           'Failed to terminate the replica',
                                           stderr,
                                           stream_logs=True)
    except exceptions.CommandError as e:
        raise RuntimeError(e.error_msg) from e

    sky_logging.print(stdout)


@usage_lib.entrypoint
def status(
    service_names: Optional[Union[str,
                                  List[str]]] = None) -> List[Dict[str, Any]]:
    """Gets service statuses.

    If service_names is given, return those services. Otherwise, return all
    services.

    Each returned value has the following fields:

    .. code-block:: python

        {
            'name': (str) service name,
            'active_versions': (List[int]) a list of versions that are active,
            'controller_job_id': (int) the job id of the controller,
            'uptime': (int) uptime in seconds,
            'status': (sky.ServiceStatus) service status,
            'controller_port': (Optional[int]) controller port,
            'load_balancer_port': (Optional[int]) load balancer port,
            'endpoint': (Optional[str]) load balancer endpoint,
            'policy': (Optional[str]) autoscaling policy description,
            'requested_resources_str': (str) str representation of
              requested resources,
            'load_balancing_policy': (str) load balancing policy name,
            'tls_encrypted': (bool) whether the service is TLS encrypted,
            'replica_info': (List[Dict[str, Any]]) replica information,
        }

    Each entry in replica_info has the following fields:

    .. code-block:: python

        {
            'replica_id': (int) replica id,
            'name': (str) replica name,
            'status': (sky.serve.ReplicaStatus) replica status,
            'version': (int) replica version,
            'launched_at': (int) timestamp of launched,
            'handle': (ResourceHandle) handle of the replica cluster,
            'endpoint': (str) endpoint of the replica,
        }

    For possible service statuses and replica statuses, please refer to
    sky.cli.serve_status.

    Args:
        service_names: a single or a list of service names to query. If None,
            query all services.

    Returns:
        A list of dicts, with each dict containing the information of a service.
        If a service is not found, it will be omitted from the returned list.

    Raises:
        RuntimeError: if failed to get the service status.
        exceptions.ClusterNotUpError: if the sky serve controller is not up.
    """
    if service_names is not None:
        if isinstance(service_names, str):
            service_names = [service_names]

    try:
        backend_utils.check_network_connection()
    except exceptions.NetworkError as e:
        with ux_utils.print_exception_no_traceback():
            raise RuntimeError(
                'Failed to refresh service status due to network error.') from e

    controller_type = controller_utils.Controllers.SKY_SERVE_CONTROLLER
    handle = backend_utils.is_controller_accessible(
        controller=controller_type,
        stopped_message=controller_type.value.default_hint_if_non_existent)

    backend = backend_utils.get_backend_from_handle(handle)
    assert isinstance(backend, backends.CloudVmRayBackend)

    code = serve_utils.ServeCodeGen.get_service_status(service_names)
    returncode, serve_status_payload, stderr = backend.run_on_head(
        handle,
        code,
        require_outputs=True,
        stream_logs=False,
        separate_stderr=True)

    try:
        subprocess_utils.handle_returncode(returncode,
                                           code,
                                           'Failed to fetch services',
                                           stderr,
                                           stream_logs=True)
    except exceptions.CommandError as e:
        raise RuntimeError(e.error_msg) from e

    service_records = serve_utils.load_service_status(serve_status_payload)
    # Get the endpoint for each service
    for service_record in service_records:
        service_record['endpoint'] = None
        if service_record['load_balancer_port'] is not None:
            protocol = ('https' if service_record['tls_encrypted'] else 'http')
            try:
                endpoint = backend_utils.get_endpoints(
                    cluster=common.SKY_SERVE_CONTROLLER_NAME,
                    port=service_record['load_balancer_port'],
                    protocol=protocol).get(service_record['load_balancer_port'],
                                           None)
            except exceptions.ClusterNotUpError:
                pass
            else:
                service_record['endpoint'] = endpoint

    return service_records


ServiceComponentOrStr = Union[str, serve_utils.ServiceComponent]


@usage_lib.entrypoint
def tail_logs(
    service_name: str,
    *,
    target: ServiceComponentOrStr,
    replica_id: Optional[int] = None,
    follow: bool = True,
) -> None:
    """Tails logs for a service.

    Usage:
        sky.serve.tail_logs(
            service_name,
            target=<component>,
            follow=False, # Optionally, default to True
            # replica_id=3, # Must be specified when target is REPLICA.
        )

    `target` is a enum of sky.serve.ServiceComponent, which can be one of:
        - CONTROLLER
        - LOAD_BALANCER
        - REPLICA
    Pass target as a lower-case string is also supported, e.g.
    target='controller'.
    To use REPLICA, you must specify `replica_id`.

    To tail controller logs:
        # follow default to True
        sky.serve.tail_logs(
            service_name, target=sky.serve.ServiceComponent.CONTROLLER)

    To print replica 3 logs:
        # Pass target as a lower-case string is also supported.
        sky.serve.tail_logs(
            service_name, target='replica',
            follow=False, replica_id=3)

    Raises:
        sky.exceptions.ClusterNotUpError: the sky serve controller is not up.
        ValueError: arguments not valid, or failed to tail the logs.
    """
    if isinstance(target, str):
        target = serve_utils.ServiceComponent(target)
    if not isinstance(target, serve_utils.ServiceComponent):
        with ux_utils.print_exception_no_traceback():
            raise ValueError(f'`target` must be a string or '
                             f'sky.serve.ServiceComponent, got {type(target)}.')

    if target == serve_utils.ServiceComponent.REPLICA:
        if replica_id is None:
            with ux_utils.print_exception_no_traceback():
                raise ValueError(
                    '`replica_id` must be specified when using target=REPLICA.')
    else:
        if replica_id is not None:
            with ux_utils.print_exception_no_traceback():
                raise ValueError('`replica_id` must be None when using '
                                 'target=CONTROLLER/LOAD_BALANCER.')

    controller_type = controller_utils.Controllers.SKY_SERVE_CONTROLLER
    handle = backend_utils.is_controller_accessible(
        controller=controller_type,
        stopped_message=controller_type.value.default_hint_if_non_existent)

    backend = backend_utils.get_backend_from_handle(handle)
    assert isinstance(backend, backends.CloudVmRayBackend), backend

    if target != serve_utils.ServiceComponent.REPLICA:
        code = serve_utils.ServeCodeGen.stream_serve_process_logs(
            service_name,
            stream_controller=(
                target == serve_utils.ServiceComponent.CONTROLLER),
            follow=follow)
    else:
        assert replica_id is not None, service_name
        code = serve_utils.ServeCodeGen.stream_replica_logs(
            service_name, replica_id, follow)

    # With the stdin=subprocess.DEVNULL, the ctrl-c will not directly
    # kill the process, so we need to handle it manually here.
    if threading.current_thread() is threading.main_thread():
        signal.signal(signal.SIGINT, backend_utils.interrupt_handler)
        signal.signal(signal.SIGTSTP, backend_utils.stop_handler)

    # Refer to the notes in
    # sky/backends/cloud_vm_ray_backend.py::CloudVmRayBackend::tail_logs.
    backend.run_on_head(handle,
                        code,
                        stream_logs=True,
                        process_stream=False,
                        ssh_mode=command_runner.SshMode.INTERACTIVE)


@usage_lib.entrypoint
def sync_down_logs(
    service_name: str,
    *,
    local_dir: str,
    targets: Union[ServiceComponentOrStr, List[ServiceComponentOrStr],
                   None] = None,
    replica_ids: Optional[List[int]] = None,
) -> str:
    """Sync down logs from the controller for the given service.

    This function is called by the server endpoint. It gathers logs from the
    controller, load balancer, and/or replicas and places them in a directory
    under the user's log space on the API server filesystem.

    Args:
        service_name: The name of the service to download logs from.
        local_dir: The local directory to save the logs to.
        targets: Which component(s) to download logs for. If None or empty,
            means download all logs (controller, load-balancer, all replicas).
            Can be a string (e.g. "controller"), or a `ServiceComponent` object,
            or a list of them for multiple components. Currently accepted
            values:
                - "controller"/ServiceComponent.CONTROLLER
                - "load_balancer"/ServiceComponent.LOAD_BALANCER
                - "replica"/ServiceComponent.REPLICA
        replica_ids: The list of replica IDs to download logs from, specified
            when target includes `ServiceComponent.REPLICA`. If target includes
            `ServiceComponent.REPLICA` but this is None/empty, logs for all
            replicas will be downloaded.

    Returns:
        A dict mapping component names to local paths where the logs were synced
        down to.

    Raises:
        RuntimeError: If fails to gather logs or fails to rsync from the
          controller.
        sky.exceptions.ClusterNotUpError: If the controller is not up.
        ValueError: Arguments not valid.
    """
    # Step 0) get the controller handle
    with rich_utils.safe_status(
            ux_utils.spinner_message('Checking service status...')):
        controller_type = controller_utils.Controllers.SKY_SERVE_CONTROLLER
        handle = backend_utils.is_controller_accessible(
            controller=controller_type,
            stopped_message=controller_type.value.default_hint_if_non_existent)
        backend: backends.CloudVmRayBackend = (
            backend_utils.get_backend_from_handle(handle))

    requested_components: Set[serve_utils.ServiceComponent] = set()
    if not targets:
        # No targets specified -> request all components
        requested_components = {
            serve_utils.ServiceComponent.CONTROLLER,
            serve_utils.ServiceComponent.LOAD_BALANCER,
            serve_utils.ServiceComponent.REPLICA
        }
    else:
        # Parse provided targets
        if isinstance(targets, (str, serve_utils.ServiceComponent)):
            requested_components = {serve_utils.ServiceComponent(targets)}
        else:  # list
            requested_components = {
                serve_utils.ServiceComponent(t) for t in targets
            }

    normalized_targets: Set[serve_utils.ServiceComponentTarget] = set()
    if serve_utils.ServiceComponent.CONTROLLER in requested_components:
        normalized_targets.add(
            serve_utils.ServiceComponentTarget(
                serve_utils.ServiceComponent.CONTROLLER))
    if serve_utils.ServiceComponent.LOAD_BALANCER in requested_components:
        normalized_targets.add(
            serve_utils.ServiceComponentTarget(
                serve_utils.ServiceComponent.LOAD_BALANCER))
    if serve_utils.ServiceComponent.REPLICA in requested_components:
        with rich_utils.safe_status(
                ux_utils.spinner_message('Getting live replica infos...')):
            replica_targets = _get_all_replica_targets(service_name, backend,
                                                       handle)
        if not replica_ids:
            # Replica target requested but no specific IDs
            # -> Get all replica logs
            normalized_targets.update(replica_targets)
        else:
            # Replica target requested with specific IDs
            requested_replica_targets = [
                serve_utils.ServiceComponentTarget(
                    serve_utils.ServiceComponent.REPLICA, rid)
                for rid in replica_ids
            ]
            for target in requested_replica_targets:
                if target not in replica_targets:
                    logger.warning(f'Replica ID {target.replica_id} not found '
                                   f'for {service_name}. Skipping...')
                else:
                    normalized_targets.add(target)

    def sync_down_logs_by_target(target: serve_utils.ServiceComponentTarget):
        component = target.component
        # We need to set one side of the pipe to a logs stream, and the other
        # side to a file.
        log_path = str(pathlib.Path(local_dir) / f'{target}.log')
        stream_logs_code: str

        if component == serve_utils.ServiceComponent.CONTROLLER:
            stream_logs_code = (
                serve_utils.ServeCodeGen.stream_serve_process_logs(
                    service_name, stream_controller=True, follow=False))
        elif component == serve_utils.ServiceComponent.LOAD_BALANCER:
            stream_logs_code = (
                serve_utils.ServeCodeGen.stream_serve_process_logs(
                    service_name, stream_controller=False, follow=False))
        elif component == serve_utils.ServiceComponent.REPLICA:
            replica_id = target.replica_id
            assert replica_id is not None, service_name
            stream_logs_code = serve_utils.ServeCodeGen.stream_replica_logs(
                service_name, replica_id, follow=False)
        else:
            assert False, component

        # Refer to the notes in
        # sky/backends/cloud_vm_ray_backend.py::CloudVmRayBackend::tail_logs.
        backend.run_on_head(handle,
                            stream_logs_code,
                            stream_logs=False,
                            process_stream=False,
                            ssh_mode=command_runner.SshMode.INTERACTIVE,
                            log_path=log_path)

    subprocess_utils.run_in_parallel(sync_down_logs_by_target,
                                     list(normalized_targets))

    return local_dir<|MERGE_RESOLUTION|>--- conflicted
+++ resolved
@@ -291,16 +291,12 @@
         else:
             lb_port = serve_utils.load_service_initialization_result(
                 lb_port_payload)
-<<<<<<< HEAD
-            # Already checked by _validate_service_task
-=======
             socket_endpoint = backend_utils.get_endpoints(
                 controller_handle.cluster_name, lb_port,
                 skip_status_check=True).get(lb_port)
             assert socket_endpoint is not None, (
                 'Did not get endpoint for controller.')
             # Already checked by validate_service_task
->>>>>>> 042db61a
             assert task.service is not None
             protocol = ('http'
                         if task.service.tls_credential is None else 'https')
