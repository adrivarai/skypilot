"""SkyServe core APIs."""
import pathlib
import re
import signal
import tempfile
import threading
import typing
from typing import Any, Dict, List, Optional, Set, Tuple, Union

import colorama

import sky
from sky import backends
from sky import exceptions
from sky import execution
from sky import sky_logging
from sky import skypilot_config
from sky import task as task_lib
from sky.backends import backend_utils
from sky.clouds.service_catalog import common as service_catalog_common
from sky.serve import constants as serve_constants
from sky.serve import serve_state
from sky.serve import serve_utils
from sky.skylet import constants
from sky.usage import usage_lib
from sky.utils import admin_policy_utils
from sky.utils import command_runner
from sky.utils import common
from sky.utils import common_utils
from sky.utils import controller_utils
from sky.utils import rich_utils
from sky.utils import subprocess_utils
from sky.utils import ux_utils

if typing.TYPE_CHECKING:
    from sky.backends import cloud_vm_ray_backend

logger = sky_logging.init_logger(__name__)


def _rewrite_tls_credential_paths_and_get_tls_env_vars(
        service_name: str, task: 'sky.Task') -> Dict[str, Any]:
    """Rewrite the paths of TLS credentials in the task.

    Args:
        service_name: Name of the service.
        task: sky.Task to rewrite.

    Returns:
        The generated template variables for TLS.
    """
    service_spec = task.service
    # Already checked by validate_service_task
    assert service_spec is not None
    if service_spec.tls_credential is None:
        return {'use_tls': False}
    remote_tls_keyfile = (
        serve_utils.generate_remote_tls_keyfile_name(service_name))
    remote_tls_certfile = (
        serve_utils.generate_remote_tls_certfile_name(service_name))
    tls_template_vars = {
        'use_tls': True,
        'remote_tls_keyfile': remote_tls_keyfile,
        'remote_tls_certfile': remote_tls_certfile,
        'local_tls_keyfile': service_spec.tls_credential.keyfile,
        'local_tls_certfile': service_spec.tls_credential.certfile,
    }
    service_spec.tls_credential = serve_utils.TLSCredential(
        remote_tls_keyfile, remote_tls_certfile)
    return tls_template_vars


def _get_all_replica_targets(
    service_name: str, backend: backends.CloudVmRayBackend,
    handle: backends.CloudVmRayResourceHandle
) -> Set[serve_utils.ServiceComponentTarget]:
    """Helper function to get targets for all live replicas."""
    code = serve_utils.ServeCodeGen.get_service_status([service_name])
    returncode, serve_status_payload, stderr = backend.run_on_head(
        handle,
        code,
        require_outputs=True,
        stream_logs=False,
        separate_stderr=True)

    try:
        subprocess_utils.handle_returncode(returncode,
                                           code,
                                           'Failed to fetch services',
                                           stderr,
                                           stream_logs=True)
    except exceptions.CommandError as e:
        raise RuntimeError(e.error_msg) from e

    service_records = serve_utils.load_service_status(serve_status_payload)
    if not service_records:
        raise ValueError(f'Service {service_name!r} not found.')
    assert len(service_records) == 1
    service_record = service_records[0]

    return {
        serve_utils.ServiceComponentTarget(serve_utils.ServiceComponent.REPLICA,
                                           replica_info['replica_id'])
        for replica_info in service_record['replica_info']
    }


@usage_lib.entrypoint
def up(
    task: 'sky.Task',
    service_name: Optional[str] = None,
) -> Tuple[str, str]:
    """Spins up a service.

    Please refer to the sky.cli.serve_up for the document.

    Args:
        task: sky.Task to serve up.
        service_name: Name of the service.

    Returns:
        service_name: str; The name of the service.  Same if passed in as an
            argument.
        endpoint: str; The service endpoint.
    """
    task.validate()
    if service_name is None:
        service_name = serve_utils.generate_service_name()

    # The service name will be used as:
    # 1. controller cluster name: 'sky-serve-controller-<service_name>'
    # 2. replica cluster name: '<service_name>-<replica_id>'
    # In both cases, service name shares the same regex with cluster name.
    if re.fullmatch(constants.CLUSTER_NAME_VALID_REGEX, service_name) is None:
        with ux_utils.print_exception_no_traceback():
            raise ValueError(f'Service name {service_name!r} is invalid: '
                             f'ensure it is fully matched by regex (e.g., '
                             'only contains lower letters, numbers and dash): '
                             f'{constants.CLUSTER_NAME_VALID_REGEX}')

    serve_utils.validate_service_task(task)
    # Always apply the policy again here, even though it might have been applied
    # in the CLI. This is to ensure that we apply the policy to the final DAG
    # and get the mutated config.
    dag, mutated_user_config = admin_policy_utils.apply(task)
    task = dag.tasks[0]

    with rich_utils.safe_status(
            ux_utils.spinner_message('Initializing service')):
        controller_utils.maybe_translate_local_file_mounts_and_sync_up(
            task, task_type='serve')

    tls_template_vars = _rewrite_tls_credential_paths_and_get_tls_env_vars(
        service_name, task)

    with tempfile.NamedTemporaryFile(
            prefix=f'service-task-{service_name}-',
            mode='w',
    ) as service_file, tempfile.NamedTemporaryFile(
            prefix=f'controller-task-{service_name}-',
            mode='w',
    ) as controller_file:
        controller_name = common.SKY_SERVE_CONTROLLER_NAME
        task_config = task.to_yaml_config()
        common_utils.dump_yaml(service_file.name, task_config)
        remote_tmp_task_yaml_path = (
            serve_utils.generate_remote_tmp_task_yaml_file_name(service_name))
        remote_config_yaml_path = (
            serve_utils.generate_remote_config_yaml_file_name(service_name))
        controller_log_file = (
            serve_utils.generate_remote_controller_log_file_name(service_name))
        controller_resources = controller_utils.get_controller_resources(
            controller=controller_utils.Controllers.SKY_SERVE_CONTROLLER,
            task_resources=task.resources)

        vars_to_fill = {
            'remote_task_yaml_path': remote_tmp_task_yaml_path,
            'local_task_yaml_path': service_file.name,
            'service_name': service_name,
            'controller_log_file': controller_log_file,
            'remote_user_config_path': remote_config_yaml_path,
            'modified_catalogs':
                service_catalog_common.get_modified_catalog_file_mounts(),
            **tls_template_vars,
            **controller_utils.shared_controller_vars_to_fill(
                controller=controller_utils.Controllers.SKY_SERVE_CONTROLLER,
                remote_user_config_path=remote_config_yaml_path,
                local_user_config=mutated_user_config,
            ),
        }
        common_utils.fill_template(serve_constants.CONTROLLER_TEMPLATE,
                                   vars_to_fill,
                                   output_path=controller_file.name)
        controller_task = task_lib.Task.from_yaml(controller_file.name)
        # TODO(tian): Probably run another sky.launch after we get the load
        # balancer port from the controller? So we don't need to open so many
        # ports here. Or, we should have a nginx traffic control to refuse
        # any connection to the unregistered ports.
        controller_resources = {
            r.copy(ports=[serve_constants.LOAD_BALANCER_PORT_RANGE])
            for r in controller_resources
        }
        controller_task.set_resources(controller_resources)

        # # Set service_name so the backend will know to modify default ray
        # task CPU usage to custom value instead of default 0.5 vCPU. We need
        # to set it to a smaller value to support a larger number of services.
        controller_task.service_name = service_name

        print(f'{colorama.Fore.YELLOW}Launching controller for '
              f'{service_name!r}...{colorama.Style.RESET_ALL}')
        # We directly submit the request to the controller and let the
        # controller to check name conflict. Suppose we have multiple
        # sky.serve.up() with same service name, the first one will
        # successfully write its job id to controller service database;
        # and for all following sky.serve.up(), the controller will throw
        # an exception (name conflict detected) and exit. Therefore the
        # controller job id in database could be use as an indicator of
        # whether the service is already running. If the id is the same
        # with the current job id, we know the service is up and running
        # for the first time; otherwise it is a name conflict.
        # Since the controller may be shared among multiple users, launch the
        # controller with the API server's user hash.
        with common.with_server_user_hash():
<<<<<<< HEAD
            with skypilot_config.with_active_workspace(
=======
            with skypilot_config.local_active_workspace_ctx(
>>>>>>> 9c8a6122
                    constants.SKYPILOT_DEFAULT_WORKSPACE):
                controller_job_id, controller_handle = execution.launch(
                    task=controller_task,
                    cluster_name=controller_name,
                    retry_until_up=True,
                    _disable_controller_check=True,
                )

        style = colorama.Style
        fore = colorama.Fore

        assert controller_job_id is not None and controller_handle is not None
        # TODO(tian): Cache endpoint locally to speedup. Endpoint won't
        # change after the first time, so there is no consistency issue.
        with rich_utils.safe_status(
                ux_utils.spinner_message(
                    'Waiting for the service to register')):
            # This function will check the controller job id in the database
            # and return the endpoint if the job id matches. Otherwise it will
            # return None.
            code = serve_utils.ServeCodeGen.wait_service_registration(
                service_name, controller_job_id)
            backend = backend_utils.get_backend_from_handle(controller_handle)
            assert isinstance(backend, backends.CloudVmRayBackend)
            assert isinstance(controller_handle,
                              backends.CloudVmRayResourceHandle)
            returncode, lb_port_payload, _ = backend.run_on_head(
                controller_handle,
                code,
                require_outputs=True,
                stream_logs=False)
        try:
            subprocess_utils.handle_returncode(
                returncode, code, 'Failed to wait for service initialization',
                lb_port_payload)
        except exceptions.CommandError:
            statuses = backend.get_job_status(controller_handle,
                                              [controller_job_id],
                                              stream_logs=False)
            controller_job_status = list(statuses.values())[0]
            if controller_job_status == sky.JobStatus.PENDING:
                # Max number of services reached due to vCPU constraint.
                # The controller job is pending due to ray job scheduling.
                # We manually cancel the job here.
                backend.cancel_jobs(controller_handle, [controller_job_id])
                with ux_utils.print_exception_no_traceback():
                    raise RuntimeError(
                        'Max number of services reached. '
                        'To spin up more services, please '
                        'tear down some existing services.') from None
            else:
                # Possible cases:
                # (1) name conflict;
                # (2) max number of services reached due to memory
                # constraint. The job will successfully run on the
                # controller, but there will be an error thrown due
                # to memory constraint check in the controller.
                # See sky/serve/service.py for more details.
                with ux_utils.print_exception_no_traceback():
                    raise RuntimeError(
                        'Failed to spin up the service. Please '
                        'check the logs above for more details.') from None
        else:
            lb_port = serve_utils.load_service_initialization_result(
                lb_port_payload)
            socket_endpoint = backend_utils.get_endpoints(
                controller_handle.cluster_name, lb_port,
                skip_status_check=True).get(lb_port)
            assert socket_endpoint is not None, (
                'Did not get endpoint for controller.')
            # Already checked by validate_service_task
            assert task.service is not None
            protocol = ('http'
                        if task.service.tls_credential is None else 'https')
            endpoint = f'{protocol}://{socket_endpoint}'

        logger.info(
            f'{fore.CYAN}Service name: '
            f'{style.BRIGHT}{service_name}{style.RESET_ALL}'
            f'\n{fore.CYAN}Endpoint URL: '
            f'{style.BRIGHT}{endpoint}{style.RESET_ALL}'
            f'\n📋 Useful Commands'
            f'\n{ux_utils.INDENT_SYMBOL}To check service status:\t'
            f'{ux_utils.BOLD}sky serve status {service_name} '
            f'[--endpoint]{ux_utils.RESET_BOLD}'
            f'\n{ux_utils.INDENT_SYMBOL}To teardown the service:\t'
            f'{ux_utils.BOLD}sky serve down {service_name}'
            f'{ux_utils.RESET_BOLD}'
            f'\n{ux_utils.INDENT_SYMBOL}To see replica logs:\t'
            f'{ux_utils.BOLD}sky serve logs {service_name} [REPLICA_ID]'
            f'{ux_utils.RESET_BOLD}'
            f'\n{ux_utils.INDENT_SYMBOL}To see load balancer logs:\t'
            f'{ux_utils.BOLD}sky serve logs --load-balancer {service_name}'
            f'{ux_utils.RESET_BOLD}'
            f'\n{ux_utils.INDENT_SYMBOL}To see controller logs:\t'
            f'{ux_utils.BOLD}sky serve logs --controller {service_name}'
            f'{ux_utils.RESET_BOLD}'
            f'\n{ux_utils.INDENT_SYMBOL}To monitor the status:\t'
            f'{ux_utils.BOLD}watch -n10 sky serve status {service_name}'
            f'{ux_utils.RESET_BOLD}'
            f'\n{ux_utils.INDENT_LAST_SYMBOL}To send a test request:\t'
            f'{ux_utils.BOLD}curl {endpoint}'
            f'{ux_utils.RESET_BOLD}'
            '\n\n' +
            ux_utils.finishing_message('Service is spinning up and replicas '
                                       'will be ready shortly.'))
        return service_name, endpoint


@usage_lib.entrypoint
def update(
        task: 'sky.Task',
        service_name: str,
        mode: serve_utils.UpdateMode = serve_utils.DEFAULT_UPDATE_MODE) -> None:
    """Updates an existing service.

    Please refer to the sky.cli.serve_update for the document.

    Args:
        task: sky.Task to update.
        service_name: Name of the service.
        mode: Update mode.
    """
    task.validate()
    serve_utils.validate_service_task(task)

    # Always apply the policy again here, even though it might have been applied
    # in the CLI. This is to ensure that we apply the policy to the final DAG
    # and get the mutated config.
    # TODO(cblmemo,zhwu): If a user sets a new skypilot_config, the update
    # will not apply the config.
    dag, _ = admin_policy_utils.apply(task)
    task = dag.tasks[0]

    assert task.service is not None
    if task.service.tls_credential is not None:
        logger.warning('Updating TLS keyfile and certfile is not supported. '
                       'Any updates to the keyfile and certfile will not take '
                       'effect. To update TLS keyfile and certfile, please '
                       'tear down the service and spin up a new one.')

    handle = backend_utils.is_controller_accessible(
        controller=controller_utils.Controllers.SKY_SERVE_CONTROLLER,
        stopped_message=
        'Service controller is stopped. There is no service to update. '
        f'To spin up a new service, use {ux_utils.BOLD}'
        f'sky serve up{ux_utils.RESET_BOLD}',
        non_existent_message='Service does not exist. '
        'To spin up a new service, '
        f'use {ux_utils.BOLD}sky serve up{ux_utils.RESET_BOLD}',
    )

    backend = backend_utils.get_backend_from_handle(handle)
    assert isinstance(backend, backends.CloudVmRayBackend)

    code = serve_utils.ServeCodeGen.get_service_status([service_name])
    returncode, serve_status_payload, stderr = backend.run_on_head(
        handle,
        code,
        require_outputs=True,
        stream_logs=False,
        separate_stderr=True)
    try:
        subprocess_utils.handle_returncode(returncode,
                                           code, 'Failed to get service status '
                                           'when update service',
                                           stderr,
                                           stream_logs=True)
    except exceptions.CommandError as e:
        raise RuntimeError(e.error_msg) from e

    service_statuses = serve_utils.load_service_status(serve_status_payload)
    if not service_statuses:
        with ux_utils.print_exception_no_traceback():
            raise RuntimeError(f'Cannot find service {service_name!r}.'
                               f'To spin up a service, use {ux_utils.BOLD}'
                               f'sky serve up{ux_utils.RESET_BOLD}')

    if len(service_statuses) > 1:
        with ux_utils.print_exception_no_traceback():
            raise RuntimeError(
                f'Multiple services found for {service_name!r}. ')
    service_record = service_statuses[0]
    prompt = None
    if (service_record['status'] == serve_state.ServiceStatus.CONTROLLER_FAILED
       ):
        prompt = (f'Service {service_name!r} has a failed controller. '
                  'Please clean up the service and try again.')
    elif (service_record['status'] == serve_state.ServiceStatus.CONTROLLER_INIT
         ):
        prompt = (f'Service {service_name!r} is still initializing '
                  'its controller. Please try again later.')
    if prompt is not None:
        with ux_utils.print_exception_no_traceback():
            raise RuntimeError(prompt)

    original_lb_policy = service_record['load_balancing_policy']
    assert task.service is not None, 'Service section not found.'
    if original_lb_policy != task.service.load_balancing_policy:
        logger.warning(
            f'{colorama.Fore.YELLOW}Current load balancing policy '
            f'{original_lb_policy!r} is different from the new policy '
            f'{task.service.load_balancing_policy!r}. Updating the load '
            'balancing policy is not supported yet and it will be ignored. '
            'The service will continue to use the current load balancing '
            f'policy.{colorama.Style.RESET_ALL}')

    with rich_utils.safe_status(
            ux_utils.spinner_message('Initializing service')):
        controller_utils.maybe_translate_local_file_mounts_and_sync_up(
            task, task_type='serve')

    code = serve_utils.ServeCodeGen.add_version(service_name)
    returncode, version_string_payload, stderr = backend.run_on_head(
        handle,
        code,
        require_outputs=True,
        stream_logs=False,
        separate_stderr=True)
    try:
        subprocess_utils.handle_returncode(returncode,
                                           code,
                                           'Failed to add version',
                                           stderr,
                                           stream_logs=True)
    except exceptions.CommandError as e:
        raise RuntimeError(e.error_msg) from e

    version_string = serve_utils.load_version_string(version_string_payload)
    try:
        current_version = int(version_string)
    except ValueError as e:
        with ux_utils.print_exception_no_traceback():
            raise ValueError(f'Failed to parse version: {version_string}; '
                             f'Returncode: {returncode}') from e

    print(f'New version: {current_version}')
    with tempfile.NamedTemporaryFile(
            prefix=f'{service_name}-v{current_version}',
            mode='w') as service_file:
        task_config = task.to_yaml_config()
        common_utils.dump_yaml(service_file.name, task_config)
        remote_task_yaml_path = serve_utils.generate_task_yaml_file_name(
            service_name, current_version, expand_user=False)

        backend.sync_file_mounts(handle,
                                 {remote_task_yaml_path: service_file.name},
                                 storage_mounts=None)

        code = serve_utils.ServeCodeGen.update_service(service_name,
                                                       current_version,
                                                       mode=mode.value)
        returncode, _, stderr = backend.run_on_head(handle,
                                                    code,
                                                    require_outputs=True,
                                                    stream_logs=False,
                                                    separate_stderr=True)
        try:
            subprocess_utils.handle_returncode(returncode,
                                               code,
                                               'Failed to update services',
                                               stderr,
                                               stream_logs=True)
        except exceptions.CommandError as e:
            raise RuntimeError(e.error_msg) from e

    print(f'{colorama.Fore.GREEN}Service {service_name!r} update scheduled.'
          f'{colorama.Style.RESET_ALL}\n'
          f'Please use {ux_utils.BOLD}sky serve status {service_name} '
          f'{ux_utils.RESET_BOLD}to check the latest status.')


@usage_lib.entrypoint
# pylint: disable=redefined-builtin
def down(
    service_names: Optional[Union[str, List[str]]] = None,
    all: bool = False,
    purge: bool = False,
) -> None:
    """Tears down a service.

    Please refer to the sky.cli.serve_down for the docs.

    Args:
        service_names: Name of the service(s).
        all: Whether to terminate all services.
        purge: Whether to terminate services in a failed status. These services
          may potentially lead to resource leaks.

    Raises:
        sky.exceptions.ClusterNotUpError: if the sky serve controller is not up.
        ValueError: if the arguments are invalid.
        RuntimeError: if failed to terminate the service.
    """
    if service_names is None:
        service_names = []
    if isinstance(service_names, str):
        service_names = [service_names]
    handle = backend_utils.is_controller_accessible(
        controller=controller_utils.Controllers.SKY_SERVE_CONTROLLER,
        stopped_message='All services should have terminated.')

    service_names_str = ','.join(service_names)
    if sum([bool(service_names), all]) != 1:
        argument_str = (f'service_names={service_names_str}'
                        if service_names else '')
        argument_str += ' all' if all else ''
        raise ValueError('Can only specify one of service_names or all. '
                         f'Provided {argument_str!r}.')

    backend = backend_utils.get_backend_from_handle(handle)
    assert isinstance(backend, backends.CloudVmRayBackend)
    service_names = None if all else service_names
    code = serve_utils.ServeCodeGen.terminate_services(service_names, purge)

    try:
        returncode, stdout, _ = backend.run_on_head(handle,
                                                    code,
                                                    require_outputs=True,
                                                    stream_logs=False)
    except exceptions.FetchClusterInfoError as e:
        raise RuntimeError(
            'Failed to fetch controller IP. Please refresh controller status '
            f'by `sky status -r {common.SKY_SERVE_CONTROLLER_NAME}` '
            'and try again.') from e

    try:
        subprocess_utils.handle_returncode(returncode, code,
                                           'Failed to terminate service',
                                           stdout)
    except exceptions.CommandError as e:
        raise RuntimeError(e.error_msg) from e

    logger.info(stdout)


@usage_lib.entrypoint
def terminate_replica(service_name: str, replica_id: int, purge: bool) -> None:
    """Tears down a specific replica for the given service.

    Args:
        service_name: Name of the service.
        replica_id: ID of replica to terminate.
        purge: Whether to terminate replicas in a failed status. These replicas
          may lead to resource leaks, so we require the user to explicitly
          specify this flag to make sure they are aware of this potential
          resource leak.

    Raises:
        sky.exceptions.ClusterNotUpError: if the sky sere controller is not up.
        RuntimeError: if failed to terminate the replica.
    """
    handle = backend_utils.is_controller_accessible(
        controller=controller_utils.Controllers.SKY_SERVE_CONTROLLER,
        stopped_message=
        'No service is running now. Please spin up a service first.',
        non_existent_message='No service is running now. '
        'Please spin up a service first.',
    )

    backend = backend_utils.get_backend_from_handle(handle)
    assert isinstance(backend, backends.CloudVmRayBackend)

    code = serve_utils.ServeCodeGen.terminate_replica(service_name, replica_id,
                                                      purge)
    returncode, stdout, stderr = backend.run_on_head(handle,
                                                     code,
                                                     require_outputs=True,
                                                     stream_logs=False,
                                                     separate_stderr=True)

    try:
        subprocess_utils.handle_returncode(returncode,
                                           code,
                                           'Failed to terminate the replica',
                                           stderr,
                                           stream_logs=True)
    except exceptions.CommandError as e:
        raise RuntimeError(e.error_msg) from e

    sky_logging.print(stdout)


@usage_lib.entrypoint
def status(
    service_names: Optional[Union[str,
                                  List[str]]] = None) -> List[Dict[str, Any]]:
    """Gets service statuses.

    If service_names is given, return those services. Otherwise, return all
    services.

    Each returned value has the following fields:

    .. code-block:: python

        {
            'name': (str) service name,
            'active_versions': (List[int]) a list of versions that are active,
            'controller_job_id': (int) the job id of the controller,
            'uptime': (int) uptime in seconds,
            'status': (sky.ServiceStatus) service status,
            'controller_port': (Optional[int]) controller port,
            'load_balancer_port': (Optional[int]) load balancer port,
            'endpoint': (Optional[str]) load balancer endpoint,
            'policy': (Optional[str]) autoscaling policy description,
            'requested_resources_str': (str) str representation of
              requested resources,
            'load_balancing_policy': (str) load balancing policy name,
            'tls_encrypted': (bool) whether the service is TLS encrypted,
            'replica_info': (List[Dict[str, Any]]) replica information,
        }

    Each entry in replica_info has the following fields:

    .. code-block:: python

        {
            'replica_id': (int) replica id,
            'name': (str) replica name,
            'status': (sky.serve.ReplicaStatus) replica status,
            'version': (int) replica version,
            'launched_at': (int) timestamp of launched,
            'handle': (ResourceHandle) handle of the replica cluster,
            'endpoint': (str) endpoint of the replica,
        }

    For possible service statuses and replica statuses, please refer to
    sky.cli.serve_status.

    Args:
        service_names: a single or a list of service names to query. If None,
            query all services.

    Returns:
        A list of dicts, with each dict containing the information of a service.
        If a service is not found, it will be omitted from the returned list.

    Raises:
        RuntimeError: if failed to get the service status.
        exceptions.ClusterNotUpError: if the sky serve controller is not up.
    """
    if service_names is not None:
        if isinstance(service_names, str):
            service_names = [service_names]

    try:
        backend_utils.check_network_connection()
    except exceptions.NetworkError as e:
        with ux_utils.print_exception_no_traceback():
            raise RuntimeError(
                'Failed to refresh service status due to network error.') from e

    controller_type = controller_utils.Controllers.SKY_SERVE_CONTROLLER
    handle = backend_utils.is_controller_accessible(
        controller=controller_type,
        stopped_message=controller_type.value.default_hint_if_non_existent)

    backend = backend_utils.get_backend_from_handle(handle)
    assert isinstance(backend, backends.CloudVmRayBackend)

    code = serve_utils.ServeCodeGen.get_service_status(service_names)
    returncode, serve_status_payload, stderr = backend.run_on_head(
        handle,
        code,
        require_outputs=True,
        stream_logs=False,
        separate_stderr=True)

    try:
        subprocess_utils.handle_returncode(returncode,
                                           code,
                                           'Failed to fetch services',
                                           stderr,
                                           stream_logs=True)
    except exceptions.CommandError as e:
        raise RuntimeError(e.error_msg) from e

    service_records = serve_utils.load_service_status(serve_status_payload)
    # Get the endpoint for each service
    for service_record in service_records:
        service_record['endpoint'] = None
        if service_record['load_balancer_port'] is not None:
            try:
                endpoint = backend_utils.get_endpoints(
                    cluster=common.SKY_SERVE_CONTROLLER_NAME,
                    port=service_record['load_balancer_port']).get(
                        service_record['load_balancer_port'], None)
            except exceptions.ClusterNotUpError:
                pass
            else:
                protocol = ('https'
                            if service_record['tls_encrypted'] else 'http')
                service_record['endpoint'] = f'{protocol}://{endpoint}'

    return service_records


ServiceComponentOrStr = Union[str, serve_utils.ServiceComponent]


@usage_lib.entrypoint
def tail_logs(
    service_name: str,
    *,
    target: ServiceComponentOrStr,
    replica_id: Optional[int] = None,
    follow: bool = True,
) -> None:
    """Tails logs for a service.

    Usage:
        sky.serve.tail_logs(
            service_name,
            target=<component>,
            follow=False, # Optionally, default to True
            # replica_id=3, # Must be specified when target is REPLICA.
        )

    `target` is a enum of sky.serve.ServiceComponent, which can be one of:
        - CONTROLLER
        - LOAD_BALANCER
        - REPLICA
    Pass target as a lower-case string is also supported, e.g.
    target='controller'.
    To use REPLICA, you must specify `replica_id`.

    To tail controller logs:
        # follow default to True
        sky.serve.tail_logs(
            service_name, target=sky.serve.ServiceComponent.CONTROLLER)

    To print replica 3 logs:
        # Pass target as a lower-case string is also supported.
        sky.serve.tail_logs(
            service_name, target='replica',
            follow=False, replica_id=3)

    Raises:
        sky.exceptions.ClusterNotUpError: the sky serve controller is not up.
        ValueError: arguments not valid, or failed to tail the logs.
    """
    if isinstance(target, str):
        target = serve_utils.ServiceComponent(target)
    if not isinstance(target, serve_utils.ServiceComponent):
        with ux_utils.print_exception_no_traceback():
            raise ValueError(f'`target` must be a string or '
                             f'sky.serve.ServiceComponent, got {type(target)}.')

    if target == serve_utils.ServiceComponent.REPLICA:
        if replica_id is None:
            with ux_utils.print_exception_no_traceback():
                raise ValueError(
                    '`replica_id` must be specified when using target=REPLICA.')
    else:
        if replica_id is not None:
            with ux_utils.print_exception_no_traceback():
                raise ValueError('`replica_id` must be None when using '
                                 'target=CONTROLLER/LOAD_BALANCER.')

    controller_type = controller_utils.Controllers.SKY_SERVE_CONTROLLER
    handle = backend_utils.is_controller_accessible(
        controller=controller_type,
        stopped_message=controller_type.value.default_hint_if_non_existent)

    backend = backend_utils.get_backend_from_handle(handle)
    assert isinstance(backend, backends.CloudVmRayBackend), backend

    if target != serve_utils.ServiceComponent.REPLICA:
        code = serve_utils.ServeCodeGen.stream_serve_process_logs(
            service_name,
            stream_controller=(
                target == serve_utils.ServiceComponent.CONTROLLER),
            follow=follow)
    else:
        assert replica_id is not None, service_name
        code = serve_utils.ServeCodeGen.stream_replica_logs(
            service_name, replica_id, follow)

    # With the stdin=subprocess.DEVNULL, the ctrl-c will not directly
    # kill the process, so we need to handle it manually here.
    if threading.current_thread() is threading.main_thread():
        signal.signal(signal.SIGINT, backend_utils.interrupt_handler)
        signal.signal(signal.SIGTSTP, backend_utils.stop_handler)

    # Refer to the notes in
    # sky/backends/cloud_vm_ray_backend.py::CloudVmRayBackend::tail_logs.
    backend.run_on_head(handle,
                        code,
                        stream_logs=True,
                        process_stream=False,
                        ssh_mode=command_runner.SshMode.INTERACTIVE)


@usage_lib.entrypoint
def sync_down_logs(
    service_name: str,
    *,
    local_dir: str,
    targets: Union[ServiceComponentOrStr, List[ServiceComponentOrStr],
                   None] = None,
    replica_ids: Optional[List[int]] = None,
) -> str:
    """Sync down logs from the controller for the given service.

    This function is called by the server endpoint. It gathers logs from the
    controller, load balancer, and/or replicas and places them in a directory
    under the user's log space on the API server filesystem.

    Args:
        service_name: The name of the service to download logs from.
        local_dir: The local directory to save the logs to.
        targets: Which component(s) to download logs for. If None or empty,
            means download all logs (controller, load-balancer, all replicas).
            Can be a string (e.g. "controller"), or a `ServiceComponent` object,
            or a list of them for multiple components. Currently accepted
            values:
                - "controller"/ServiceComponent.CONTROLLER
                - "load_balancer"/ServiceComponent.LOAD_BALANCER
                - "replica"/ServiceComponent.REPLICA
        replica_ids: The list of replica IDs to download logs from, specified
            when target includes `ServiceComponent.REPLICA`. If target includes
            `ServiceComponent.REPLICA` but this is None/empty, logs for all
            replicas will be downloaded.

    Returns:
        A dict mapping component names to local paths where the logs were synced
        down to.

    Raises:
        RuntimeError: If fails to gather logs or fails to rsync from the
          controller.
        sky.exceptions.ClusterNotUpError: If the controller is not up.
        ValueError: Arguments not valid.
    """
    # Step 0) get the controller handle
    with rich_utils.safe_status(
            ux_utils.spinner_message('Checking service status...')):
        controller_type = controller_utils.Controllers.SKY_SERVE_CONTROLLER
        handle = backend_utils.is_controller_accessible(
            controller=controller_type,
            stopped_message=controller_type.value.default_hint_if_non_existent)
        backend: backends.CloudVmRayBackend = (
            backend_utils.get_backend_from_handle(handle))

    requested_components: Set[serve_utils.ServiceComponent] = set()
    if not targets:
        # No targets specified -> request all components
        requested_components = {
            serve_utils.ServiceComponent.CONTROLLER,
            serve_utils.ServiceComponent.LOAD_BALANCER,
            serve_utils.ServiceComponent.REPLICA
        }
    else:
        # Parse provided targets
        if isinstance(targets, (str, serve_utils.ServiceComponent)):
            requested_components = {serve_utils.ServiceComponent(targets)}
        else:  # list
            requested_components = {
                serve_utils.ServiceComponent(t) for t in targets
            }

    normalized_targets: Set[serve_utils.ServiceComponentTarget] = set()
    if serve_utils.ServiceComponent.CONTROLLER in requested_components:
        normalized_targets.add(
            serve_utils.ServiceComponentTarget(
                serve_utils.ServiceComponent.CONTROLLER))
    if serve_utils.ServiceComponent.LOAD_BALANCER in requested_components:
        normalized_targets.add(
            serve_utils.ServiceComponentTarget(
                serve_utils.ServiceComponent.LOAD_BALANCER))
    if serve_utils.ServiceComponent.REPLICA in requested_components:
        with rich_utils.safe_status(
                ux_utils.spinner_message('Getting live replica infos...')):
            replica_targets = _get_all_replica_targets(service_name, backend,
                                                       handle)
        if not replica_ids:
            # Replica target requested but no specific IDs
            # -> Get all replica logs
            normalized_targets.update(replica_targets)
        else:
            # Replica target requested with specific IDs
            requested_replica_targets = [
                serve_utils.ServiceComponentTarget(
                    serve_utils.ServiceComponent.REPLICA, rid)
                for rid in replica_ids
            ]
            for target in requested_replica_targets:
                if target not in replica_targets:
                    logger.warning(f'Replica ID {target.replica_id} not found '
                                   f'for {service_name}. Skipping...')
                else:
                    normalized_targets.add(target)

    def sync_down_logs_by_target(target: serve_utils.ServiceComponentTarget):
        component = target.component
        # We need to set one side of the pipe to a logs stream, and the other
        # side to a file.
        log_path = str(pathlib.Path(local_dir) / f'{target}.log')
        stream_logs_code: str

        if component == serve_utils.ServiceComponent.CONTROLLER:
            stream_logs_code = (
                serve_utils.ServeCodeGen.stream_serve_process_logs(
                    service_name, stream_controller=True, follow=False))
        elif component == serve_utils.ServiceComponent.LOAD_BALANCER:
            stream_logs_code = (
                serve_utils.ServeCodeGen.stream_serve_process_logs(
                    service_name, stream_controller=False, follow=False))
        elif component == serve_utils.ServiceComponent.REPLICA:
            replica_id = target.replica_id
            assert replica_id is not None, service_name
            stream_logs_code = serve_utils.ServeCodeGen.stream_replica_logs(
                service_name, replica_id, follow=False)
        else:
            assert False, component

        # Refer to the notes in
        # sky/backends/cloud_vm_ray_backend.py::CloudVmRayBackend::tail_logs.
        backend.run_on_head(handle,
                            stream_logs_code,
                            stream_logs=False,
                            process_stream=False,
                            ssh_mode=command_runner.SshMode.INTERACTIVE,
                            log_path=log_path)

    subprocess_utils.run_in_parallel(sync_down_logs_by_target,
                                     list(normalized_targets))

    return local_dir<|MERGE_RESOLUTION|>--- conflicted
+++ resolved
@@ -222,11 +222,7 @@
         # Since the controller may be shared among multiple users, launch the
         # controller with the API server's user hash.
         with common.with_server_user_hash():
-<<<<<<< HEAD
-            with skypilot_config.with_active_workspace(
-=======
             with skypilot_config.local_active_workspace_ctx(
->>>>>>> 9c8a6122
                     constants.SKYPILOT_DEFAULT_WORKSPACE):
                 controller_job_id, controller_handle = execution.launch(
                     task=controller_task,
