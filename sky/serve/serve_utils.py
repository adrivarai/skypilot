"""User interface with the SkyServe."""
import base64
import collections
import dataclasses
import enum
import os
import pathlib
import pickle
import re
import shlex
import shutil
import threading
import time
import traceback
import typing
from typing import (Any, Callable, DefaultDict, Deque, Dict, Generic, Iterator,
                    List, Optional, TextIO, Type, TypeVar, Union)
import uuid

import colorama
import filelock

from sky import backends
from sky import exceptions
from sky import global_user_state
from sky import sky_logging
from sky import skypilot_config
from sky.adaptors import common as adaptors_common
from sky.jobs import state as managed_job_state
from sky.serve import constants
from sky.serve import serve_state
from sky.serve import spot_placer
from sky.skylet import constants as skylet_constants
from sky.skylet import job_lib
from sky.utils import annotations
from sky.utils import common_utils
from sky.utils import log_utils
from sky.utils import message_utils
from sky.utils import resources_utils
from sky.utils import status_lib
from sky.utils import ux_utils

if typing.TYPE_CHECKING:
    import fastapi
    import psutil
    import requests

    import sky
    from sky.serve import replica_managers
else:
    psutil = adaptors_common.LazyImport('psutil')
    requests = adaptors_common.LazyImport('requests')

logger = sky_logging.init_logger(__name__)


def _get_pool_filelock_path(pool: Optional[str]) -> str:
    path = pathlib.Path(constants.SKYSERVE_METADATA_DIR)
    if pool is not None:
        path = path / pool
    path = path / 'pm.lock'
    path = path.expanduser().absolute()
    path.parents[0].mkdir(parents=True, exist_ok=True)
    return str(path)


@annotations.lru_cache(scope='request')
def get_num_service_threshold():
    """Get number of services threshold, calculating it only when needed."""
    system_memory_gb = psutil.virtual_memory().total // (1024**3)
    return system_memory_gb // constants.CONTROLLER_MEMORY_USAGE_GB


_CONTROLLER_URL = 'http://localhost:{CONTROLLER_PORT}'

# NOTE(dev): We assume log paths are either in ~/sky_logs/... or ~/.sky/...
# and always appear after a space. Be careful when changing UX as this
# assumption is used to expand some log files while ignoring others.
_SKYPILOT_LOG_DIRS = r'~/(sky_logs|\.sky)'
_SKYPILOT_PROVISION_LOG_PATTERN = (
    fr'.* ({_SKYPILOT_LOG_DIRS}/.*provision\.log)')
_SKYPILOT_LOG_PATTERN = fr'.* ({_SKYPILOT_LOG_DIRS}/.*\.log)'

# TODO(tian): Find all existing replica id and print here.
_FAILED_TO_FIND_REPLICA_MSG = (
    f'{colorama.Fore.RED}Failed to find replica '
    '{replica_id}. Please use `sky serve status [SERVICE_NAME]`'
    f' to check all valid replica id.{colorama.Style.RESET_ALL}')
# Max number of replicas to show in `sky serve status` by default.
# If user wants to see all replicas, use `sky serve status --all`.
_REPLICA_TRUNC_NUM = 10


class ServiceComponent(enum.Enum):
    CONTROLLER = 'controller'
    LOAD_BALANCER = 'load_balancer'
    REPLICA = 'replica'


@dataclasses.dataclass
class ServiceComponentTarget:
    """Represents a target service component with an optional replica ID.
    """
    component: ServiceComponent
    replica_id: Optional[int] = None

    def __init__(self,
                 component: Union[str, ServiceComponent],
                 replica_id: Optional[int] = None):
        if isinstance(component, str):
            component = ServiceComponent(component)
        self.component = component
        self.replica_id = replica_id

    def __post_init__(self):
        """Validate that replica_id is only provided for REPLICA component."""
        if (self.component
                == ServiceComponent.REPLICA) != (self.replica_id is None):
            raise ValueError(
                'replica_id must be specified if and only if component is '
                'REPLICA.')

    def __hash__(self) -> int:
        return hash((self.component, self.replica_id))

    def __str__(self) -> str:
        if self.component == ServiceComponent.REPLICA:
            return f'{self.component.value}-{self.replica_id}'
        return self.component.value


class UserSignal(enum.Enum):
    """User signal to send to controller.

    User can send signal to controller by writing to a file. The controller
    will read the file and handle the signal.
    """
    # Stop the controller, load balancer and all replicas.
    TERMINATE = 'terminate'

    # TODO(tian): Add more signals, such as pause.

    def error_type(self) -> Type[Exception]:
        """Get the error corresponding to the signal."""
        return _SIGNAL_TO_ERROR[self]


class UpdateMode(enum.Enum):
    """Update mode for updating a service."""
    ROLLING = 'rolling'
    BLUE_GREEN = 'blue_green'


@dataclasses.dataclass
class TLSCredential:
    """TLS credential for the service."""
    keyfile: str
    certfile: str

    def dump_uvicorn_kwargs(self) -> Dict[str, str]:
        return {
            'ssl_keyfile': os.path.expanduser(self.keyfile),
            'ssl_certfile': os.path.expanduser(self.certfile),
        }


DEFAULT_UPDATE_MODE = UpdateMode.ROLLING

_SIGNAL_TO_ERROR = {
    UserSignal.TERMINATE: exceptions.ServeUserTerminatedError,
}

# pylint: disable=invalid-name
KeyType = TypeVar('KeyType')
ValueType = TypeVar('ValueType')


# Google style guide: Do not rely on the atomicity of built-in types.
# Our launch and down process pool will be used by multiple threads,
# therefore we need to use a thread-safe dict.
# see https://google.github.io/styleguide/pyguide.html#218-threading
class ThreadSafeDict(Generic[KeyType, ValueType]):
    """A thread-safe dict."""

    def __init__(self, *args: Any, **kwargs: Any) -> None:
        self._dict: Dict[KeyType, ValueType] = dict(*args, **kwargs)
        self._lock = threading.Lock()

    def __getitem__(self, key: KeyType) -> ValueType:
        with self._lock:
            return self._dict.__getitem__(key)

    def __setitem__(self, key: KeyType, value: ValueType) -> None:
        with self._lock:
            return self._dict.__setitem__(key, value)

    def __delitem__(self, key: KeyType) -> None:
        with self._lock:
            return self._dict.__delitem__(key)

    def __len__(self) -> int:
        with self._lock:
            return self._dict.__len__()

    def __contains__(self, key: KeyType) -> bool:
        with self._lock:
            return self._dict.__contains__(key)

    def items(self):
        with self._lock:
            return self._dict.items()

    def values(self):
        with self._lock:
            return self._dict.values()


class RequestsAggregator:
    """Base class for request aggregator."""

    def add(self, request: 'fastapi.Request') -> None:
        """Add a request to the request aggregator."""
        raise NotImplementedError

    def clear(self) -> None:
        """Clear all current request aggregator."""
        raise NotImplementedError

    def to_dict(self) -> Dict[str, Any]:
        """Convert the aggregator to a dict."""
        raise NotImplementedError

    def __repr__(self) -> str:
        raise NotImplementedError


class RequestTimestamp(RequestsAggregator):
    """RequestTimestamp: Aggregates request timestamps.

    This is useful for QPS-based autoscaling.
    """

    def __init__(self) -> None:
        self.timestamps: List[float] = []

    def add(self, request: 'fastapi.Request') -> None:
        """Add a request to the request aggregator."""
        del request  # unused
        self.timestamps.append(time.time())

    def clear(self) -> None:
        """Clear all current request aggregator."""
        self.timestamps = []

    def to_dict(self) -> Dict[str, Any]:
        """Convert the aggregator to a dict."""
        return {'timestamps': self.timestamps}

    def __repr__(self) -> str:
        return f'RequestTimestamp(timestamps={self.timestamps})'


@annotations.lru_cache(scope='request', maxsize=1)
def is_consolidation_mode() -> bool:
    consolidation_mode = skypilot_config.get_nested(
        ('serve', 'controller', 'consolidation_mode'), default_value=False)
    # _check_consolidation_mode_consistency(consolidation_mode)
    return consolidation_mode


<<<<<<< HEAD
def ha_recovery_for_consolidation_mode():
    """Recovery logic for HA mode in consolidation mode."""
    logger.info('Starting HA recovery for consolidation mode')

    if not is_consolidation_mode():
        return
    
    # Get all active services
    services = serve_state.get_services()
    for service in services:
        service_name = service['name']
        service_status = service['status']
        
        # Skip services that are shutting down or failed
        if service_status in serve_state.ServiceStatus.failed_statuses():
            continue
            
        logger.info(f'Attempting HA recovery for service {service_name}')
        
        script = serve_state.get_ha_recovery_script(service_name)
        if script is None:
            logger.warning(f'No HA recovery script found for service {service_name}')
            continue
            
        try:
            logs_dir = os.path.expanduser(constants.SKYSERVE_METADATA_DIR)
            log_path = os.path.join(logs_dir, f'{service_name}_controller_recovery.log')
            
            from sky.utils import subprocess_utils
            pid = subprocess_utils.launch_new_process_tree(script, log_output=log_path)
            logger.info(f'Service {service_name} recovered with pid {pid}')
        except Exception as e:
            logger.error(f'Failed to recover service {service_name}: {e}')
            
        # Check if controller process is alive
        # In consolidation mode, we track by service name
        # TODO: implement proper PID tracking for serve consolidation mode
        
        # For now, restart all active services
        if service_status != serve_state.ServiceStatus.SHUTTING_DOWN:
            service_dir = os.path.expanduser(
                generate_remote_service_dir_name(service_name))
            # Find the latest task yaml
            task_yaml_files = list(pathlib.Path(service_dir).glob('task_v*.yaml'))
            if task_yaml_files:
                latest_task_yaml = max(task_yaml_files, 
                                       key=lambda f: int(f.stem.split('_v')[1]))
                # Use job_id 0 for consolidation mode
                scheduler.start_controller(service_name, str(latest_task_yaml), 0)
                logger.info(f'Recovered serve controller for {service_name}')


def validate_service_task(task: 'sky.Task') -> None:
=======
def validate_service_task(task: 'sky.Task', pool: bool) -> None:
>>>>>>> dc2e58f6
    """Validate the task for Sky Serve.

    Args:
        task: sky.Task to validate

    Raises:
        ValueError: if the arguments are invalid.
        RuntimeError: if the task.serve is not found.
    """
    spot_resources: List['sky.Resources'] = [
        resource for resource in task.resources if resource.use_spot
    ]
    # TODO(MaoZiming): Allow mixed on-demand and spot specification in resources
    # On-demand fallback should go to the resources specified as on-demand.
    if len(spot_resources) not in [0, len(task.resources)]:
        with ux_utils.print_exception_no_traceback():
            raise ValueError(
                'Resources must either all use spot or none use spot. '
                'To use on-demand and spot instances together, '
                'use `dynamic_ondemand_fallback` or set '
                'base_ondemand_fallback_replicas.')

    field_name = 'service' if not pool else 'pool'
    if task.service is None:
        with ux_utils.print_exception_no_traceback():
            raise RuntimeError(f'{field_name.capitalize()} section not found.')

    if pool != task.service.pool:
        with ux_utils.print_exception_no_traceback():
            raise ValueError(f'{field_name.capitalize()} section in the YAML '
                             f'file does not match the pool argument. '
                             f'To fix, add a valid `{field_name}` field.')

    policy_description = ('on-demand'
                          if task.service.dynamic_ondemand_fallback else 'spot')
    for resource in list(task.resources):
        if resource.job_recovery is not None:
            sys_name = 'SkyServe' if not pool else 'Cluster Pool'
            with ux_utils.print_exception_no_traceback():
                raise ValueError(f'job_recovery is disabled for {sys_name}. '
                                 f'{sys_name} will replenish preempted spot '
                                 f'with {policy_description} instances.')

    # Try to create a spot placer from the task yaml. Check if the task yaml
    # is valid for spot placer.
    spot_placer.SpotPlacer.from_task(task.service, task)

    replica_ingress_port: Optional[int] = int(
        task.service.ports) if (task.service.ports is not None) else None
    for requested_resources in task.resources:
        if (task.service.use_ondemand_fallback and
                not requested_resources.use_spot):
            with ux_utils.print_exception_no_traceback():
                raise ValueError(
                    '`use_ondemand_fallback` is only supported '
                    'for spot resources. Please explicitly specify '
                    '`use_spot: true` in resources for on-demand fallback.')
        if (task.service.spot_placer is not None and
                not requested_resources.use_spot):
            with ux_utils.print_exception_no_traceback():
                raise ValueError(
                    '`spot_placer` is only supported for spot resources. '
                    'Please explicitly specify `use_spot: true` in resources.')
        if not pool and task.service.ports is None:
            requested_ports = list(
                resources_utils.port_ranges_to_set(requested_resources.ports))
            if len(requested_ports) != 1:
                with ux_utils.print_exception_no_traceback():
                    raise ValueError(
                        'To open multiple ports on the replica, please set the '
                        '`service.ports` field to specify a main service port. '
                        'Must only specify one port in resources otherwise. '
                        'Each replica will use the port specified as '
                        'application ingress port.')
            service_port = requested_ports[0]
            if replica_ingress_port is None:
                replica_ingress_port = service_port
            elif service_port != replica_ingress_port:
                with ux_utils.print_exception_no_traceback():
                    raise ValueError(
                        f'Got multiple ports: {service_port} and '
                        f'{replica_ingress_port} in different resources. '
                        'Please specify the same port instead.')
        if pool:
            if (task.service.ports is not None or
                    requested_resources.ports is not None):
                with ux_utils.print_exception_no_traceback():
                    raise ValueError('Cannot specify ports in a cluster pool.')


def generate_service_name(pool: bool = False):
    noun = 'pool' if pool else 'service'
    return f'sky-{noun}-{uuid.uuid4().hex[:4]}'


def generate_remote_service_dir_name(service_name: str) -> str:
    service_name = service_name.replace('-', '_')
    return os.path.join(constants.SKYSERVE_METADATA_DIR, service_name)


def generate_remote_tmp_task_yaml_file_name(service_name: str) -> str:
    dir_name = generate_remote_service_dir_name(service_name)
    # Don't expand here since it is used for remote machine.
    return os.path.join(dir_name, 'task.yaml.tmp')


def generate_task_yaml_file_name(service_name: str,
                                 version: int,
                                 expand_user: bool = True) -> str:
    dir_name = generate_remote_service_dir_name(service_name)
    if expand_user:
        dir_name = os.path.expanduser(dir_name)
    return os.path.join(dir_name, f'task_v{version}.yaml')


def generate_remote_config_yaml_file_name(service_name: str) -> str:
    dir_name = generate_remote_service_dir_name(service_name)
    # Don't expand here since it is used for remote machine.
    return os.path.join(dir_name, 'config.yaml')


def generate_remote_controller_log_file_name(service_name: str) -> str:
    dir_name = generate_remote_service_dir_name(service_name)
    # Don't expand here since it is used for remote machine.
    return os.path.join(dir_name, 'controller.log')


def generate_remote_load_balancer_log_file_name(service_name: str) -> str:
    dir_name = generate_remote_service_dir_name(service_name)
    # Don't expand here since it is used for remote machine.
    return os.path.join(dir_name, 'load_balancer.log')


def generate_replica_launch_log_file_name(service_name: str,
                                          replica_id: int) -> str:
    dir_name = generate_remote_service_dir_name(service_name)
    dir_name = os.path.expanduser(dir_name)
    return os.path.join(dir_name, f'replica_{replica_id}_launch.log')


def generate_replica_log_file_name(service_name: str, replica_id: int) -> str:
    dir_name = generate_remote_service_dir_name(service_name)
    dir_name = os.path.expanduser(dir_name)
    return os.path.join(dir_name, f'replica_{replica_id}.log')


def generate_remote_tls_keyfile_name(service_name: str) -> str:
    dir_name = generate_remote_service_dir_name(service_name)
    # Don't expand here since it is used for remote machine.
    return os.path.join(dir_name, 'tls_keyfile')


def generate_remote_tls_certfile_name(service_name: str) -> str:
    dir_name = generate_remote_service_dir_name(service_name)
    # Don't expand here since it is used for remote machine.
    return os.path.join(dir_name, 'tls_certfile')


def generate_replica_cluster_name(service_name: str, replica_id: int) -> str:
    # NOTE: `release_cluster_name` relies on the format of the cluster name.
    # If the naming schema is updated, `release_cluster_name` should be updated
    # as well.
    return f'{service_name}-{replica_id}'


def set_service_status_and_active_versions_from_replica(
        service_name: str, replica_infos: List['replica_managers.ReplicaInfo'],
        update_mode: UpdateMode) -> None:
    record = serve_state.get_service_from_name(service_name)
    if record is None:
        with ux_utils.print_exception_no_traceback():
            raise ValueError(
                'The service is up-ed in an old version and does not '
                'support update. Please `sky serve down` '
                'it first and relaunch the service.')
    if record['status'] == serve_state.ServiceStatus.SHUTTING_DOWN:
        # When the service is shutting down, there is a period of time which the
        # controller still responds to the request, and the replica is not
        # terminated, the service status will still be READY, but we don't want
        # change service status to READY.
        return

    ready_replicas = list(filter(lambda info: info.is_ready, replica_infos))
    if update_mode == UpdateMode.ROLLING:
        active_versions = sorted(
            list(set(info.version for info in ready_replicas)))
    else:
        chosen_version = get_latest_version_with_min_replicas(
            service_name, replica_infos)
        active_versions = [chosen_version] if chosen_version is not None else []
    serve_state.set_service_status_and_active_versions(
        service_name,
        serve_state.ServiceStatus.from_replica_statuses(
            [info.status for info in ready_replicas]),
        active_versions=active_versions)


def update_service_status() -> None:
    if is_consolidation_mode():
        # TODO(tian): PID-based tracking.
        return
    services = serve_state.get_services()
    for record in services:
        if record['status'] == serve_state.ServiceStatus.SHUTTING_DOWN:
            # Skip services that is shutting down.
            continue
        controller_job_id = record['controller_job_id']
        assert controller_job_id is not None
        controller_status = job_lib.get_status(controller_job_id)
        if controller_status is None or controller_status.is_terminal():
            # If controller job is not running, set it as controller failed.
            serve_state.set_service_status_and_active_versions(
                record['name'], serve_state.ServiceStatus.CONTROLLER_FAILED)


def update_service_encoded(service_name: str, version: int, mode: str,
                           pool: bool) -> str:
    noun = 'pool' if pool else 'service'
    capnoun = noun.capitalize()
    service_status = _get_service_status(service_name, pool=pool)
    if service_status is None:
        with ux_utils.print_exception_no_traceback():
            raise ValueError(f'{capnoun} {service_name!r} does not exist.')
    controller_port = service_status['controller_port']
    resp = requests.post(
        _CONTROLLER_URL.format(CONTROLLER_PORT=controller_port) +
        '/controller/update_service',
        json={
            'version': version,
            'mode': mode,
        })
    if resp.status_code == 404:
        with ux_utils.print_exception_no_traceback():
            # This only happens for services since pool is added after the
            # update feature is introduced.
            raise ValueError(
                'The service is up-ed in an old version and does not '
                'support update. Please `sky serve down` '
                'it first and relaunch the service. ')
    elif resp.status_code == 400:
        with ux_utils.print_exception_no_traceback():
            raise ValueError(f'Client error during {noun} update: {resp.text}')
    elif resp.status_code == 500:
        with ux_utils.print_exception_no_traceback():
            raise RuntimeError(
                f'Server error during {noun} update: {resp.text}')
    elif resp.status_code != 200:
        with ux_utils.print_exception_no_traceback():
            raise ValueError(f'Failed to update {noun}: {resp.text}')

    service_msg = resp.json()['message']
    return message_utils.encode_payload(service_msg)


def terminate_replica(service_name: str, replica_id: int, purge: bool) -> str:
    # TODO(tian): Currently pool does not support terminating replica.
    service_status = _get_service_status(service_name, pool=False)
    if service_status is None:
        with ux_utils.print_exception_no_traceback():
            raise ValueError(f'Service {service_name!r} does not exist.')
    replica_info = serve_state.get_replica_info_from_id(service_name,
                                                        replica_id)
    if replica_info is None:
        with ux_utils.print_exception_no_traceback():
            raise ValueError(
                f'Replica {replica_id} for service {service_name} does not '
                'exist.')

    controller_port = service_status['controller_port']
    resp = requests.post(
        _CONTROLLER_URL.format(CONTROLLER_PORT=controller_port) +
        '/controller/terminate_replica',
        json={
            'replica_id': replica_id,
            'purge': purge,
        })

    message: str = resp.json()['message']
    if resp.status_code != 200:
        with ux_utils.print_exception_no_traceback():
            raise ValueError(f'Failed to terminate replica {replica_id} '
                             f'in {service_name}. Reason:\n{message}')
    return message


def _get_service_status(
        service_name: str,
        pool: bool,
        with_replica_info: bool = True) -> Optional[Dict[str, Any]]:
    """Get the status dict of the service.

    Args:
        service_name: The name of the service.
        with_replica_info: Whether to include the information of all replicas.

    Returns:
        A dictionary describing the status of the service if the service exists.
        Otherwise, return None.
    """
    record = serve_state.get_service_from_name(service_name)
    if record is None:
        return None
    if record['pool'] != pool:
        return None

    record['pool_yaml'] = ''
    if record['pool']:
        latest_yaml_path = generate_task_yaml_file_name(service_name,
                                                        record['version'])
        original_config = common_utils.read_yaml(latest_yaml_path)
        original_config.pop('run', None)
        svc: Dict[str, Any] = original_config.pop('service')
        if svc is not None:
            svc.pop('pool', None)
            original_config['pool'] = svc
        record['pool_yaml'] = common_utils.dump_yaml_str(original_config)

    record['target_num_replicas'] = 0
    try:
        controller_port = record['controller_port']
        resp = requests.get(
            _CONTROLLER_URL.format(CONTROLLER_PORT=controller_port) +
            '/autoscaler/info')
        record['target_num_replicas'] = resp.json()['target_num_replicas']
    except Exception as e:  # pylint: disable=broad-except
        logger.error(f'Failed to get autoscaler info for {service_name}: {e}\n'
                     f'Traceback: {traceback.format_exc()}')

    if with_replica_info:
        if record['pool']:
            record['replica_info'] = [
                {
                    'used_by': replica_job_id,
                    **info.to_info_dict(with_handle=True, with_url=False)
                } for info, replica_job_id in
                serve_state.get_replica_infos_and_job_ids(service_name)
            ]
        else:
            record['replica_info'] = [
                info.to_info_dict(with_handle=True)
                for info in serve_state.get_replica_infos(service_name)
            ]
    return record


def get_service_status_encoded(service_names: Optional[List[str]],
                               pool: bool) -> str:
    service_statuses: List[Dict[str, str]] = []
    if service_names is None:
        # Get all service names
        service_names = serve_state.get_glob_service_names(None)
    for service_name in service_names:
        service_status = _get_service_status(service_name, pool=pool)
        if service_status is None:
            continue
        service_statuses.append({
            k: base64.b64encode(pickle.dumps(v)).decode('utf-8')
            for k, v in service_status.items()
        })
    service_statuses = sorted(service_statuses, key=lambda x: x['name'])
    # We have to use payload_type here to avoid the issue of
    # message_utils.decode_payload() not being able to correctly decode the
    # message with <sky-payload> tags.
    return message_utils.encode_payload(service_statuses,
                                        payload_type='service_status')


def load_service_status(payload: str) -> List[Dict[str, Any]]:
    try:
        service_statuses_encoded = message_utils.decode_payload(
            payload, payload_type='service_status')
    except ValueError as e:
        if 'Invalid payload string' in str(e):
            # Backward compatibility for serve controller started before #4660
            # where the payload type is not added.
            service_statuses_encoded = message_utils.decode_payload(payload)
        else:
            raise
    service_statuses: List[Dict[str, Any]] = []
    for service_status in service_statuses_encoded:
        if not isinstance(service_status, dict):
            raise ValueError(f'Invalid service status: {service_status}')
        service_statuses.append({
            k: pickle.loads(base64.b64decode(v))
            for k, v in service_status.items()
        })
    return service_statuses


def add_version_encoded(service_name: str) -> str:
    new_version = serve_state.add_version(service_name)
    return message_utils.encode_payload(new_version)


def load_version_string(payload: str) -> str:
    return message_utils.decode_payload(payload)


def num_replicas(service_name: str) -> int:
    logger.info(f'Get number of replicas for pool {service_name!r}')
    return len(serve_state.get_replica_infos(service_name))


def get_next_cluster_name(service_name: str, job_id: int) -> Optional[str]:
    """Get the next available cluster name from idle replicas.

    Args:
        service_name: The name of the service.
        job_id: Optional job ID to associate with the acquired cluster.
                If None, a placeholder will be used.

    Returns:
        The cluster name if an idle replica is found, None otherwise.
    """
    # Check if service exists
    service_status = _get_service_status(service_name,
                                         pool=True,
                                         with_replica_info=False)
    if service_status is None:
        logger.error(f'Service {service_name!r} does not exist.')
        return None
    if not service_status['pool']:
        logger.error(f'Service {service_name!r} is not a cluster pool.')
        return None

    with filelock.FileLock(_get_pool_filelock_path(service_name)):
        logger.debug(f'Get next cluster name for pool {service_name!r}')
        idle_replicas = [
            info for info, replica_job_id in
            serve_state.get_replica_infos_and_job_ids(service_name)
            if info.status == serve_state.ReplicaStatus.READY and
            replica_job_id is None
        ]
        if not idle_replicas:
            logger.info(f'No idle replicas found for pool {service_name!r}')
            return None

        # Select the first idle replica.
        # TODO(tian): "Load balancing" policy.
        replica_info = idle_replicas[0]
        logger.info(f'Selected replica {replica_info.replica_id} with cluster '
                    f'{replica_info.cluster_name!r} for job {job_id!r} in pool '
                    f'{service_name!r}')
        serve_state.set_replica_job_id(service_name, replica_info.replica_id,
                                       job_id)
        return replica_info.cluster_name


def release_cluster_name(service_name: str, cluster_name: str) -> None:
    """Release a cluster back to the pool by setting job id to NULL.

    Args:
        service_name: The name of the service.
        cluster_name: The name of the cluster to release.
    """
    service_status = _get_service_status(service_name,
                                         pool=True,
                                         with_replica_info=False)
    if service_status is None:
        logger.error(f'Service {service_name!r} does not exist.')
        return
    if not service_status['pool']:
        logger.error(f'Service {service_name!r} is not a cluster pool.')
        return

    with filelock.FileLock(_get_pool_filelock_path(service_name)):
        logger.debug(
            f'Release cluster {cluster_name!r} for pool {service_name!r}')
        replica_id = int(cluster_name.split('-')[-1])
        current_replica_job_id = serve_state.get_replica_job_id(
            service_name, replica_id)
        if current_replica_job_id is None:
            logger.info(f'Skip releasing cluster {cluster_name!r}: '
                        f'cluster not in use.')
            return
        serve_state.set_replica_job_id(service_name, replica_id, None)
        logger.info(f'Cluster {cluster_name!r} released successfully.')


def _terminate_failed_services(
        service_name: str,
        service_status: Optional[serve_state.ServiceStatus]) -> Optional[str]:
    """Terminate service in failed status.

    Services included in ServiceStatus.failed_statuses() do not have an
    active controller process, so we can't send a file terminate signal
    to the controller. Instead, we manually cleanup database record for
    the service and alert the user about a potential resource leak.

    Returns:
        A message indicating potential resource leak (if any). If no
        resource leak is detected, return None.
    """
    remaining_replica_clusters: List[str] = []
    # The controller should have already attempted to terminate those
    # replicas, so we don't need to try again here.
    for replica_info in serve_state.get_replica_infos(service_name):
        # TODO(tian): Refresh latest status of the cluster.
        if global_user_state.get_cluster_from_name(
                replica_info.cluster_name) is not None:
            remaining_replica_clusters.append(f'{replica_info.cluster_name!r}')
        serve_state.remove_replica(service_name, replica_info.replica_id)

    service_dir = os.path.expanduser(
        generate_remote_service_dir_name(service_name))
    shutil.rmtree(service_dir)
    serve_state.remove_service(service_name)
    serve_state.delete_all_versions(service_name)

    if not remaining_replica_clusters:
        return None
    remaining_identity = ', '.join(remaining_replica_clusters)
    return (f'{colorama.Fore.YELLOW}terminate service {service_name!r} with '
            f'failed status ({service_status}). This may indicate a resource '
            'leak. Please check the following SkyPilot clusters on the '
            f'controller: {remaining_identity}{colorama.Style.RESET_ALL}')


def terminate_services(service_names: Optional[List[str]], purge: bool,
                       pool: bool) -> str:
    noun = 'pool' if pool else 'service'
    capnoun = noun.capitalize()
    service_names = serve_state.get_glob_service_names(service_names)
    terminated_service_names: List[str] = []
    messages: List[str] = []
    for service_name in service_names:
        service_status = _get_service_status(service_name,
                                             pool=pool,
                                             with_replica_info=False)
        if service_status is None:
            continue
        if (service_status is not None and service_status['status']
                == serve_state.ServiceStatus.SHUTTING_DOWN):
            # Already scheduled to be terminated.
            continue
        if pool:
            nonterminal_job_ids = (
                managed_job_state.get_nonterminal_job_ids_by_pool(service_name))
            if nonterminal_job_ids:
                nonterminal_job_ids_str = ','.join(
                    str(job_id) for job_id in nonterminal_job_ids)
                num_nonterminal_jobs = len(nonterminal_job_ids)
                messages.append(
                    f'{colorama.Fore.YELLOW}{capnoun} {service_name!r} has '
                    f'{num_nonterminal_jobs} nonterminal jobs: '
                    f'{nonterminal_job_ids_str}. To terminate the {noun}, '
                    f'please run `sky jobs cancel --pool {service_name}` to '
                    'cancel all jobs in the pool first.'
                    f'{colorama.Style.RESET_ALL}')
                continue
        # If the `services` and `version_specs` table are not aligned, it might
        # result in a None service status. In this case, the controller process
        # is not functioning as well and we should also use the
        # `_terminate_failed_services` function to clean up the service.
        # This is a safeguard for a rare case, that is accidentally abort
        # between `serve_state.add_service` and
        # `serve_state.add_or_update_version` in service.py.
        purge_cmd = (f'sky jobs pool down {service_name} --purge'
                     if pool else f'sky serve down {service_name} --purge')
        if (service_status['status']
                in serve_state.ServiceStatus.failed_statuses()):
            failed_status = service_status['status']
            if purge:
                message = _terminate_failed_services(service_name,
                                                     failed_status)
                if message is not None:
                    messages.append(message)
            else:
                messages.append(
                    f'{colorama.Fore.YELLOW}{capnoun} {service_name!r} is in '
                    f'failed status ({failed_status}). Skipping '
                    'its termination as it could lead to a resource leak. '
                    f'(Use `{purge_cmd}` to forcefully terminate the {noun}.)'
                    f'{colorama.Style.RESET_ALL}')
                # Don't add to terminated_service_names since it's not
                # actually terminated.
                continue
        else:
            # Send the terminate signal to controller.
            signal_file = pathlib.Path(
                constants.SIGNAL_FILE_PATH.format(service_name))
            # Filelock is needed to prevent race condition between signal
            # check/removal and signal writing.
            with filelock.FileLock(str(signal_file) + '.lock'):
                with signal_file.open(mode='w', encoding='utf-8') as f:
                    f.write(UserSignal.TERMINATE.value)
                    f.flush()
        terminated_service_names.append(f'{service_name!r}')
    if not terminated_service_names:
        messages.append(f'No {noun} to terminate.')
    else:
        identity_str = f'{capnoun} {terminated_service_names[0]} is'
        if len(terminated_service_names) > 1:
            terminated_service_names_str = ', '.join(terminated_service_names)
            identity_str = f'{capnoun}s {terminated_service_names_str} are'
        messages.append(f'{identity_str} scheduled to be terminated.')
    return '\n'.join(messages)


def wait_service_registration(service_name: str, job_id: int) -> str:
    """Util function to call at the end of `sky.serve.up()`.

    This function will:
        (1) Check the name duplication by job id of the controller. If
            the job id is not the same as the database record, this
            means another service is already taken that name. See
            sky/serve/api.py::up for more details.
        (2) Wait for the load balancer port to be assigned and return.

    Returns:
        Encoded load balancer port assigned to the service.
    """
    start_time = time.time()
    setup_completed = False
    while True:
        # TODO(tian): PID-based tracking.
        if not is_consolidation_mode():
            job_status = job_lib.get_status(job_id)
            if job_status is None or job_status < job_lib.JobStatus.RUNNING:
                # Wait for the controller process to finish setting up. It
                # can be slow if a lot cloud dependencies are being installed.
                if (time.time() - start_time >
                        constants.CONTROLLER_SETUP_TIMEOUT_SECONDS):
                    with ux_utils.print_exception_no_traceback():
                        raise RuntimeError(
                            f'Failed to start the controller process for '
                            f'the service {service_name!r} within '
                            f'{constants.CONTROLLER_SETUP_TIMEOUT_SECONDS}'
                            f' seconds.')
                # No need to check the service status as the controller process
                # is still setting up.
                time.sleep(1)
                continue

            if not setup_completed:
                setup_completed = True
                # Reset the start time to wait for the service to be registered.
                start_time = time.time()

        record = serve_state.get_service_from_name(service_name)
        if record is not None:
            # TODO(tian): PID-based tracking.
            if (not is_consolidation_mode() and
                    job_id != record['controller_job_id']):
                with ux_utils.print_exception_no_traceback():
                    raise ValueError(
                        f'The service {service_name!r} is already running. '
                        'Please specify a different name for your service. '
                        'To update an existing service, run: sky serve update '
                        f'{service_name} <new-service-yaml>')
            lb_port = record['load_balancer_port']
            if lb_port is not None:
                return message_utils.encode_payload(lb_port)
        elif len(serve_state.get_services()) >= get_num_service_threshold():
            with ux_utils.print_exception_no_traceback():
                raise RuntimeError('Max number of services reached. '
                                   'To spin up more services, please '
                                   'tear down some existing services.')
        elapsed = time.time() - start_time
        if elapsed > constants.SERVICE_REGISTER_TIMEOUT_SECONDS:
            # Print the controller log to help user debug.
            controller_log_path = (
                generate_remote_controller_log_file_name(service_name))
            with open(os.path.expanduser(controller_log_path),
                      'r',
                      encoding='utf-8') as f:
                log_content = f.read()
            with ux_utils.print_exception_no_traceback():
                raise ValueError(f'Failed to register service {service_name!r} '
                                 'on the SkyServe controller. '
                                 f'Reason:\n{log_content}')
        time.sleep(1)


def load_service_initialization_result(payload: str) -> int:
    return message_utils.decode_payload(payload)


def check_service_status_healthy(service_name: str) -> Optional[str]:
    service_record = serve_state.get_service_from_name(service_name)
    if service_record is None:
        return f'Service {service_name!r} does not exist.'
    if service_record['status'] == serve_state.ServiceStatus.CONTROLLER_INIT:
        return (f'Service {service_name!r} is still initializing its '
                'controller. Please try again later.')
    return None


def get_latest_version_with_min_replicas(
        service_name: str,
        replica_infos: List['replica_managers.ReplicaInfo']) -> Optional[int]:
    # Find the latest version with at least min_replicas replicas.
    version2count: DefaultDict[int, int] = collections.defaultdict(int)
    for info in replica_infos:
        if info.is_ready:
            version2count[info.version] += 1

    active_versions = sorted(version2count.keys(), reverse=True)
    for version in active_versions:
        spec = serve_state.get_spec(service_name, version)
        if (spec is not None and version2count[version] >= spec.min_replicas):
            return version
    # Use the oldest version if no version has enough replicas.
    return active_versions[-1] if active_versions else None


def _process_line(line: str,
                  cluster_name: str,
                  stop_on_eof: bool = False) -> Iterator[str]:
    # The line might be directing users to view logs, like
    # `✓ Cluster launched: new-http.  View logs at: *.log`
    # We should tail the detailed logs for user.
    def cluster_is_up() -> bool:
        cluster_record = global_user_state.get_cluster_from_name(cluster_name)
        if cluster_record is None:
            return False
        return cluster_record['status'] == status_lib.ClusterStatus.UP

    provision_log_prompt = re.match(_SKYPILOT_PROVISION_LOG_PATTERN, line)
    log_prompt = re.match(_SKYPILOT_LOG_PATTERN, line)

    if provision_log_prompt is not None:
        nested_log_path = os.path.expanduser(provision_log_prompt.group(1))

        try:
            with open(nested_log_path, 'r', newline='', encoding='utf-8') as f:
                # We still exit if more than 10 seconds without new content
                # to avoid any internal bug that causes the launch to fail
                # while cluster status remains INIT.
                yield from log_utils.follow_logs(f,
                                                 should_stop=cluster_is_up,
                                                 stop_on_eof=stop_on_eof,
                                                 idle_timeout_seconds=10)
        except FileNotFoundError:
            yield line

            yield (f'{colorama.Fore.YELLOW}{colorama.Style.BRIGHT}'
                   f'Try to expand log file {nested_log_path} but not '
                   f'found. Skipping...{colorama.Style.RESET_ALL}')
            pass
        return

    if log_prompt is not None:
        # Now we skip other logs (file sync logs) since we lack
        # utility to determine when these log files are finished
        # writing.
        # TODO(tian): We should not skip these logs since there are
        # small chance that error will happen in file sync. Need to
        # find a better way to do this.
        return

    yield line


def _follow_logs_with_provision_expanding(
    file: TextIO,
    cluster_name: str,
    *,
    should_stop: Callable[[], bool],
    stop_on_eof: bool = False,
    idle_timeout_seconds: Optional[int] = None,
) -> Iterator[str]:
    """Follows logs and expands any provision.log references found.

    Args:
        file: Log file to read from.
        cluster_name: Name of the cluster being launched.
        should_stop: Callback that returns True when streaming should stop.
        stop_on_eof: If True, stop when reaching end of file.
        idle_timeout_seconds: If set, stop after these many seconds without
            new content.

    Yields:
        Log lines, including expanded content from referenced provision logs.
    """

    def process_line(line: str) -> Iterator[str]:
        yield from _process_line(line, cluster_name, stop_on_eof=stop_on_eof)

    return log_utils.follow_logs(file,
                                 should_stop=should_stop,
                                 stop_on_eof=stop_on_eof,
                                 process_line=process_line,
                                 idle_timeout_seconds=idle_timeout_seconds)


def _capped_follow_logs_with_provision_expanding(
    log_list: List[str],
    cluster_name: str,
    *,
    line_cap: int = 100,
) -> Iterator[str]:
    """Follows logs and expands any provision.log references found.

    Args:
        log_list: List of Log Lines to read from.
        cluster_name: Name of the cluster being launched.
        line_cap: Number of last lines to return

    Yields:
        Log lines, including expanded content from referenced provision logs.
    """
    all_lines: Deque[str] = collections.deque(maxlen=line_cap)

    for line in log_list:
        for processed in _process_line(line=line,
                                       cluster_name=cluster_name,
                                       stop_on_eof=False):
            all_lines.append(processed)

    yield from all_lines


def stream_replica_logs(service_name: str, replica_id: int, follow: bool,
                        tail: Optional[int]) -> str:
    msg = check_service_status_healthy(service_name)
    if msg is not None:
        return msg
    print(f'{colorama.Fore.YELLOW}Start streaming logs for launching process '
          f'of replica {replica_id}.{colorama.Style.RESET_ALL}')
    log_file_name = generate_replica_log_file_name(service_name, replica_id)
    if os.path.exists(log_file_name):
        if tail is not None:
            lines = common_utils.read_last_n_lines(log_file_name, tail)
            for line in lines:
                if not line.endswith('\n'):
                    line += '\n'
                print(line, end='', flush=True)
        else:
            with open(log_file_name, 'r', encoding='utf-8') as f:
                print(f.read(), flush=True)
        return ''

    launch_log_file_name = generate_replica_launch_log_file_name(
        service_name, replica_id)
    if not os.path.exists(launch_log_file_name):
        return (f'{colorama.Fore.RED}Replica {replica_id} doesn\'t exist.'
                f'{colorama.Style.RESET_ALL}')

    replica_cluster_name = generate_replica_cluster_name(
        service_name, replica_id)

    def _get_replica_status() -> serve_state.ReplicaStatus:
        replica_info = serve_state.get_replica_infos(service_name)
        for info in replica_info:
            if info.replica_id == replica_id:
                return info.status
        with ux_utils.print_exception_no_traceback():
            raise ValueError(
                _FAILED_TO_FIND_REPLICA_MSG.format(replica_id=replica_id))

    replica_provisioned = (
        lambda: _get_replica_status() != serve_state.ReplicaStatus.PROVISIONING)

    # Handle launch logs based on number parameter
    final_lines_to_print = []
    if tail is not None:
        static_lines = common_utils.read_last_n_lines(launch_log_file_name,
                                                      tail)
        lines = list(
            _capped_follow_logs_with_provision_expanding(
                log_list=static_lines,
                cluster_name=replica_cluster_name,
                line_cap=tail,
            ))
        final_lines_to_print += lines
    else:
        with open(launch_log_file_name, 'r', newline='', encoding='utf-8') as f:
            for line in _follow_logs_with_provision_expanding(
                    f,
                    replica_cluster_name,
                    should_stop=replica_provisioned,
                    stop_on_eof=not follow,
            ):
                print(line, end='', flush=True)

    if (not follow and
            _get_replica_status() == serve_state.ReplicaStatus.PROVISIONING):
        # Early exit if not following the logs.
        if tail is not None:
            for line in final_lines_to_print:
                if not line.endswith('\n'):
                    line += '\n'
                print(line, end='', flush=True)
        return ''

    backend = backends.CloudVmRayBackend()
    handle = global_user_state.get_handle_from_cluster_name(
        replica_cluster_name)
    if handle is None:
        if tail is not None:
            for line in final_lines_to_print:
                if not line.endswith('\n'):
                    line += '\n'
                print(line, end='', flush=True)
        return _FAILED_TO_FIND_REPLICA_MSG.format(replica_id=replica_id)
    assert isinstance(handle, backends.CloudVmRayResourceHandle), handle

    # Notify user here to make sure user won't think the log is finished.
    print(f'{colorama.Fore.YELLOW}Start streaming logs for task job '
          f'of replica {replica_id}...{colorama.Style.RESET_ALL}')

    # Always tail the latest logs, which represent user setup & run.
    if tail is None:
        returncode = backend.tail_logs(handle, job_id=None, follow=follow)
        if returncode != 0:
            return (f'{colorama.Fore.RED}Failed to stream logs for replica '
                    f'{replica_id}.{colorama.Style.RESET_ALL}')
    elif not follow and tail > 0:
        final = backend.tail_logs(handle,
                                  job_id=None,
                                  follow=follow,
                                  tail=tail,
                                  stream_logs=False,
                                  require_outputs=True,
                                  process_stream=True)
        if isinstance(final, int) or (final[0] != 0 and final[0] != 101):
            if tail is not None:
                for line in final_lines_to_print:
                    if not line.endswith('\n'):
                        line += '\n'
                    print(line, end='', flush=True)
            return (f'{colorama.Fore.RED}Failed to stream logs for replica '
                    f'{replica_id}.{colorama.Style.RESET_ALL}')
        final_lines_to_print += final[1].splitlines()
        for line in final_lines_to_print[-tail:]:
            if not line.endswith('\n'):
                line += '\n'
            print(line, end='', flush=True)
    return ''


def stream_serve_process_logs(service_name: str, stream_controller: bool,
                              follow: bool, tail: Optional[int]) -> str:
    msg = check_service_status_healthy(service_name)
    if msg is not None:
        return msg
    if stream_controller:
        log_file = generate_remote_controller_log_file_name(service_name)
    else:
        log_file = generate_remote_load_balancer_log_file_name(service_name)

    def _service_is_terminal() -> bool:
        record = serve_state.get_service_from_name(service_name)
        if record is None:
            return True
        return record['status'] in serve_state.ServiceStatus.failed_statuses()

    if tail is not None:
        lines = common_utils.read_last_n_lines(os.path.expanduser(log_file),
                                               tail)
        for line in lines:
            if not line.endswith('\n'):
                line += '\n'
            print(line, end='', flush=True)
    else:
        with open(os.path.expanduser(log_file),
                  'r',
                  newline='',
                  encoding='utf-8') as f:
            for line in log_utils.follow_logs(
                    f,
                    should_stop=_service_is_terminal,
                    stop_on_eof=not follow,
            ):
                print(line, end='', flush=True)
    return ''


# ================== Table Formatter for `sky serve status` ==================


def _get_replicas(service_record: Dict[str, Any]) -> str:
    ready_replica_num, total_replica_num = 0, 0
    for info in service_record['replica_info']:
        if info['status'] == serve_state.ReplicaStatus.READY:
            ready_replica_num += 1
        # TODO(MaoZiming): add a column showing failed replicas number.
        if info['status'] not in serve_state.ReplicaStatus.failed_statuses():
            total_replica_num += 1
    return f'{ready_replica_num}/{total_replica_num}'


def format_service_table(service_records: List[Dict[str, Any]], show_all: bool,
                         pool: bool) -> str:
    noun = 'pool' if pool else 'service'
    if not service_records:
        return f'No existing {noun}s.'

    service_columns = [
        'NAME', 'VERSION', 'UPTIME', 'STATUS',
        'REPLICAS' if not pool else 'WORKERS'
    ]
    if not pool:
        service_columns.append('ENDPOINT')
    if show_all:
        service_columns.extend([
            'AUTOSCALING_POLICY', 'LOAD_BALANCING_POLICY', 'REQUESTED_RESOURCES'
        ])
        if pool:
            # Remove the load balancing policy column for pools.
            service_columns.pop(-2)
    service_table = log_utils.create_table(service_columns)

    replica_infos: List[Dict[str, Any]] = []
    for record in service_records:
        for replica in record['replica_info']:
            replica['service_name'] = record['name']
            replica_infos.append(replica)

        service_name = record['name']
        version = ','.join(
            str(v) for v in record['active_versions']
        ) if 'active_versions' in record and record['active_versions'] else '-'
        uptime = log_utils.readable_time_duration(record['uptime'],
                                                  absolute=True)
        service_status = record['status']
        status_str = service_status.colored_str()
        replicas = _get_replicas(record)
        endpoint = record['endpoint']
        if endpoint is None:
            endpoint = '-'
        policy = record['policy']
        requested_resources_str = record['requested_resources_str']
        load_balancing_policy = record['load_balancing_policy']

        service_values = [
            service_name,
            version,
            uptime,
            status_str,
            replicas,
        ]
        if not pool:
            service_values.append(endpoint)
        if show_all:
            service_values.extend(
                [policy, load_balancing_policy, requested_resources_str])
            if pool:
                service_values.pop(-2)
        service_table.add_row(service_values)

    replica_table = _format_replica_table(replica_infos, show_all, pool)
    replica_noun = 'Pool Workers' if pool else 'Service Replicas'
    return (f'{service_table}\n'
            f'\n{colorama.Fore.CYAN}{colorama.Style.BRIGHT}'
            f'{replica_noun}{colorama.Style.RESET_ALL}\n'
            f'{replica_table}')


def _format_replica_table(replica_records: List[Dict[str, Any]], show_all: bool,
                          pool: bool) -> str:
    noun = 'worker' if pool else 'replica'
    if not replica_records:
        return f'No existing {noun}s.'

    replica_columns = [
        'POOL_NAME' if pool else 'SERVICE_NAME', 'ID', 'VERSION', 'ENDPOINT',
        'LAUNCHED', 'INFRA', 'RESOURCES', 'STATUS'
    ]
    if pool:
        replica_columns.append('USED_BY')
        # Remove the endpoint column for pool workers.
        replica_columns.pop(3)
    replica_table = log_utils.create_table(replica_columns)

    truncate_hint = ''
    if not show_all:
        if len(replica_records) > _REPLICA_TRUNC_NUM:
            truncate_hint = f'\n... (use --all to show all {noun}s)'
        replica_records = replica_records[:_REPLICA_TRUNC_NUM]

    for record in replica_records:
        endpoint = record.get('endpoint', '-')
        service_name = record['service_name']
        replica_id = record['replica_id']
        version = (record['version'] if 'version' in record else '-')
        replica_endpoint = endpoint if endpoint else '-'
        launched_at = log_utils.readable_time_duration(record['launched_at'])
        infra = '-'
        resources_str = '-'
        replica_status = record['status']
        status_str = replica_status.colored_str()
        used_by = record.get('used_by', None)
        used_by_str = str(used_by) if used_by is not None else '-'

        replica_handle: Optional['backends.CloudVmRayResourceHandle'] = record[
            'handle']
        if replica_handle is not None:
            infra = replica_handle.launched_resources.infra.formatted_str()
            resources_str = resources_utils.get_readable_resources_repr(
                replica_handle, simplify=not show_all)

        replica_values = [
            service_name,
            replica_id,
            version,
            replica_endpoint,
            launched_at,
            infra,
            resources_str,
            status_str,
        ]
        if pool:
            replica_values.append(used_by_str)
            replica_values.pop(3)
        replica_table.add_row(replica_values)

    return f'{replica_table}{truncate_hint}'


# =========================== CodeGen for Sky Serve ===========================


# TODO(tian): Use REST API instead of SSH in the future. This codegen pattern
# is to reuse the authentication of ssh. If we want to use REST API, we need
# to implement some authentication mechanism.
class ServeCodeGen:
    """Code generator for SkyServe.

    Usage:
      >> code = ServeCodeGen.get_service_status(service_name)
    """

    # TODO(zhwu): When any API is changed, we should update the
    # constants.SERVE_VERSION.
    _PREFIX = [
        'from sky.serve import serve_state',
        'from sky.serve import serve_utils',
        'from sky.serve import constants',
        'serve_version = constants.SERVE_VERSION',
    ]

    @classmethod
    def get_service_status(cls, service_names: Optional[List[str]],
                           pool: bool) -> str:
        code = [
            f'kwargs={{}} if serve_version < 3 else {{"pool": {pool}}}',
            f'msg = serve_utils.get_service_status_encoded({service_names!r}, '
            '**kwargs)', 'print(msg, end="", flush=True)'
        ]
        return cls._build(code)

    @classmethod
    def add_version(cls, service_name: str) -> str:
        code = [
            f'msg = serve_utils.add_version_encoded({service_name!r})',
            'print(msg, end="", flush=True)'
        ]
        return cls._build(code)

    @classmethod
    def terminate_services(cls, service_names: Optional[List[str]], purge: bool,
                           pool: bool) -> str:
        code = [
            f'kwargs={{}} if serve_version < 3 else {{"pool": {pool}}}',
            f'msg = serve_utils.terminate_services({service_names!r}, '
            f'purge={purge}, **kwargs)', 'print(msg, end="", flush=True)'
        ]
        return cls._build(code)

    @classmethod
    def terminate_replica(cls, service_name: str, replica_id: int,
                          purge: bool) -> str:
        code = [
            f'(lambda: print(serve_utils.terminate_replica({service_name!r}, '
            f'{replica_id}, {purge}), end="", flush=True) '
            'if getattr(constants, "SERVE_VERSION", 0) >= 2 else '
            f'exec("raise RuntimeError('
            f'{constants.TERMINATE_REPLICA_VERSION_MISMATCH_ERROR!r})"))()'
        ]
        return cls._build(code)

    @classmethod
    def wait_service_registration(cls, service_name: str, job_id: int) -> str:
        code = [
            'msg = serve_utils.wait_service_registration('
            f'{service_name!r}, {job_id})', 'print(msg, end="", flush=True)'
        ]
        return cls._build(code)

    @classmethod
    def stream_replica_logs(cls, service_name: str, replica_id: int,
                            follow: bool, tail: Optional[int]) -> str:
        code = [
            'msg = serve_utils.stream_replica_logs('
            f'{service_name!r}, {replica_id!r}, follow={follow}, tail={tail})',
            'print(msg, flush=True)'
        ]
        return cls._build(code)

    @classmethod
    def stream_serve_process_logs(cls, service_name: str,
                                  stream_controller: bool, follow: bool,
                                  tail: Optional[int]) -> str:
        code = [
            f'msg = serve_utils.stream_serve_process_logs({service_name!r}, '
            f'{stream_controller}, follow={follow}, tail={tail})',
            'print(msg, flush=True)'
        ]
        return cls._build(code)

    @classmethod
    def update_service(cls, service_name: str, version: int, mode: str,
                       pool: bool) -> str:
        code = [
            f'kwargs={{}} if serve_version < 3 else {{"pool": {pool}}}',
            f'msg = serve_utils.update_service_encoded({service_name!r}, '
            f'{version}, mode={mode!r}, **kwargs)',
            'print(msg, end="", flush=True)',
        ]
        return cls._build(code)

    @classmethod
    def _build(cls, code: List[str]) -> str:
        code = cls._PREFIX + code
        generated_code = '; '.join(code)
        # Use the local user id to make sure the operation goes to the correct
        # user.
        return (f'export {skylet_constants.USER_ID_ENV_VAR}='
                f'"{common_utils.get_user_hash()}"; '
                f'{skylet_constants.SKY_PYTHON_CMD} '
                f'-u -c {shlex.quote(generated_code)}')<|MERGE_RESOLUTION|>--- conflicted
+++ resolved
@@ -268,7 +268,6 @@
     return consolidation_mode
 
 
-<<<<<<< HEAD
 def ha_recovery_for_consolidation_mode():
     """Recovery logic for HA mode in consolidation mode."""
     logger.info('Starting HA recovery for consolidation mode')
@@ -321,10 +320,7 @@
                 logger.info(f'Recovered serve controller for {service_name}')
 
 
-def validate_service_task(task: 'sky.Task') -> None:
-=======
 def validate_service_task(task: 'sky.Task', pool: bool) -> None:
->>>>>>> dc2e58f6
     """Validate the task for Sky Serve.
 
     Args:
