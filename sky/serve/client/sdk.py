--- conflicted
+++ resolved
@@ -74,14 +74,9 @@
             task=dag_str,
             service_name=service_name,
         )
-<<<<<<< HEAD
         response = server_common.make_authenticated_request(
             'POST',
             '/serve/up',
-=======
-        response = rest.post(
-            f'{server_common.get_server_url()}/serve/up',
->>>>>>> 469d2b59
             json=json.loads(body.model_dump_json()),
             timeout=(5, None))
         return server_common.get_request_id(response)
@@ -140,14 +135,9 @@
             mode=mode,
         )
 
-<<<<<<< HEAD
         response = server_common.make_authenticated_request(
             'POST',
             '/serve/update',
-=======
-        response = rest.post(
-            f'{server_common.get_server_url()}/serve/update',
->>>>>>> 469d2b59
             json=json.loads(body.model_dump_json()),
             timeout=(5, None))
         return server_common.get_request_id(response)
@@ -186,14 +176,9 @@
         all=all,
         purge=purge,
     )
-<<<<<<< HEAD
     response = server_common.make_authenticated_request(
         'POST',
         '/serve/down',
-=======
-    response = rest.post(
-        f'{server_common.get_server_url()}/serve/down',
->>>>>>> 469d2b59
         json=json.loads(body.model_dump_json()),
         timeout=(5, None))
     return server_common.get_request_id(response)
@@ -225,14 +210,9 @@
         replica_id=replica_id,
         purge=purge,
     )
-<<<<<<< HEAD
     response = server_common.make_authenticated_request(
         'POST',
         '/serve/terminate-replica',
-=======
-    response = rest.post(
-        f'{server_common.get_server_url()}/serve/terminate-replica',
->>>>>>> 469d2b59
         json=json.loads(body.model_dump_json()),
         timeout=(5, None))
     return server_common.get_request_id(response)
@@ -302,14 +282,9 @@
         exceptions.ClusterNotUpError: if the sky serve controller is not up.
     """
     body = payloads.ServeStatusBody(service_names=service_names,)
-<<<<<<< HEAD
     response = server_common.make_authenticated_request(
         'POST',
         '/serve/status',
-=======
-    response = rest.post(
-        f'{server_common.get_server_url()}/serve/status',
->>>>>>> 469d2b59
         json=json.loads(body.model_dump_json()),
         timeout=(5, None))
     return server_common.get_request_id(response)
@@ -393,14 +368,9 @@
         replica_id=replica_id,
         follow=follow,
     )
-<<<<<<< HEAD
     response = server_common.make_authenticated_request(
         'POST',
         '/serve/logs',
-=======
-    response = rest.post(
-        f'{server_common.get_server_url()}/serve/logs',
->>>>>>> 469d2b59
         json=json.loads(body.model_dump_json()),
         timeout=(5, None),
         stream=True)
@@ -460,14 +430,9 @@
         targets=targets,
         replica_ids=replica_ids,
     )
-<<<<<<< HEAD
     response = server_common.make_authenticated_request(
         'POST',
         '/serve/sync-down-logs',
-=======
-    response = rest.post(
-        f'{server_common.get_server_url()}/serve/sync-down-logs',
->>>>>>> 469d2b59
         json=json.loads(body.model_dump_json()),
         timeout=(5, None))
     remote_dir = sdk.stream_and_get(server_common.get_request_id(response))
