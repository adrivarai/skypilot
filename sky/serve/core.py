--- conflicted
+++ resolved
@@ -92,13 +92,9 @@
             'local_task_yaml_path': service_file.name,
             'service_name': service_name,
             'controller_log_file': controller_log_file,
-<<<<<<< HEAD
             'skypilot_runtime_env': constants.SKY_REMOTE_PYTHON_ENV,
-            **extra_vars,
-=======
             'remote_user_config_path': remote_config_yaml_path,
             **controller_utils.shared_controller_vars_to_fill('serve'),
->>>>>>> a1b0bd30
         }
         backend_utils.fill_template(serve_constants.CONTROLLER_TEMPLATE,
                                     vars_to_fill,
