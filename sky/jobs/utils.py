"""User interfaces with managed jobs.

NOTE: whenever an API change is made in this file, we need to bump the
jobs.constants.MANAGED_JOBS_VERSION and handle the API change in the
ManagedJobCodeGen.
"""
import collections
import enum
import os
import pathlib
import shlex
import textwrap
import time
import traceback
import typing
from typing import Any, Dict, List, Optional, Set, Tuple, Union

import colorama
import filelock
from typing_extensions import Literal

from sky import backends
from sky import exceptions
from sky import global_user_state
from sky import sky_logging
from sky import skypilot_config
from sky.adaptors import common as adaptors_common
from sky.backends import backend_utils
from sky.jobs import constants as managed_job_constants
from sky.jobs import scheduler
from sky.jobs import state as managed_job_state
from sky.skylet import constants
from sky.skylet import job_lib
from sky.skylet import log_lib
from sky.usage import usage_lib
from sky.utils import common_utils
from sky.utils import infra_utils
from sky.utils import log_utils
from sky.utils import message_utils
from sky.utils import resources_utils
from sky.utils import rich_utils
from sky.utils import subprocess_utils
from sky.utils import ux_utils

if typing.TYPE_CHECKING:
    import psutil

    import sky
    from sky import dag as dag_lib
else:
    psutil = adaptors_common.LazyImport('psutil')

logger = sky_logging.init_logger(__name__)

SIGNAL_FILE_PREFIX = '/tmp/sky_jobs_controller_signal_{}'
# Controller checks its job's status every this many seconds.
JOB_STATUS_CHECK_GAP_SECONDS = 20

# Controller checks if its job has started every this many seconds.
JOB_STARTED_STATUS_CHECK_GAP_SECONDS = 5

_LOG_STREAM_CHECK_CONTROLLER_GAP_SECONDS = 5

_JOB_WAITING_STATUS_MESSAGE = ux_utils.spinner_message(
    'Waiting for task to start[/]'
    '{status_str}. It may take a few minutes.\n'
    '  [dim]View controller logs: sky jobs logs --controller {job_id}')
_JOB_CANCELLED_MESSAGE = (
    ux_utils.spinner_message('Waiting for task status to be updated.') +
    ' It may take a minute.')

# The maximum time to wait for the managed job status to transition to terminal
# state, after the job finished. This is a safeguard to avoid the case where
# the managed job status fails to be updated and keep the `sky jobs logs`
# blocking for a long time. This should be significantly longer than the
# JOB_STATUS_CHECK_GAP_SECONDS to avoid timing out before the controller can
# update the state.
_FINAL_JOB_STATUS_WAIT_TIMEOUT_SECONDS = 40


class UserSignal(enum.Enum):
    """The signal to be sent to the user."""
    CANCEL = 'CANCEL'
    # NOTE: We can have more communication signals here if needed
    # in the future.


# ====== internal functions ======
def terminate_cluster(cluster_name: str, max_retry: int = 6) -> None:
    """Terminate the cluster."""
    from sky import core  # pylint: disable=import-outside-toplevel
    retry_cnt = 0
    # In some cases, e.g. botocore.exceptions.NoCredentialsError due to AWS
    # metadata service throttling, the failed sky.down attempt can take 10-11
    # seconds. In this case, we need the backoff to significantly reduce the
    # rate of requests - that is, significantly increase the time between
    # requests. We set the initial backoff to 15 seconds, so that once it grows
    # exponentially it will quickly dominate the 10-11 seconds that we already
    # see between requests. We set the max backoff very high, since it's
    # generally much more important to eventually succeed than to fail fast.
    backoff = common_utils.Backoff(
        initial_backoff=15,
        # 1.6 ** 5 = 10.48576 < 20, so we won't hit this with default max_retry
        max_backoff_factor=20)
    while True:
        try:
            usage_lib.messages.usage.set_internal()
            core.down(cluster_name)
            return
        except exceptions.ClusterDoesNotExist:
            # The cluster is already down.
            logger.debug(f'The cluster {cluster_name} is already down.')
            return
        except Exception as e:  # pylint: disable=broad-except
            retry_cnt += 1
            if retry_cnt >= max_retry:
                raise RuntimeError(
                    f'Failed to terminate the cluster {cluster_name}.') from e
            logger.error(
                f'Failed to terminate the cluster {cluster_name}. Retrying.'
                f'Details: {common_utils.format_exception(e)}')
            with ux_utils.enable_traceback():
                logger.error(f'  Traceback: {traceback.format_exc()}')
            time.sleep(backoff.current_backoff())


def get_job_status(backend: 'backends.CloudVmRayBackend',
                   cluster_name: str) -> Optional['job_lib.JobStatus']:
    """Check the status of the job running on a managed job cluster.

    It can be None, INIT, RUNNING, SUCCEEDED, FAILED, FAILED_DRIVER,
    FAILED_SETUP or CANCELLED.
    """
    handle = global_user_state.get_handle_from_cluster_name(cluster_name)
    if handle is None:
        # This can happen if the cluster was preempted and background status
        # refresh already noticed and cleaned it up.
        logger.info(f'Cluster {cluster_name} not found.')
        return None
    assert isinstance(handle, backends.CloudVmRayResourceHandle), handle
    status = None
    try:
        logger.info('=== Checking the job status... ===')
        statuses = backend.get_job_status(handle, stream_logs=False)
        status = list(statuses.values())[0]
        if status is None:
            logger.info('No job found.')
        else:
            logger.info(f'Job status: {status}')
    except exceptions.CommandError:
        logger.info('Failed to connect to the cluster.')
    logger.info('=' * 34)
    return status


def _controller_process_alive(pid: int, job_id: int) -> bool:
    """Check if the controller process is alive."""
    try:
        process = psutil.Process(pid)
        # The last two args of the command line should be --job-id <id>
        job_args = process.cmdline()[-2:]
        return process.is_running() and job_args == ['--job-id', str(job_id)]
    except psutil.NoSuchProcess:
        return False


def update_managed_jobs_statuses(job_id: Optional[int] = None):
    """Update managed job status if the controller process failed abnormally.

    Check the status of the controller process. If it is not running, it must
    have exited abnormally, and we should set the job status to
    FAILED_CONTROLLER. `end_at` will be set to the current timestamp for the job
    when above happens, which could be not accurate based on the frequency this
    function is called.

    Note: we expect that job_id, if provided, refers to a nonterminal job or a
    job that has not completed its cleanup (schedule state not DONE).
    """

    def _cleanup_job_clusters(job_id: int) -> Optional[str]:
        """Clean up clusters for a job. Returns error message if any.

        This function should not throw any exception. If it fails, it will
        capture the error message, and log/return it.
        """
        error_msg = None
        tasks = managed_job_state.get_managed_jobs(job_id)
        for task in tasks:
            task_name = task['job_name']
            cluster_name = generate_managed_job_cluster_name(task_name, job_id)
            handle = global_user_state.get_handle_from_cluster_name(
                cluster_name)
            if handle is not None:
                try:
                    terminate_cluster(cluster_name)
                except Exception as e:  # pylint: disable=broad-except
                    error_msg = (
                        f'Failed to terminate cluster {cluster_name}: '
                        f'{common_utils.format_exception(e, use_bracket=True)}')
                    logger.exception(error_msg, exc_info=e)
        return error_msg

    # For backwards compatible jobs
    # TODO(cooperc): Remove before 0.11.0.
    def _handle_legacy_job(job_id: int):
        controller_status = job_lib.get_status(job_id)
        if controller_status is None or controller_status.is_terminal():
            logger.error(f'Controller process for legacy job {job_id} is '
                         'in an unexpected state.')

            cleanup_error = _cleanup_job_clusters(job_id)
            if cleanup_error:
                # Unconditionally set the job to failed_controller if the
                # cleanup fails.
                managed_job_state.set_failed(
                    job_id,
                    task_id=None,
                    failure_type=managed_job_state.ManagedJobStatus.
                    FAILED_CONTROLLER,
                    failure_reason=
                    'Legacy controller process has exited abnormally, and '
                    f'cleanup failed: {cleanup_error}. For more details, run: '
                    f'sky jobs logs --controller {job_id}',
                    override_terminal=True)
                return

            # It's possible for the job to have transitioned to
            # another terminal state while between when we checked its
            # state and now. In that case, set_failed won't do
            # anything, which is fine.
            managed_job_state.set_failed(
                job_id,
                task_id=None,
                failure_type=managed_job_state.ManagedJobStatus.
                FAILED_CONTROLLER,
                failure_reason=(
                    'Legacy controller process has exited abnormally. For '
                    f'more details, run: sky jobs logs --controller {job_id}'))

    # Get jobs that need checking (non-terminal or not DONE)
    job_ids = managed_job_state.get_jobs_to_check_status(job_id)
    if not job_ids:
        # job_id is already terminal, or if job_id is None, there are no jobs
        # that need to be checked.
        return

    for job_id in job_ids:
        tasks = managed_job_state.get_managed_jobs(job_id)
        # Note: controller_pid and schedule_state are in the job_info table
        # which is joined to the spot table, so all tasks with the same job_id
        # will have the same value for these columns. This is what lets us just
        # take tasks[0]['controller_pid'] and tasks[0]['schedule_state'].
        schedule_state = tasks[0]['schedule_state']

        # Backwards compatibility: this job was submitted when ray was still
        # used for managing the parallelism of job controllers, before #4485.
        # TODO(cooperc): Remove before 0.11.0.
        if (schedule_state is
                managed_job_state.ManagedJobScheduleState.INVALID):
            _handle_legacy_job(job_id)
            continue

        # Handle jobs with schedule state (non-legacy jobs):
        pid = tasks[0]['controller_pid']
        if schedule_state == managed_job_state.ManagedJobScheduleState.DONE:
            # There are two cases where we could get a job that is DONE.
            # 1. At query time (get_jobs_to_check_status), the job was not yet
            #    DONE, but since then (before get_managed_jobs is called) it has
            #    hit a terminal status, marked itself done, and exited. This is
            #    fine.
            # 2. The job is DONE, but in a non-terminal status. This is
            #    unexpected. For instance, the task status is RUNNING, but the
            #    job schedule_state is DONE.
            if all(task['status'].is_terminal() for task in tasks):
                # Turns out this job is fine, even though it got pulled by
                # get_jobs_to_check_status. Probably case #1 above.
                continue

            logger.error(f'Job {job_id} has DONE schedule state, but some '
                         f'tasks are not terminal. Task statuses: '
                         f'{", ".join(task["status"].value for task in tasks)}')
            failure_reason = ('Inconsistent internal job state. This is a bug.')
        elif pid is None:
            # Non-legacy job and controller process has not yet started.
            controller_status = job_lib.get_status(job_id)
            if controller_status == job_lib.JobStatus.FAILED_SETUP:
                # We should fail the case where the controller status is
                # FAILED_SETUP, as it is due to the failure of dependency setup
                # on the controller.
                # TODO(cooperc): We should also handle the case where controller
                # status is FAILED_DRIVER or FAILED.
                logger.error('Failed to setup the cloud dependencies for '
                             'the managed job.')
            elif (schedule_state in [
                    managed_job_state.ManagedJobScheduleState.INACTIVE,
                    managed_job_state.ManagedJobScheduleState.WAITING,
            ]):
                # It is expected that the controller hasn't been started yet.
                continue
            elif (schedule_state ==
                  managed_job_state.ManagedJobScheduleState.LAUNCHING):
                # This is unlikely but technically possible. There's a brief
                # period between marking job as scheduled (LAUNCHING) and
                # actually launching the controller process and writing the pid
                # back to the table.
                # TODO(cooperc): Find a way to detect if we get stuck in this
                # state.
                logger.info(f'Job {job_id} is in {schedule_state.value} state, '
                            'but controller process hasn\'t started yet.')
                continue

            logger.error(f'Expected to find a controller pid for state '
                         f'{schedule_state.value} but found none.')
            failure_reason = f'No controller pid set for {schedule_state.value}'
        else:
            logger.debug(f'Checking controller pid {pid}')
            if _controller_process_alive(pid, job_id):
                # The controller is still running, so this job is fine.
                continue

            # Double check job is not already DONE before marking as failed, to
            # avoid the race where the controller marked itself as DONE and
            # exited between the state check and the pid check. Since the job
            # controller process will mark itself DONE _before_ exiting, if it
            # has exited and it's still not DONE now, it is abnormal.
            if (managed_job_state.get_job_schedule_state(job_id) ==
                    managed_job_state.ManagedJobScheduleState.DONE):
                # Never mind, the job is DONE now. This is fine.
                continue

            logger.error(f'Controller process for {job_id} seems to be dead.')
            failure_reason = 'Controller process is dead'

        # At this point, either pid is None or process is dead.

        # The controller process for this managed job is not running: it must
        # have exited abnormally, and we should set the job status to
        # FAILED_CONTROLLER.
        logger.error(f'Controller process for job {job_id} has exited '
                     'abnormally. Setting the job status to FAILED_CONTROLLER.')

        # Cleanup clusters and capture any errors.
        cleanup_error = _cleanup_job_clusters(job_id)
        cleanup_error_msg = ''
        if cleanup_error:
            cleanup_error_msg = f'Also, cleanup failed: {cleanup_error}. '

        # Set all tasks to FAILED_CONTROLLER, regardless of current status.
        # This may change a job from SUCCEEDED or another terminal state to
        # FAILED_CONTROLLER. This is what we want - we are sure that this
        # controller process crashed, so we want to capture that even if the
        # underlying job succeeded.
        # Note: 2+ invocations of update_managed_jobs_statuses could be running
        # at the same time, so this could override the FAILED_CONTROLLER status
        # set by another invocation of update_managed_jobs_statuses. That should
        # be okay. The only difference could be that one process failed to clean
        # up the cluster while the other succeeds. No matter which
        # failure_reason ends up in the database, the outcome is acceptable.
        # We assume that no other code path outside the controller process will
        # update the job status.
        managed_job_state.set_failed(
            job_id,
            task_id=None,
            failure_type=managed_job_state.ManagedJobStatus.FAILED_CONTROLLER,
            failure_reason=
            f'Controller process has exited abnormally ({failure_reason}). '
            f'{cleanup_error_msg}'
            f'For more details, run: sky jobs logs --controller {job_id}',
            override_terminal=True)

        scheduler.job_done(job_id, idempotent=True)


def get_job_timestamp(backend: 'backends.CloudVmRayBackend', cluster_name: str,
                      get_end_time: bool) -> float:
    """Get the submitted/ended time of the job."""
    code = job_lib.JobLibCodeGen.get_job_submitted_or_ended_timestamp_payload(
        job_id=None, get_ended_time=get_end_time)
    handle = global_user_state.get_handle_from_cluster_name(cluster_name)
    returncode, stdout, stderr = backend.run_on_head(handle,
                                                     code,
                                                     stream_logs=False,
                                                     require_outputs=True)
    subprocess_utils.handle_returncode(returncode, code,
                                       'Failed to get job time.',
                                       stdout + stderr)
    stdout = message_utils.decode_payload(stdout)
    return float(stdout)


def try_to_get_job_end_time(backend: 'backends.CloudVmRayBackend',
                            cluster_name: str) -> float:
    """Try to get the end time of the job.

    If the job is preempted or we can't connect to the instance for whatever
    reason, fall back to the current time.
    """
    try:
        return get_job_timestamp(backend, cluster_name, get_end_time=True)
    except exceptions.CommandError as e:
        if e.returncode == 255:
            # Failed to connect - probably the instance was preempted since the
            # job completed. We shouldn't crash here, so just log and use the
            # current time.
            logger.info(f'Failed to connect to the instance {cluster_name} '
                        'since the job completed. Assuming the instance '
                        'was preempted.')
            return time.time()
        else:
            raise


def event_callback_func(job_id: int, task_id: int, task: 'sky.Task'):
    """Run event callback for the task."""

    def callback_func(status: str):
        event_callback = task.event_callback if task else None
        if event_callback is None or task is None:
            return
        event_callback = event_callback.strip()
        cluster_name = generate_managed_job_cluster_name(
            task.name, job_id) if task.name else None
        logger.info(f'=== START: event callback for {status!r} ===')
        log_path = os.path.join(constants.SKY_LOGS_DIRECTORY,
                                'managed_job_event',
                                f'jobs-callback-{job_id}-{task_id}.log')
        env_vars = task.envs.copy() if task.envs else {}
        env_vars.update(
            dict(
                SKYPILOT_TASK_ID=str(
                    task.envs.get(constants.TASK_ID_ENV_VAR, 'N.A.')),
                SKYPILOT_TASK_IDS=str(
                    task.envs.get(constants.TASK_ID_LIST_ENV_VAR, 'N.A.')),
                TASK_ID=str(task_id),
                JOB_ID=str(job_id),
                JOB_STATUS=status,
                CLUSTER_NAME=cluster_name or '',
                TASK_NAME=task.name or '',
                # TODO(MaoZiming): Future event type Job or Spot.
                EVENT_TYPE='Spot'))
        result = log_lib.run_bash_command_with_log(bash_command=event_callback,
                                                   log_path=log_path,
                                                   env_vars=env_vars)
        logger.info(
            f'Bash:{event_callback},log_path:{log_path},result:{result}')
        logger.info(f'=== END: event callback for {status!r} ===')

    return callback_func


# ======== user functions ========


def generate_managed_job_cluster_name(task_name: str, job_id: int) -> str:
    """Generate managed job cluster name."""
    # Truncate the task name to 30 chars to avoid the cluster name being too
    # long after appending the job id, which will cause another truncation in
    # the underlying sky.launch, hiding the `job_id` in the cluster name.
    cluster_name = common_utils.make_cluster_name_on_cloud(
        task_name,
        managed_job_constants.JOBS_CLUSTER_NAME_PREFIX_LENGTH,
        add_user_hash=False)
    return f'{cluster_name}-{job_id}'


def cancel_jobs_by_id(job_ids: Optional[List[int]],
                      all_users: bool = False,
                      current_workspace: Optional[str] = None) -> str:
    """Cancel jobs by id.

    If job_ids is None, cancel all jobs.
    """
    if job_ids is None:
        job_ids = managed_job_state.get_nonterminal_job_ids_by_name(
            None, all_users)
    job_ids = list(set(job_ids))
    if not job_ids:
        return 'No job to cancel.'
    if current_workspace is None:
        current_workspace = constants.SKYPILOT_DEFAULT_WORKSPACE

    cancelled_job_ids: List[int] = []
    wrong_workspace_job_ids: List[int] = []
    for job_id in job_ids:
        # Check the status of the managed job status. If it is in
        # terminal state, we can safely skip it.
        job_status = managed_job_state.get_status(job_id)
        if job_status is None:
            logger.info(f'Job {job_id} not found. Skipped.')
            continue
        elif job_status.is_terminal():
            logger.info(f'Job {job_id} is already in terminal state '
                        f'{job_status.value}. Skipped.')
            continue

        update_managed_jobs_statuses(job_id)

        job_workspace = managed_job_state.get_workspace(job_id)
        if current_workspace is not None and job_workspace != current_workspace:
            wrong_workspace_job_ids.append(job_id)
            continue

        # Send the signal to the jobs controller.
        signal_file = pathlib.Path(SIGNAL_FILE_PREFIX.format(job_id))
        # Filelock is needed to prevent race condition between signal
        # check/removal and signal writing.
        with filelock.FileLock(str(signal_file) + '.lock'):
            with signal_file.open('w', encoding='utf-8') as f:
                f.write(UserSignal.CANCEL.value)
                f.flush()
        cancelled_job_ids.append(job_id)

    wrong_workspace_job_str = ''
    if wrong_workspace_job_ids:
        plural = 's' if len(wrong_workspace_job_ids) > 1 else ''
        plural_verb = 'are' if len(wrong_workspace_job_ids) > 1 else 'is'
        wrong_workspace_job_str = (
            f' Job{plural} with ID{plural}'
            f' {", ".join(map(str, wrong_workspace_job_ids))} '
            f'{plural_verb} skipped as they are not in the active workspace '
            f'{current_workspace!r}. Check the workspace of the job with: '
            f'sky jobs queue')

    if not cancelled_job_ids:
        return f'No job to cancel.{wrong_workspace_job_str}'
    identity_str = f'Job with ID {cancelled_job_ids[0]} is'
    if len(cancelled_job_ids) > 1:
        cancelled_job_ids_str = ', '.join(map(str, cancelled_job_ids))
        identity_str = f'Jobs with IDs {cancelled_job_ids_str} are'

    msg = f'{identity_str} scheduled to be cancelled.{wrong_workspace_job_str}'
    return msg


def cancel_job_by_name(job_name: str,
                       current_workspace: Optional[str] = None) -> str:
    """Cancel a job by name."""
    job_ids = managed_job_state.get_nonterminal_job_ids_by_name(job_name)
    if not job_ids:
        return f'No running job found with name {job_name!r}.'
    if len(job_ids) > 1:
        return (f'{colorama.Fore.RED}Multiple running jobs found '
                f'with name {job_name!r}.\n'
                f'Job IDs: {job_ids}{colorama.Style.RESET_ALL}')
    msg = cancel_jobs_by_id(job_ids, current_workspace=current_workspace)
    return f'{job_name!r} {msg}'


def stream_logs_by_id(job_id: int, follow: bool = True) -> Tuple[str, int]:
    """Stream logs by job id.

    Returns:
        A tuple containing the log message and an exit code based on success or
        failure of the job. 0 if success, 100 if the job failed.
        See exceptions.JobExitCode for possible exit codes.
    """

    def should_keep_logging(status: managed_job_state.ManagedJobStatus) -> bool:
        # If we see CANCELLING, just exit - we could miss some job logs but the
        # job will be terminated momentarily anyway so we don't really care.
        return (not status.is_terminal() and
                status != managed_job_state.ManagedJobStatus.CANCELLING)

    msg = _JOB_WAITING_STATUS_MESSAGE.format(status_str='', job_id=job_id)
    status_display = rich_utils.safe_status(msg)
    num_tasks = managed_job_state.get_num_tasks(job_id)

    with status_display:
        prev_msg = msg
        while (managed_job_status :=
               managed_job_state.get_status(job_id)) is None:
            time.sleep(1)

        if not should_keep_logging(managed_job_status):
            job_msg = ''
            if managed_job_status.is_failed():
                job_msg = ('\nFailure reason: '
                           f'{managed_job_state.get_failure_reason(job_id)}')
            log_file = managed_job_state.get_local_log_file(job_id, None)
            if log_file is not None:
                with open(os.path.expanduser(log_file), 'r',
                          encoding='utf-8') as f:
                    # Stream the logs to the console without reading the whole
                    # file into memory.
                    start_streaming = False
                    for line in f:
                        if log_lib.LOG_FILE_START_STREAMING_AT in line:
                            start_streaming = True
                        if start_streaming:
                            print(line, end='', flush=True)
                return '', exceptions.JobExitCode.from_managed_job_status(
                    managed_job_status)
            return (f'{colorama.Fore.YELLOW}'
                    f'Job {job_id} is already in terminal state '
                    f'{managed_job_status.value}. For more details, run: '
                    f'sky jobs logs --controller {job_id}'
                    f'{colorama.Style.RESET_ALL}'
                    f'{job_msg}',
                    exceptions.JobExitCode.from_managed_job_status(
                        managed_job_status))
        backend = backends.CloudVmRayBackend()
        task_id, managed_job_status = (
            managed_job_state.get_latest_task_id_status(job_id))

        # We wait for managed_job_status to be not None above. Once we see that
        # it's not None, we don't expect it to every become None again.
        assert managed_job_status is not None, (job_id, task_id,
                                                managed_job_status)

        while should_keep_logging(managed_job_status):
            handle = None
            if task_id is not None:
                task_name = managed_job_state.get_task_name(job_id, task_id)
                cluster_name = generate_managed_job_cluster_name(
                    task_name, job_id)
                handle = global_user_state.get_handle_from_cluster_name(
                    cluster_name)

            # Check the handle: The cluster can be preempted and removed from
            # the table before the managed job state is updated by the
            # controller. In this case, we should skip the logging, and wait for
            # the next round of status check.
            if (handle is None or managed_job_status !=
                    managed_job_state.ManagedJobStatus.RUNNING):
                status_str = ''
                if (managed_job_status is not None and managed_job_status !=
                        managed_job_state.ManagedJobStatus.RUNNING):
                    status_str = f' (status: {managed_job_status.value})'
                logger.debug(
                    f'INFO: The log is not ready yet{status_str}. '
                    f'Waiting for {JOB_STATUS_CHECK_GAP_SECONDS} seconds.')
                msg = _JOB_WAITING_STATUS_MESSAGE.format(status_str=status_str,
                                                         job_id=job_id)
                if msg != prev_msg:
                    status_display.update(msg)
                    prev_msg = msg
                time.sleep(JOB_STATUS_CHECK_GAP_SECONDS)
                task_id, managed_job_status = (
                    managed_job_state.get_latest_task_id_status(job_id))
                assert managed_job_status is not None, (job_id, task_id,
                                                        managed_job_status)
                continue
            assert (managed_job_status ==
                    managed_job_state.ManagedJobStatus.RUNNING)
            assert isinstance(handle, backends.CloudVmRayResourceHandle), handle
            status_display.stop()
            returncode = backend.tail_logs(handle,
                                           job_id=None,
                                           managed_job_id=job_id,
                                           follow=follow)
            if returncode in [rc.value for rc in exceptions.JobExitCode]:
                # If the log tailing exits with a known exit code we can safely
                # break the loop because it indicates the tailing process
                # succeeded (even though the real job can be SUCCEEDED or
                # FAILED). We use the status in job queue to show the
                # information, as the ManagedJobStatus is not updated yet.
                job_statuses = backend.get_job_status(handle, stream_logs=False)
                job_status = list(job_statuses.values())[0]
                assert job_status is not None, 'No job found.'
                assert task_id is not None, job_id

                if job_status != job_lib.JobStatus.CANCELLED:
                    if not follow:
                        break

                    # Logs for retrying failed tasks.
                    if (job_status
                            in job_lib.JobStatus.user_code_failure_states()):
                        task_specs = managed_job_state.get_task_specs(
                            job_id, task_id)
                        if task_specs.get('max_restarts_on_errors', 0) == 0:
                            # We don't need to wait for the managed job status
                            # update, as the job is guaranteed to be in terminal
                            # state afterwards.
                            break
                        print()
                        status_display.update(
                            ux_utils.spinner_message(
                                'Waiting for next restart for the failed task'))
                        status_display.start()

                        def is_managed_job_status_updated(
                            status: Optional[managed_job_state.ManagedJobStatus]
                        ) -> bool:
                            """Check if local managed job status reflects remote
                            job failure.

                            Ensures synchronization between remote cluster
                            failure detection (JobStatus.FAILED) and controller
                            retry logic.
                            """
                            return (status !=
                                    managed_job_state.ManagedJobStatus.RUNNING)

                        while not is_managed_job_status_updated(
                                managed_job_status :=
                                managed_job_state.get_status(job_id)):
                            time.sleep(JOB_STATUS_CHECK_GAP_SECONDS)
                        assert managed_job_status is not None, (
                            job_id, managed_job_status)
                        continue

                    if task_id == num_tasks - 1:
                        break

                    # The log for the current job is finished. We need to
                    # wait until next job to be started.
                    logger.debug(
                        f'INFO: Log for the current task ({task_id}) '
                        'is finished. Waiting for the next task\'s log '
                        'to be started.')
                    # Add a newline to avoid the status display below
                    # removing the last line of the task output.
                    print()
                    status_display.update(
                        ux_utils.spinner_message(
                            f'Waiting for the next task: {task_id + 1}'))
                    status_display.start()
                    original_task_id = task_id
                    while True:
                        task_id, managed_job_status = (
                            managed_job_state.get_latest_task_id_status(job_id))
                        if original_task_id != task_id:
                            break
                        time.sleep(JOB_STATUS_CHECK_GAP_SECONDS)
                    assert managed_job_status is not None, (job_id, task_id,
                                                            managed_job_status)
                    continue

                # The job can be cancelled by the user or the controller (when
                # the cluster is partially preempted).
                logger.debug(
                    'INFO: Job is cancelled. Waiting for the status update in '
                    f'{JOB_STATUS_CHECK_GAP_SECONDS} seconds.')
            else:
                logger.debug(
                    f'INFO: (Log streaming) Got return code {returncode}. '
                    f'Retrying in {JOB_STATUS_CHECK_GAP_SECONDS} seconds.')
            # Finish early if the managed job status is already in terminal
            # state.
            managed_job_status = managed_job_state.get_status(job_id)
            assert managed_job_status is not None, job_id
            if not should_keep_logging(managed_job_status):
                break
            logger.info(f'{colorama.Fore.YELLOW}The job cluster is preempted '
                        f'or failed.{colorama.Style.RESET_ALL}')
            msg = _JOB_CANCELLED_MESSAGE
            status_display.update(msg)
            prev_msg = msg
            status_display.start()
            # If the tailing fails, it is likely that the cluster fails, so we
            # wait a while to make sure the managed job state is updated by the
            # controller, and check the managed job queue again.
            # Wait a bit longer than the controller, so as to make sure the
            # managed job state is updated.
            time.sleep(3 * JOB_STATUS_CHECK_GAP_SECONDS)
            managed_job_status = managed_job_state.get_status(job_id)
            assert managed_job_status is not None, (job_id, managed_job_status)

    # The managed_job_status may not be in terminal status yet, since the
    # controller has not updated the managed job state yet. We wait for a while,
    # until the managed job state is updated.
    wait_seconds = 0
    managed_job_status = managed_job_state.get_status(job_id)
    assert managed_job_status is not None, job_id
    while (should_keep_logging(managed_job_status) and follow and
           wait_seconds < _FINAL_JOB_STATUS_WAIT_TIMEOUT_SECONDS):
        time.sleep(1)
        wait_seconds += 1
        managed_job_status = managed_job_state.get_status(job_id)
        assert managed_job_status is not None, job_id

    if not follow and not managed_job_status.is_terminal():
        # The job is not in terminal state and we are not following,
        # just return.
        return '', exceptions.JobExitCode.SUCCEEDED
    logger.info(
        ux_utils.finishing_message(f'Managed job finished: {job_id} '
                                   f'(status: {managed_job_status.value}).'))
    return '', exceptions.JobExitCode.from_managed_job_status(
        managed_job_status)


def stream_logs(job_id: Optional[int],
                job_name: Optional[str],
                controller: bool = False,
                follow: bool = True) -> Tuple[str, int]:
    """Stream logs by job id or job name.

    Returns:
        A tuple containing the log message and the exit code based on success
        or failure of the job. 0 if success, 100 if the job failed.
        See exceptions.JobExitCode for possible exit codes.
    """
    if job_id is None and job_name is None:
        job_id = managed_job_state.get_latest_job_id()
        if job_id is None:
            return 'No managed job found.', exceptions.JobExitCode.NOT_FOUND

    if controller:
        if job_id is None:
            assert job_name is not None
            managed_jobs = managed_job_state.get_managed_jobs()
            # We manually filter the jobs by name, instead of using
            # get_nonterminal_job_ids_by_name, as with `controller=True`, we
            # should be able to show the logs for jobs in terminal states.
            managed_job_ids: Set[int] = {
                job['job_id']
                for job in managed_jobs
                if job['job_name'] == job_name
            }
            if not managed_job_ids:
                return (f'No managed job found with name {job_name!r}.',
                        exceptions.JobExitCode.NOT_FOUND)
            if len(managed_job_ids) > 1:
                job_ids_str = ', '.join(
                    str(job_id) for job_id in managed_job_ids)
                with ux_utils.print_exception_no_traceback():
                    raise ValueError(
                        f'Multiple managed jobs found with name {job_name!r} '
                        f'(Job IDs: {job_ids_str}). Please specify the job_id '
                        'instead.')
            job_id = managed_job_ids.pop()
        assert job_id is not None, (job_id, job_name)

        controller_log_path = os.path.join(
            os.path.expanduser(managed_job_constants.JOBS_CONTROLLER_LOGS_DIR),
            f'{job_id}.log')
        job_status = None

        # Wait for the log file to be written
        while not os.path.exists(controller_log_path):
            if not follow:
                # Assume that the log file hasn't been written yet. Since we
                # aren't following, just return.
                return '', exceptions.JobExitCode.SUCCEEDED

            job_status = managed_job_state.get_status(job_id)
            if job_status is None:
                with ux_utils.print_exception_no_traceback():
                    raise ValueError(f'Job {job_id} not found.')
            if job_status.is_terminal():
                # Don't keep waiting. If the log file is not created by this
                # point, it never will be. This job may have been submitted
                # using an old version that did not create the log file, so this
                # is not considered an exceptional case.
                return '', exceptions.JobExitCode.from_managed_job_status(
                    job_status)

            time.sleep(log_lib.SKY_LOG_WAITING_GAP_SECONDS)

        # This code is based on log_lib.tail_logs. We can't use that code
        # exactly because state works differently between managed jobs and
        # normal jobs.
        with open(controller_log_path, 'r', newline='', encoding='utf-8') as f:
            # Note: we do not need to care about start_stream_at here, since
            # that should be in the job log printed above.
            for line in f:
                print(line, end='')
            # Flush.
            print(end='', flush=True)

            if follow:
                while True:
                    # Print all new lines, if there are any.
                    line = f.readline()
                    while line is not None and line != '':
                        print(line, end='')
                        line = f.readline()

                    # Flush.
                    print(end='', flush=True)

                    # Check if the job if finished.
                    # TODO(cooperc): The controller can still be
                    # cleaning up if job is in a terminal status
                    # (e.g. SUCCEEDED). We want to follow those logs
                    # too. Use DONE instead?
                    job_status = managed_job_state.get_status(job_id)
                    assert job_status is not None, (job_id, job_name)
                    if job_status.is_terminal():
                        break

                    time.sleep(log_lib.SKY_LOG_TAILING_GAP_SECONDS)

                # Wait for final logs to be written.
                time.sleep(1 + log_lib.SKY_LOG_TAILING_GAP_SECONDS)

            # Print any remaining logs including incomplete line.
            print(f.read(), end='', flush=True)

        if follow:
            return ux_utils.finishing_message(
                f'Job finished (status: {job_status}).'
            ), exceptions.JobExitCode.from_managed_job_status(job_status)

        return '', exceptions.JobExitCode.SUCCEEDED

    if job_id is None:
        assert job_name is not None
        job_ids = managed_job_state.get_nonterminal_job_ids_by_name(job_name)
        if not job_ids:
            return (f'No running managed job found with name {job_name!r}.',
                    exceptions.JobExitCode.NOT_FOUND)
        if len(job_ids) > 1:
            raise ValueError(
                f'Multiple running jobs found with name {job_name!r}.')
        job_id = job_ids[0]

    return stream_logs_by_id(job_id, follow)


def dump_managed_job_queue() -> str:
    jobs = managed_job_state.get_managed_jobs()

    for job in jobs:
        end_at = job['end_at']
        if end_at is None:
            end_at = time.time()

        job_submitted_at = job['last_recovered_at'] - job['job_duration']
        if job['status'] == managed_job_state.ManagedJobStatus.RECOVERING:
            # When job is recovering, the duration is exact job['job_duration']
            job_duration = job['job_duration']
        elif job_submitted_at > 0:
            job_duration = end_at - job_submitted_at
        else:
            # When job_start_at <= 0, that means the last_recovered_at is not
            # set yet, i.e. the job is not started.
            job_duration = 0
        job['job_duration'] = job_duration
        job['status'] = job['status'].value
        job['schedule_state'] = job['schedule_state'].value

        cluster_name = generate_managed_job_cluster_name(
            job['task_name'], job['job_id'])
        handle = global_user_state.get_handle_from_cluster_name(cluster_name)
        if isinstance(handle, backends.CloudVmRayResourceHandle):
            resources_str = resources_utils.get_readable_resources_repr(
                handle, simplify=True)
            resources_str_full = resources_utils.get_readable_resources_repr(
                handle, simplify=False)
            job['cluster_resources'] = resources_str
            job['cluster_resources_full'] = resources_str_full
            job['cloud'] = str(handle.launched_resources.cloud)
            job['region'] = handle.launched_resources.region
            job['zone'] = handle.launched_resources.zone
        else:
            # FIXME(zongheng): display the last cached values for these.
            job['cluster_resources'] = '-'
            job['cluster_resources_full'] = '-'
            job['cloud'] = '-'
            job['region'] = '-'
            job['zone'] = '-'

    return message_utils.encode_payload(jobs)


def load_managed_job_queue(payload: str) -> List[Dict[str, Any]]:
    """Load job queue from json string."""
    jobs = message_utils.decode_payload(payload)
    for job in jobs:
        job['status'] = managed_job_state.ManagedJobStatus(job['status'])
        if 'user_hash' in job and job['user_hash'] is not None:
            # Skip jobs that do not have user_hash info.
            # TODO(cooperc): Remove check before 0.12.0.
            job['user_name'] = global_user_state.get_user(job['user_hash']).name
    return jobs


def _get_job_status_from_tasks(
    job_tasks: List[Dict[str, Any]]
) -> Tuple[managed_job_state.ManagedJobStatus, int]:
    """Get the current task status and the current task id for a job."""
    managed_task_status = managed_job_state.ManagedJobStatus.SUCCEEDED
    current_task_id = 0
    for task in job_tasks:
        managed_task_status = task['status']
        current_task_id = task['task_id']

        # Use the first non-succeeded status.
        if managed_task_status != managed_job_state.ManagedJobStatus.SUCCEEDED:
            # TODO(zhwu): we should not blindly use the first non-
            # succeeded as the status could be changed to SUBMITTED
            # when going from one task to the next one, which can be
            # confusing.
            break
    return managed_task_status, current_task_id


@typing.overload
def format_job_table(tasks: List[Dict[str, Any]],
                     show_all: bool,
                     show_user: bool,
                     return_rows: Literal[False] = False,
                     max_jobs: Optional[int] = None) -> str:
    ...


@typing.overload
def format_job_table(tasks: List[Dict[str, Any]],
                     show_all: bool,
                     show_user: bool,
                     return_rows: Literal[True],
                     max_jobs: Optional[int] = None) -> List[List[str]]:
    ...


def format_job_table(
        tasks: List[Dict[str, Any]],
        show_all: bool,
        show_user: bool,
        return_rows: bool = False,
        max_jobs: Optional[int] = None) -> Union[str, List[List[str]]]:
    """Returns managed jobs as a formatted string.

    Args:
        jobs: A list of managed jobs.
        show_all: Whether to show all columns.
        max_jobs: The maximum number of jobs to show in the table.
        return_rows: If True, return the rows as a list of strings instead of
          all rows concatenated into a single string.

    Returns: A formatted string of managed jobs, if not `return_rows`; otherwise
      a list of "rows" (each of which is a list of str).
    """
    jobs = collections.defaultdict(list)
    # Check if the tasks have user information from kubernetes.
    # This is only used for sky status --kubernetes.
    tasks_have_k8s_user = any([task.get('user') for task in tasks])
    if max_jobs and tasks_have_k8s_user:
        raise ValueError('max_jobs is not supported when tasks have user info.')

    def get_hash(task):
        if tasks_have_k8s_user:
            return (task['user'], task['job_id'])
        return task['job_id']

    for task in tasks:
        # The tasks within the same job_id are already sorted
        # by the task_id.
        jobs[get_hash(task)].append(task)

    status_counts: Dict[str, int] = collections.defaultdict(int)
    workspaces = set()
    for job_tasks in jobs.values():
        managed_job_status = _get_job_status_from_tasks(job_tasks)[0]
        if not managed_job_status.is_terminal():
            status_counts[managed_job_status.value] += 1
        workspaces.add(job_tasks[0].get('workspace',
                                        constants.SKYPILOT_DEFAULT_WORKSPACE))

    show_workspace = len(workspaces) > 1 or show_all

    user_cols: List[str] = []
    if show_user:
        user_cols = ['USER']
        if show_all:
            user_cols.append('USER_ID')

    columns = [
        'ID',
        'TASK',
        *(['WORKSPACE'] if show_workspace else []),
        'NAME',
        *user_cols,
        'REQUESTED',
        'SUBMITTED',
        'TOT. DURATION',
        'JOB DURATION',
        '#RECOVERIES',
        'STATUS',
    ]
    if show_all:
        # TODO: move SCHED. STATE to a separate flag (e.g. --debug)
        columns += ['STARTED', 'INFRA', 'RESOURCES', 'SCHED. STATE', 'DETAILS']
    if tasks_have_k8s_user:
        columns.insert(0, 'USER')
    job_table = log_utils.create_table(columns)

    status_counts: Dict[str, int] = collections.defaultdict(int)
    for task in tasks:
        if not task['status'].is_terminal():
            status_counts[task['status'].value] += 1

    all_tasks = tasks
    if max_jobs is not None:
        all_tasks = tasks[:max_jobs]
    jobs = collections.defaultdict(list)
    for task in all_tasks:
        # The tasks within the same job_id are already sorted
        # by the task_id.
        jobs[get_hash(task)].append(task)

    def generate_details(failure_reason: Optional[str]) -> str:
        if failure_reason is not None:
            return f'Failure: {failure_reason}'
        return '-'

    def get_user_column_values(task: Dict[str, Any]) -> List[str]:
        user_values: List[str] = []
        if show_user:
            user_name = '-'  # default value

            task_user_name = task.get('user_name', None)
            task_user_hash = task.get('user_hash', None)
            if task_user_name is not None:
                user_name = task_user_name
            elif task_user_hash is not None:
                # Fallback to the user hash if we are somehow missing the name.
                user_name = task_user_hash

            user_values = [user_name]

            if show_all:
                user_values.append(
                    task_user_hash if task_user_hash is not None else '-')

        return user_values

    for job_hash, job_tasks in jobs.items():
        if show_all:
            schedule_state = job_tasks[0]['schedule_state']
        workspace = job_tasks[0].get('workspace',
                                     constants.SKYPILOT_DEFAULT_WORKSPACE)

        if len(job_tasks) > 1:
            # Aggregate the tasks into a new row in the table.
            job_name = job_tasks[0]['job_name']
            job_duration = 0
            submitted_at = None
            end_at: Optional[int] = 0
            recovery_cnt = 0
            managed_job_status, current_task_id = _get_job_status_from_tasks(
                job_tasks)
            for task in job_tasks:
                job_duration += task['job_duration']
                if task['submitted_at'] is not None:
                    if (submitted_at is None or
                            submitted_at > task['submitted_at']):
                        submitted_at = task['submitted_at']
                if task['end_at'] is not None:
                    if end_at is not None and end_at < task['end_at']:
                        end_at = task['end_at']
                else:
                    end_at = None
                recovery_cnt += task['recovery_count']

            job_duration = log_utils.readable_time_duration(0,
                                                            job_duration,
                                                            absolute=True)
            submitted = log_utils.readable_time_duration(submitted_at)
            total_duration = log_utils.readable_time_duration(submitted_at,
                                                              end_at,
                                                              absolute=True)

            status_str = managed_job_status.colored_str()
            if not managed_job_status.is_terminal():
                status_str += f' (task: {current_task_id})'

            user_values = get_user_column_values(job_tasks[0])

            job_id = job_hash[1] if tasks_have_k8s_user else job_hash
            job_values = [
                job_id,
                '',
                *([''] if show_workspace else []),
                job_name,
                *user_values,
                '-',
                submitted,
                total_duration,
                job_duration,
                recovery_cnt,
                status_str,
            ]
            if show_all:
                failure_reason = job_tasks[current_task_id]['failure_reason']
                job_values.extend([
                    '-',
                    '-',
                    '-',
                    job_tasks[0]['schedule_state'],
                    generate_details(failure_reason),
                ])
            if tasks_have_k8s_user:
                job_values.insert(0, job_tasks[0].get('user', '-'))
            job_table.add_row(job_values)

        for task in job_tasks:
            # The job['job_duration'] is already calculated in
            # dump_managed_job_queue().
            job_duration = log_utils.readable_time_duration(
                0, task['job_duration'], absolute=True)
            submitted = log_utils.readable_time_duration(task['submitted_at'])
            user_values = get_user_column_values(task)
            task_workspace = '-' if len(job_tasks) > 1 else workspace
            values = [
                task['job_id'] if len(job_tasks) == 1 else ' \u21B3',
                task['task_id'] if len(job_tasks) > 1 else '-',
                *([task_workspace] if show_workspace else []),
                task['task_name'],
                *user_values,
                task['resources'],
                # SUBMITTED
                submitted if submitted != '-' else submitted,
                # TOT. DURATION
                log_utils.readable_time_duration(task['submitted_at'],
                                                 task['end_at'],
                                                 absolute=True),
                job_duration,
                task['recovery_count'],
                task['status'].colored_str(),
            ]
            if show_all:
                # schedule_state is only set at the job level, so if we have
                # more than one task, only display on the aggregated row.
                schedule_state = (task['schedule_state']
                                  if len(job_tasks) == 1 else '-')
                cloud = task.get('cloud')
                if cloud is None:
                    # Backward compatibility for old jobs controller without
                    # cloud info returned, we parse it from the cluster
                    # resources
                    # TODO(zhwu): remove this after 0.12.0
                    cloud = task['cluster_resources'].split('(')[0].split(
                        'x')[-1]
                    task['cluster_resources'] = task[
                        'cluster_resources'].replace(f'{cloud}(',
                                                     '(').replace('x ', 'x')
                region = task['region']
                zone = task.get('zone')
                if cloud == '-':
                    cloud = None
                if region == '-':
                    region = None
                if zone == '-':
                    zone = None

                infra = infra_utils.InfraInfo(cloud, region, zone)
                values.extend([
                    # STARTED
                    log_utils.readable_time_duration(task['start_at']),
                    infra.formatted_str(),
                    task['cluster_resources'],
                    schedule_state,
                    generate_details(task['failure_reason']),
                ])
            if tasks_have_k8s_user:
                values.insert(0, task.get('user', '-'))
            job_table.add_row(values)

        if len(job_tasks) > 1:
            # Add a row to separate the aggregated job from the next job.
            job_table.add_row([''] * len(columns))
    status_str = ', '.join([
        f'{count} {status}' for status, count in sorted(status_counts.items())
    ])
    if status_str:
        status_str = f'In progress tasks: {status_str}'
    else:
        status_str = 'No in-progress managed jobs.'
    output = status_str
    if str(job_table):
        output += f'\n{job_table}'
    if return_rows:
        return job_table.rows
    return output


class ManagedJobCodeGen:
    """Code generator for managed job utility functions.

    Usage:

      >> codegen = ManagedJobCodeGen.show_jobs(...)
    """
    _PREFIX = textwrap.dedent("""\
        import sys
        from sky.jobs import utils
        from sky.jobs import state as managed_job_state
        from sky.jobs import constants as managed_job_constants

        managed_job_version = managed_job_constants.MANAGED_JOBS_VERSION
        """)

    @classmethod
    def get_job_table(cls) -> str:
        code = textwrap.dedent("""\
        job_table = utils.dump_managed_job_queue()
        print(job_table, flush=True)
        """)
        return cls._build(code)

    @classmethod
    def cancel_jobs_by_id(cls,
                          job_ids: Optional[List[int]],
                          all_users: bool = False) -> str:
        active_workspace = skypilot_config.get_active_workspace()
        code = textwrap.dedent(f"""\
        if managed_job_version < 2:
            # For backward compatibility, since all_users is not supported
            # before #4787.
            # TODO(cooperc): Remove compatibility before 0.12.0
            msg = utils.cancel_jobs_by_id({job_ids})
<<<<<<< HEAD
        elif managed_job_version < 5:
=======
        elif managed_job_version < 4:
>>>>>>> 9c8a6122
            # For backward compatibility, since current_workspace is not
            # supported before #5660. Don't check the workspace.
            # TODO(zhwu): Remove compatibility before 0.12.0
            msg = utils.cancel_jobs_by_id({job_ids}, all_users={all_users})
        else:
            msg = utils.cancel_jobs_by_id({job_ids}, all_users={all_users},
                            current_workspace={active_workspace!r})
        print(msg, end="", flush=True)
        """)
        return cls._build(code)

    @classmethod
    def cancel_job_by_name(cls, job_name: str) -> str:
        active_workspace = skypilot_config.get_active_workspace()
        code = textwrap.dedent(f"""\
<<<<<<< HEAD
        if managed_job_version < 5:
=======
        if managed_job_version < 4:
>>>>>>> 9c8a6122
            # For backward compatibility, since current_workspace is not
            # supported before #5660. Don't check the workspace.
            # TODO(zhwu): Remove compatibility before 0.12.0
            msg = utils.cancel_job_by_name({job_name!r})
        else:
            msg = utils.cancel_job_by_name({job_name!r}, {active_workspace!r})
        print(msg, end="", flush=True)
        """)
        return cls._build(code)

    @classmethod
    def get_all_job_ids_by_name(cls, job_name: Optional[str]) -> str:
        code = textwrap.dedent(f"""\
        from sky.utils import message_utils
        job_id = managed_job_state.get_all_job_ids_by_name({job_name!r})
        print(message_utils.encode_payload(job_id), end="", flush=True)
        """)
        return cls._build(code)

    @classmethod
    def stream_logs(cls,
                    job_name: Optional[str],
                    job_id: Optional[int],
                    follow: bool = True,
                    controller: bool = False) -> str:
        code = textwrap.dedent(f"""\
        result = utils.stream_logs(job_id={job_id!r}, job_name={job_name!r},
                                follow={follow}, controller={controller})
        if managed_job_version < 3:
            # Versions 2 and older did not return a retcode, so we just print
            # the result.
            # TODO: Remove compatibility before 0.12.0
            print(result, flush=True)
        else:
            msg, retcode = result
            print(msg, flush=True)
            sys.exit(retcode)
        """)
        return cls._build(code)

    @classmethod
    def set_pending(cls, job_id: int, managed_job_dag: 'dag_lib.Dag',
                    workspace) -> str:
        dag_name = managed_job_dag.name
        # Add the managed job to queue table.
        code = textwrap.dedent(f"""\
            set_job_info_kwargs = {{'workspace': {workspace!r}}}
            if managed_job_version < 4:
                set_job_info_kwargs = {{}}
            managed_job_state.set_job_info(
                {job_id}, {dag_name!r}, **set_job_info_kwargs)
            """)
        for task_id, task in enumerate(managed_job_dag.tasks):
            resources_str = backend_utils.get_task_resources_str(
                task, is_managed_job=True)
            code += textwrap.dedent(f"""\
                managed_job_state.set_pending({job_id}, {task_id},
                                  {task.name!r}, {resources_str!r})
                """)
        return cls._build(code)

    @classmethod
    def _build(cls, code: str) -> str:
        generated_code = cls._PREFIX + '\n' + code
        # Use the local user id to make sure the operation goes to the correct
        # user.
        return (
            f'export {constants.USER_ID_ENV_VAR}='
            f'"{common_utils.get_user_hash()}"; '
            f'{constants.SKY_PYTHON_CMD} -u -c {shlex.quote(generated_code)}')<|MERGE_RESOLUTION|>--- conflicted
+++ resolved
@@ -1303,11 +1303,7 @@
             # before #4787.
             # TODO(cooperc): Remove compatibility before 0.12.0
             msg = utils.cancel_jobs_by_id({job_ids})
-<<<<<<< HEAD
-        elif managed_job_version < 5:
-=======
         elif managed_job_version < 4:
->>>>>>> 9c8a6122
             # For backward compatibility, since current_workspace is not
             # supported before #5660. Don't check the workspace.
             # TODO(zhwu): Remove compatibility before 0.12.0
@@ -1323,11 +1319,7 @@
     def cancel_job_by_name(cls, job_name: str) -> str:
         active_workspace = skypilot_config.get_active_workspace()
         code = textwrap.dedent(f"""\
-<<<<<<< HEAD
-        if managed_job_version < 5:
-=======
         if managed_job_version < 4:
->>>>>>> 9c8a6122
             # For backward compatibility, since current_workspace is not
             # supported before #5660. Don't check the workspace.
             # TODO(zhwu): Remove compatibility before 0.12.0
