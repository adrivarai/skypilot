"""User interfaces with managed jobs.

NOTE: whenever an API change is made in this file, we need to bump the
jobs.constants.MANAGED_JOBS_VERSION and handle the API change in the
ManagedJobCodeGen.
"""
import collections
import datetime
import enum
import os
import pathlib
import shlex
import textwrap
import time
import traceback
import typing
from typing import Any, Deque, Dict, List, Optional, Set, TextIO, Tuple, Union

import colorama
import filelock
from typing_extensions import Literal

from sky import backends
from sky import exceptions
from sky import global_user_state
from sky import sky_logging
from sky import skypilot_config
from sky.adaptors import common as adaptors_common
from sky.backends import backend_utils
from sky.jobs import constants as managed_job_constants
from sky.jobs import scheduler
from sky.jobs import state as managed_job_state
<<<<<<< HEAD
from sky.serve import serve_utils
=======
from sky.server import common as server_common
>>>>>>> 8111c82b
from sky.skylet import constants
from sky.skylet import job_lib
from sky.skylet import log_lib
from sky.usage import usage_lib
from sky.utils import annotations
from sky.utils import command_runner
from sky.utils import common_utils
from sky.utils import controller_utils
from sky.utils import env_options
from sky.utils import infra_utils
from sky.utils import log_utils
from sky.utils import message_utils
from sky.utils import resources_utils
from sky.utils import rich_utils
from sky.utils import subprocess_utils
from sky.utils import ux_utils

if typing.TYPE_CHECKING:
    import psutil

    import sky
    from sky import dag as dag_lib
else:
    psutil = adaptors_common.LazyImport('psutil')

logger = sky_logging.init_logger(__name__)

SIGNAL_FILE_PREFIX = '/tmp/sky_jobs_controller_signal_{}'
# Controller checks its job's status every this many seconds.
JOB_STATUS_CHECK_GAP_SECONDS = 20

# Controller checks if its job has started every this many seconds.
JOB_STARTED_STATUS_CHECK_GAP_SECONDS = 5

_LOG_STREAM_CHECK_CONTROLLER_GAP_SECONDS = 5

_JOB_WAITING_STATUS_MESSAGE = ux_utils.spinner_message(
    'Waiting for task to start[/]'
    '{status_str}. It may take a few minutes.\n'
    '  [dim]View controller logs: sky jobs logs --controller {job_id}')
_JOB_CANCELLED_MESSAGE = (
    ux_utils.spinner_message('Waiting for task status to be updated.') +
    ' It may take a minute.')

# The maximum time to wait for the managed job status to transition to terminal
# state, after the job finished. This is a safeguard to avoid the case where
# the managed job status fails to be updated and keep the `sky jobs logs`
# blocking for a long time. This should be significantly longer than the
# JOB_STATUS_CHECK_GAP_SECONDS to avoid timing out before the controller can
# update the state.
_FINAL_JOB_STATUS_WAIT_TIMEOUT_SECONDS = 40


class UserSignal(enum.Enum):
    """The signal to be sent to the user."""
    CANCEL = 'CANCEL'
    # NOTE: We can have more communication signals here if needed
    # in the future.


# ====== internal functions ======
def terminate_cluster(cluster_name: str, max_retry: int = 6) -> None:
    """Terminate the cluster."""
    from sky import core  # pylint: disable=import-outside-toplevel
    retry_cnt = 0
    # In some cases, e.g. botocore.exceptions.NoCredentialsError due to AWS
    # metadata service throttling, the failed sky.down attempt can take 10-11
    # seconds. In this case, we need the backoff to significantly reduce the
    # rate of requests - that is, significantly increase the time between
    # requests. We set the initial backoff to 15 seconds, so that once it grows
    # exponentially it will quickly dominate the 10-11 seconds that we already
    # see between requests. We set the max backoff very high, since it's
    # generally much more important to eventually succeed than to fail fast.
    backoff = common_utils.Backoff(
        initial_backoff=15,
        # 1.6 ** 5 = 10.48576 < 20, so we won't hit this with default max_retry
        max_backoff_factor=20)
    while True:
        try:
            usage_lib.messages.usage.set_internal()
            core.down(cluster_name)
            return
        except exceptions.ClusterDoesNotExist:
            # The cluster is already down.
            logger.debug(f'The cluster {cluster_name} is already down.')
            return
        except Exception as e:  # pylint: disable=broad-except
            retry_cnt += 1
            if retry_cnt >= max_retry:
                raise RuntimeError(
                    f'Failed to terminate the cluster {cluster_name}.') from e
            logger.error(
                f'Failed to terminate the cluster {cluster_name}. Retrying.'
                f'Details: {common_utils.format_exception(e)}')
            with ux_utils.enable_traceback():
                logger.error(f'  Traceback: {traceback.format_exc()}')
            time.sleep(backoff.current_backoff())


def _validate_consolidation_mode_config(
        current_is_consolidation_mode: bool) -> None:
    """Validate the consolidation mode config."""
    if (current_is_consolidation_mode and
            not env_options.Options.IS_DEVELOPER.get() and
            server_common.is_api_server_local()):
        with ux_utils.print_exception_no_traceback():
            raise exceptions.NotSupportedError(
                'Consolidation mode is not supported when running locally.')
    # Check whether the consolidation mode config is changed.
    if current_is_consolidation_mode:
        controller_cn = (
            controller_utils.Controllers.JOBS_CONTROLLER.value.cluster_name)
        if global_user_state.get_cluster_from_name(controller_cn) is not None:
            with ux_utils.print_exception_no_traceback():
                raise exceptions.InconsistentConsolidationModeError(
                    f'{colorama.Fore.RED}Consolidation mode is '
                    f'enabled, but the controller cluster '
                    f'{controller_cn} is still running. Please '
                    'terminate the controller cluster first.'
                    f'{colorama.Style.RESET_ALL}')
    else:
        all_jobs = managed_job_state.get_managed_jobs()
        if all_jobs:
            nonterminal_jobs = (
                managed_job_state.get_nonterminal_job_ids_by_name(
                    None, all_users=True))
            if nonterminal_jobs:
                with ux_utils.print_exception_no_traceback():
                    raise exceptions.InconsistentConsolidationModeError(
                        f'{colorama.Fore.RED}Consolidation mode '
                        'is disabled, but there are still '
                        f'{len(nonterminal_jobs)} managed jobs '
                        'running. Please terminate those jobs '
                        f'first.{colorama.Style.RESET_ALL}')
            else:
                logger.warning(
                    f'{colorama.Fore.YELLOW}Consolidation mode is disabled, '
                    f'but there are {len(all_jobs)} jobs from previous '
                    'consolidation mode. Reset the `jobs.controller.'
                    'consolidation_mode` to `true` and run `sky jobs queue` '
                    'to see those jobs. Switching to normal mode will '
                    f'lose the job history.{colorama.Style.RESET_ALL}')


# Whether to use consolidation mode or not. When this is enabled, the managed
# jobs controller will not be running on a separate cluster, but locally on the
# API Server. Under the hood, we submit the job monitoring logic as processes
# directly in the API Server.
# Use LRU Cache so that the check is only done once.
@annotations.lru_cache(scope='request', maxsize=1)
def is_consolidation_mode() -> bool:
    consolidation_mode = skypilot_config.get_nested(
        ('jobs', 'controller', 'consolidation_mode'), default_value=False)
    _validate_consolidation_mode_config(consolidation_mode)
    return consolidation_mode


def ha_recovery_for_consolidation_mode():
    """Recovery logic for HA mode."""
    # No setup recovery is needed in consolidation mode, as the API server
    # already has all runtime installed. Directly start jobs recovery here.
    # Refers to sky/templates/kubernetes-ray.yml.j2 for more details.
    runner = command_runner.LocalProcessCommandRunner()
    with open(constants.HA_PERSISTENT_RECOVERY_LOG_PATH, 'w',
              encoding='utf-8') as f:
        start = time.time()
        f.write(f'Starting HA recovery at {datetime.datetime.now()}\n')
        for job in managed_job_state.get_managed_jobs():
            job_id = job['job_id']
            controller_pid = job['controller_pid']

            # In consolidation mode, it is possible that only the API server
            # process is restarted, and the controller process is not. In such
            # case, we don't need to do anything and the controller process will
            # just keep running.
            if controller_pid is not None:
                try:
                    if _controller_process_alive(controller_pid, job_id):
                        f.write(f'Controller pid {controller_pid} for '
                                f'job {job_id} is still running. '
                                'Skipping recovery.\n')
                        continue
                except Exception:  # pylint: disable=broad-except
                    # _controller_process_alive may raise if psutil fails; we
                    # should not crash the recovery logic because of this.
                    f.write('Error checking controller pid '
                            f'{controller_pid} for job {job_id}\n')

            if job['schedule_state'] not in [
                    managed_job_state.ManagedJobScheduleState.DONE,
                    managed_job_state.ManagedJobScheduleState.WAITING
            ]:
                script = managed_job_state.get_ha_recovery_script(job_id)
                if script is None:
                    f.write(f'Job {job_id}\'s recovery script does not exist. '
                            'Skipping recovery. Job schedule state: '
                            f'{job["schedule_state"]}\n')
                    continue
                runner.run(script)
                f.write(f'Job {job_id} completed recovery at '
                        f'{datetime.datetime.now()}\n')
        f.write(f'HA recovery completed at {datetime.datetime.now()}\n')
        f.write(f'Total recovery time: {time.time() - start} seconds\n')


def get_job_status(backend: 'backends.CloudVmRayBackend', cluster_name: str,
                   job_id: Optional[int]) -> Optional['job_lib.JobStatus']:
    """Check the status of the job running on a managed job cluster.

    It can be None, INIT, RUNNING, SUCCEEDED, FAILED, FAILED_DRIVER,
    FAILED_SETUP or CANCELLED.
    """
    handle = global_user_state.get_handle_from_cluster_name(cluster_name)
    if handle is None:
        # This can happen if the cluster was preempted and background status
        # refresh already noticed and cleaned it up.
        logger.info(f'Cluster {cluster_name} not found.')
        return None
    assert isinstance(handle, backends.CloudVmRayResourceHandle), handle
    status = None
    job_ids = None if job_id is None else [job_id]
    try:
        logger.info('=== Checking the job status... ===')
        statuses = backend.get_job_status(handle,
                                          job_ids=job_ids,
                                          stream_logs=False)
        status = list(statuses.values())[0]
        if status is None:
            logger.info('No job found.')
        else:
            logger.info(f'Job status: {status}')
    except exceptions.CommandError:
        logger.info('Failed to connect to the cluster.')
    logger.info('=' * 34)
    return status


def _controller_process_alive(pid: int, job_id: int) -> bool:
    """Check if the controller process is alive."""
    try:
        process = psutil.Process(pid)
        cmd_str = ' '.join(process.cmdline())
        return process.is_running() and f'--job-id {job_id}' in cmd_str
    except psutil.NoSuchProcess:
        return False


def update_managed_jobs_statuses(job_id: Optional[int] = None):
    """Update managed job status if the controller process failed abnormally.

    Check the status of the controller process. If it is not running, it must
    have exited abnormally, and we should set the job status to
    FAILED_CONTROLLER. `end_at` will be set to the current timestamp for the job
    when above happens, which could be not accurate based on the frequency this
    function is called.

    Note: we expect that job_id, if provided, refers to a nonterminal job or a
    job that has not completed its cleanup (schedule state not DONE).
    """
    # This signal file suggests that the controller is recovering from a
    # failure. See sky/templates/kubernetes-ray.yml.j2 for more details.
    # When restarting the controller processes, we don't want this event to
    # set the job status to FAILED_CONTROLLER.
    # TODO(tian): Change this to restart the controller process. For now we
    # disabled it when recovering because we want to avoid caveats of infinite
    # restart of last controller process that fully occupied the controller VM.
    if os.path.exists(
            os.path.expanduser(
                constants.PERSISTENT_RUN_RESTARTING_SIGNAL_FILE)):
        return

    def _cleanup_job_clusters(job_id: int) -> Optional[str]:
        """Clean up clusters for a job. Returns error message if any.

        This function should not throw any exception. If it fails, it will
        capture the error message, and log/return it.
        """
        error_msg = None
        tasks = managed_job_state.get_managed_jobs(job_id)
        for task in tasks:
            cluster_name = (
                managed_job_state.get_current_cluster_name_from_job_id(job_id))
            pool = task['pool']
            handle = global_user_state.get_handle_from_cluster_name(
                cluster_name)
            if handle is not None:
                try:
                    serve_utils.release_cluster_name(pool, cluster_name)
                except Exception as e:  # pylint: disable=broad-except
                    error_msg = (
                        f'Failed to terminate cluster {cluster_name}: '
                        f'{common_utils.format_exception(e, use_bracket=True)}')
                    logger.exception(error_msg, exc_info=e)
        return error_msg

    # For backwards compatible jobs
    # TODO(cooperc): Remove before 0.11.0.
    def _handle_legacy_job(job_id: int):
        controller_status = job_lib.get_status(job_id)
        if controller_status is None or controller_status.is_terminal():
            logger.error(f'Controller process for legacy job {job_id} is '
                         'in an unexpected state.')

            cleanup_error = _cleanup_job_clusters(job_id)
            if cleanup_error:
                # Unconditionally set the job to failed_controller if the
                # cleanup fails.
                managed_job_state.set_failed(
                    job_id,
                    task_id=None,
                    failure_type=managed_job_state.ManagedJobStatus.
                    FAILED_CONTROLLER,
                    failure_reason=
                    'Legacy controller process has exited abnormally, and '
                    f'cleanup failed: {cleanup_error}. For more details, run: '
                    f'sky jobs logs --controller {job_id}',
                    override_terminal=True)
                return

            # It's possible for the job to have transitioned to
            # another terminal state while between when we checked its
            # state and now. In that case, set_failed won't do
            # anything, which is fine.
            managed_job_state.set_failed(
                job_id,
                task_id=None,
                failure_type=managed_job_state.ManagedJobStatus.
                FAILED_CONTROLLER,
                failure_reason=(
                    'Legacy controller process has exited abnormally. For '
                    f'more details, run: sky jobs logs --controller {job_id}'))

    # Get jobs that need checking (non-terminal or not DONE)
    job_ids = managed_job_state.get_jobs_to_check_status(job_id)
    if not job_ids:
        # job_id is already terminal, or if job_id is None, there are no jobs
        # that need to be checked.
        return

    for job_id in job_ids:
        assert job_id is not None
        tasks = managed_job_state.get_managed_jobs(job_id)
        # Note: controller_pid and schedule_state are in the job_info table
        # which is joined to the spot table, so all tasks with the same job_id
        # will have the same value for these columns. This is what lets us just
        # take tasks[0]['controller_pid'] and tasks[0]['schedule_state'].
        schedule_state = tasks[0]['schedule_state']

        # Backwards compatibility: this job was submitted when ray was still
        # used for managing the parallelism of job controllers, before #4485.
        # TODO(cooperc): Remove before 0.11.0.
        if (schedule_state is
                managed_job_state.ManagedJobScheduleState.INVALID):
            _handle_legacy_job(job_id)
            continue

        # Handle jobs with schedule state (non-legacy jobs):
        pid = tasks[0]['controller_pid']
        if schedule_state == managed_job_state.ManagedJobScheduleState.DONE:
            # There are two cases where we could get a job that is DONE.
            # 1. At query time (get_jobs_to_check_status), the job was not yet
            #    DONE, but since then (before get_managed_jobs is called) it has
            #    hit a terminal status, marked itself done, and exited. This is
            #    fine.
            # 2. The job is DONE, but in a non-terminal status. This is
            #    unexpected. For instance, the task status is RUNNING, but the
            #    job schedule_state is DONE.
            if all(task['status'].is_terminal() for task in tasks):
                # Turns out this job is fine, even though it got pulled by
                # get_jobs_to_check_status. Probably case #1 above.
                continue

            logger.error(f'Job {job_id} has DONE schedule state, but some '
                         f'tasks are not terminal. Task statuses: '
                         f'{", ".join(task["status"].value for task in tasks)}')
            failure_reason = ('Inconsistent internal job state. This is a bug.')
        elif pid is None:
            # Non-legacy job and controller process has not yet started.
            controller_status = job_lib.get_status(job_id)
            if controller_status == job_lib.JobStatus.FAILED_SETUP:
                # We should fail the case where the controller status is
                # FAILED_SETUP, as it is due to the failure of dependency setup
                # on the controller.
                # TODO(cooperc): We should also handle the case where controller
                # status is FAILED_DRIVER or FAILED.
                logger.error('Failed to setup the cloud dependencies for '
                             'the managed job.')
            elif (schedule_state in [
                    managed_job_state.ManagedJobScheduleState.INACTIVE,
                    managed_job_state.ManagedJobScheduleState.WAITING,
            ]):
                # It is expected that the controller hasn't been started yet.
                continue
            elif (schedule_state ==
                  managed_job_state.ManagedJobScheduleState.LAUNCHING):
                # This is unlikely but technically possible. There's a brief
                # period between marking job as scheduled (LAUNCHING) and
                # actually launching the controller process and writing the pid
                # back to the table.
                # TODO(cooperc): Find a way to detect if we get stuck in this
                # state.
                logger.info(f'Job {job_id} is in {schedule_state.value} state, '
                            'but controller process hasn\'t started yet.')
                continue

            logger.error(f'Expected to find a controller pid for state '
                         f'{schedule_state.value} but found none.')
            failure_reason = f'No controller pid set for {schedule_state.value}'
        else:
            logger.debug(f'Checking controller pid {pid}')
            if _controller_process_alive(pid, job_id):
                # The controller is still running, so this job is fine.
                continue

            # Double check job is not already DONE before marking as failed, to
            # avoid the race where the controller marked itself as DONE and
            # exited between the state check and the pid check. Since the job
            # controller process will mark itself DONE _before_ exiting, if it
            # has exited and it's still not DONE now, it is abnormal.
            if (managed_job_state.get_job_schedule_state(job_id) ==
                    managed_job_state.ManagedJobScheduleState.DONE):
                # Never mind, the job is DONE now. This is fine.
                continue

            logger.error(f'Controller process for {job_id} seems to be dead.')
            failure_reason = 'Controller process is dead'

        # At this point, either pid is None or process is dead.

        # The controller process for this managed job is not running: it must
        # have exited abnormally, and we should set the job status to
        # FAILED_CONTROLLER.
        logger.error(f'Controller process for job {job_id} has exited '
                     'abnormally. Setting the job status to FAILED_CONTROLLER.')

        # Cleanup clusters and capture any errors.
        cleanup_error = _cleanup_job_clusters(job_id)
        cleanup_error_msg = ''
        if cleanup_error:
            cleanup_error_msg = f'Also, cleanup failed: {cleanup_error}. '

        # Set all tasks to FAILED_CONTROLLER, regardless of current status.
        # This may change a job from SUCCEEDED or another terminal state to
        # FAILED_CONTROLLER. This is what we want - we are sure that this
        # controller process crashed, so we want to capture that even if the
        # underlying job succeeded.
        # Note: 2+ invocations of update_managed_jobs_statuses could be running
        # at the same time, so this could override the FAILED_CONTROLLER status
        # set by another invocation of update_managed_jobs_statuses. That should
        # be okay. The only difference could be that one process failed to clean
        # up the cluster while the other succeeds. No matter which
        # failure_reason ends up in the database, the outcome is acceptable.
        # We assume that no other code path outside the controller process will
        # update the job status.
        managed_job_state.set_failed(
            job_id,
            task_id=None,
            failure_type=managed_job_state.ManagedJobStatus.FAILED_CONTROLLER,
            failure_reason=
            f'Controller process has exited abnormally ({failure_reason}). '
            f'{cleanup_error_msg}'
            f'For more details, run: sky jobs logs --controller {job_id}',
            override_terminal=True)

        scheduler.job_done(job_id, idempotent=True)


def get_job_timestamp(backend: 'backends.CloudVmRayBackend', cluster_name: str,
                      get_end_time: bool) -> float:
    """Get the submitted/ended time of the job."""
    code = job_lib.JobLibCodeGen.get_job_submitted_or_ended_timestamp_payload(
        job_id=None, get_ended_time=get_end_time)
    handle = global_user_state.get_handle_from_cluster_name(cluster_name)
    returncode, stdout, stderr = backend.run_on_head(handle,
                                                     code,
                                                     stream_logs=False,
                                                     require_outputs=True)
    subprocess_utils.handle_returncode(returncode, code,
                                       'Failed to get job time.',
                                       stdout + stderr)
    stdout = message_utils.decode_payload(stdout)
    return float(stdout)


def try_to_get_job_end_time(backend: 'backends.CloudVmRayBackend',
                            cluster_name: str) -> float:
    """Try to get the end time of the job.

    If the job is preempted or we can't connect to the instance for whatever
    reason, fall back to the current time.
    """
    try:
        return get_job_timestamp(backend, cluster_name, get_end_time=True)
    except exceptions.CommandError as e:
        if e.returncode == 255:
            # Failed to connect - probably the instance was preempted since the
            # job completed. We shouldn't crash here, so just log and use the
            # current time.
            logger.info(f'Failed to connect to the instance {cluster_name} '
                        'since the job completed. Assuming the instance '
                        'was preempted.')
            return time.time()
        else:
            raise


def event_callback_func(job_id: int, task_id: int, task: 'sky.Task'):
    """Run event callback for the task."""

    def callback_func(status: str):
        event_callback = task.event_callback if task else None
        if event_callback is None or task is None:
            return
        event_callback = event_callback.strip()
        cluster_name = generate_managed_job_cluster_name(
            task.name, job_id) if task.name else None
        logger.info(f'=== START: event callback for {status!r} ===')
        log_path = os.path.join(constants.SKY_LOGS_DIRECTORY,
                                'managed_job_event',
                                f'jobs-callback-{job_id}-{task_id}.log')
        env_vars = task.envs.copy() if task.envs else {}
        env_vars.update(
            dict(
                SKYPILOT_TASK_ID=str(
                    task.envs.get(constants.TASK_ID_ENV_VAR, 'N.A.')),
                SKYPILOT_TASK_IDS=str(
                    task.envs.get(constants.TASK_ID_LIST_ENV_VAR, 'N.A.')),
                TASK_ID=str(task_id),
                JOB_ID=str(job_id),
                JOB_STATUS=status,
                CLUSTER_NAME=cluster_name or '',
                TASK_NAME=task.name or '',
                # TODO(MaoZiming): Future event type Job or Spot.
                EVENT_TYPE='Spot'))
        result = log_lib.run_bash_command_with_log(bash_command=event_callback,
                                                   log_path=log_path,
                                                   env_vars=env_vars)
        logger.info(
            f'Bash:{event_callback},log_path:{log_path},result:{result}')
        logger.info(f'=== END: event callback for {status!r} ===')

    return callback_func


# ======== user functions ========


def generate_managed_job_cluster_name(task_name: str, job_id: int) -> str:
    """Generate managed job cluster name."""
    # Truncate the task name to 30 chars to avoid the cluster name being too
    # long after appending the job id, which will cause another truncation in
    # the underlying sky.launch, hiding the `job_id` in the cluster name.
    cluster_name = common_utils.make_cluster_name_on_cloud(
        task_name,
        managed_job_constants.JOBS_CLUSTER_NAME_PREFIX_LENGTH,
        add_user_hash=False)
    return f'{cluster_name}-{job_id}'


def cancel_jobs_by_id(job_ids: Optional[List[int]],
                      all_users: bool = False,
                      current_workspace: Optional[str] = None) -> str:
    """Cancel jobs by id.

    If job_ids is None, cancel all jobs.
    """
    if job_ids is None:
        job_ids = managed_job_state.get_nonterminal_job_ids_by_name(
            None, all_users)
    job_ids = list(set(job_ids))
    if not job_ids:
        return 'No job to cancel.'
    if current_workspace is None:
        current_workspace = constants.SKYPILOT_DEFAULT_WORKSPACE

    cancelled_job_ids: List[int] = []
    wrong_workspace_job_ids: List[int] = []
    for job_id in job_ids:
        # Check the status of the managed job status. If it is in
        # terminal state, we can safely skip it.
        job_status = managed_job_state.get_status(job_id)
        if job_status is None:
            logger.info(f'Job {job_id} not found. Skipped.')
            continue
        elif job_status.is_terminal():
            logger.info(f'Job {job_id} is already in terminal state '
                        f'{job_status.value}. Skipped.')
            continue

        update_managed_jobs_statuses(job_id)

        job_workspace = managed_job_state.get_workspace(job_id)
        if current_workspace is not None and job_workspace != current_workspace:
            wrong_workspace_job_ids.append(job_id)
            continue

        # Send the signal to the jobs controller.
        signal_file = pathlib.Path(SIGNAL_FILE_PREFIX.format(job_id))
        # Filelock is needed to prevent race condition between signal
        # check/removal and signal writing.
        with filelock.FileLock(str(signal_file) + '.lock'):
            with signal_file.open('w', encoding='utf-8') as f:
                f.write(UserSignal.CANCEL.value)
                f.flush()
        cancelled_job_ids.append(job_id)

    wrong_workspace_job_str = ''
    if wrong_workspace_job_ids:
        plural = 's' if len(wrong_workspace_job_ids) > 1 else ''
        plural_verb = 'are' if len(wrong_workspace_job_ids) > 1 else 'is'
        wrong_workspace_job_str = (
            f' Job{plural} with ID{plural}'
            f' {", ".join(map(str, wrong_workspace_job_ids))} '
            f'{plural_verb} skipped as they are not in the active workspace '
            f'{current_workspace!r}. Check the workspace of the job with: '
            f'sky jobs queue')

    if not cancelled_job_ids:
        return f'No job to cancel.{wrong_workspace_job_str}'
    identity_str = f'Job with ID {cancelled_job_ids[0]} is'
    if len(cancelled_job_ids) > 1:
        cancelled_job_ids_str = ', '.join(map(str, cancelled_job_ids))
        identity_str = f'Jobs with IDs {cancelled_job_ids_str} are'

    msg = f'{identity_str} scheduled to be cancelled.{wrong_workspace_job_str}'
    return msg


def cancel_job_by_name(job_name: str,
                       current_workspace: Optional[str] = None) -> str:
    """Cancel a job by name."""
    job_ids = managed_job_state.get_nonterminal_job_ids_by_name(job_name)
    if not job_ids:
        return f'No running job found with name {job_name!r}.'
    if len(job_ids) > 1:
        return (f'{colorama.Fore.RED}Multiple running jobs found '
                f'with name {job_name!r}.\n'
                f'Job IDs: {job_ids}{colorama.Style.RESET_ALL}')
    msg = cancel_jobs_by_id(job_ids, current_workspace=current_workspace)
    return f'{job_name!r} {msg}'


def stream_logs_by_id(job_id: int,
                      follow: bool = True,
                      tail: Optional[int] = None) -> Tuple[str, int]:
    """Stream logs by job id.

    Returns:
        A tuple containing the log message and an exit code based on success or
        failure of the job. 0 if success, 100 if the job failed.
        See exceptions.JobExitCode for possible exit codes.
    """

    def should_keep_logging(status: managed_job_state.ManagedJobStatus) -> bool:
        # If we see CANCELLING, just exit - we could miss some job logs but the
        # job will be terminated momentarily anyway so we don't really care.
        return (not status.is_terminal() and
                status != managed_job_state.ManagedJobStatus.CANCELLING)

    msg = _JOB_WAITING_STATUS_MESSAGE.format(status_str='', job_id=job_id)
    status_display = rich_utils.safe_status(msg)
    num_tasks = managed_job_state.get_num_tasks(job_id)

    with status_display:
        prev_msg = msg
        while (managed_job_status :=
               managed_job_state.get_status(job_id)) is None:
            time.sleep(1)

        if not should_keep_logging(managed_job_status):
            job_msg = ''
            if managed_job_status.is_failed():
                job_msg = ('\nFailure reason: '
                           f'{managed_job_state.get_failure_reason(job_id)}')
            log_file = managed_job_state.get_local_log_file(job_id, None)
            if log_file is not None:
                with open(os.path.expanduser(log_file), 'r',
                          encoding='utf-8') as f:
                    # Stream the logs to the console without reading the whole
                    # file into memory.
                    start_streaming = False
                    read_from: Union[TextIO, Deque[str]] = f
                    if tail is not None:
                        assert tail > 0
                        # Read only the last 'tail' lines using deque
                        read_from = collections.deque(f, maxlen=tail)
                    for line in read_from:
                        if log_lib.LOG_FILE_START_STREAMING_AT in line:
                            start_streaming = True
                        if start_streaming:
                            print(line, end='', flush=True)
                return '', exceptions.JobExitCode.from_managed_job_status(
                    managed_job_status)
            return (f'{colorama.Fore.YELLOW}'
                    f'Job {job_id} is already in terminal state '
                    f'{managed_job_status.value}. For more details, run: '
                    f'sky jobs logs --controller {job_id}'
                    f'{colorama.Style.RESET_ALL}'
                    f'{job_msg}',
                    exceptions.JobExitCode.from_managed_job_status(
                        managed_job_status))
        backend = backends.CloudVmRayBackend()
        task_id, managed_job_status = (
            managed_job_state.get_latest_task_id_status(job_id))

        # We wait for managed_job_status to be not None above. Once we see that
        # it's not None, we don't expect it to every become None again.
        assert managed_job_status is not None, (job_id, task_id,
                                                managed_job_status)

        while should_keep_logging(managed_job_status):
            handle = None
            if task_id is not None:
                task_name = managed_job_state.get_task_name(job_id, task_id)
                cluster_name = generate_managed_job_cluster_name(
                    task_name, job_id)
                handle = global_user_state.get_handle_from_cluster_name(
                    cluster_name)

            # Check the handle: The cluster can be preempted and removed from
            # the table before the managed job state is updated by the
            # controller. In this case, we should skip the logging, and wait for
            # the next round of status check.
            if (handle is None or managed_job_status !=
                    managed_job_state.ManagedJobStatus.RUNNING):
                status_str = ''
                if (managed_job_status is not None and managed_job_status !=
                        managed_job_state.ManagedJobStatus.RUNNING):
                    status_str = f' (status: {managed_job_status.value})'
                logger.debug(
                    f'INFO: The log is not ready yet{status_str}. '
                    f'Waiting for {JOB_STATUS_CHECK_GAP_SECONDS} seconds.')
                msg = _JOB_WAITING_STATUS_MESSAGE.format(status_str=status_str,
                                                         job_id=job_id)
                if msg != prev_msg:
                    status_display.update(msg)
                    prev_msg = msg
                time.sleep(JOB_STATUS_CHECK_GAP_SECONDS)
                task_id, managed_job_status = (
                    managed_job_state.get_latest_task_id_status(job_id))
                assert managed_job_status is not None, (job_id, task_id,
                                                        managed_job_status)
                continue
            assert (managed_job_status ==
                    managed_job_state.ManagedJobStatus.RUNNING)
            assert isinstance(handle, backends.CloudVmRayResourceHandle), handle
            status_display.stop()
            tail_param = tail if tail is not None else 0
            returncode = backend.tail_logs(handle,
                                           job_id=None,
                                           managed_job_id=job_id,
                                           follow=follow,
                                           tail=tail_param)
            if returncode in [rc.value for rc in exceptions.JobExitCode]:
                # If the log tailing exits with a known exit code we can safely
                # break the loop because it indicates the tailing process
                # succeeded (even though the real job can be SUCCEEDED or
                # FAILED). We use the status in job queue to show the
                # information, as the ManagedJobStatus is not updated yet.
                job_statuses = backend.get_job_status(handle, stream_logs=False)
                job_status = list(job_statuses.values())[0]
                assert job_status is not None, 'No job found.'
                assert task_id is not None, job_id

                if job_status != job_lib.JobStatus.CANCELLED:
                    if not follow:
                        break

                    # Logs for retrying failed tasks.
                    if (job_status
                            in job_lib.JobStatus.user_code_failure_states()):
                        task_specs = managed_job_state.get_task_specs(
                            job_id, task_id)
                        if task_specs.get('max_restarts_on_errors', 0) == 0:
                            # We don't need to wait for the managed job status
                            # update, as the job is guaranteed to be in terminal
                            # state afterwards.
                            break
                        print()
                        status_display.update(
                            ux_utils.spinner_message(
                                'Waiting for next restart for the failed task'))
                        status_display.start()

                        def is_managed_job_status_updated(
                            status: Optional[managed_job_state.ManagedJobStatus]
                        ) -> bool:
                            """Check if local managed job status reflects remote
                            job failure.

                            Ensures synchronization between remote cluster
                            failure detection (JobStatus.FAILED) and controller
                            retry logic.
                            """
                            return (status !=
                                    managed_job_state.ManagedJobStatus.RUNNING)

                        while not is_managed_job_status_updated(
                                managed_job_status :=
                                managed_job_state.get_status(job_id)):
                            time.sleep(JOB_STATUS_CHECK_GAP_SECONDS)
                        assert managed_job_status is not None, (
                            job_id, managed_job_status)
                        continue

                    if task_id == num_tasks - 1:
                        break

                    # The log for the current job is finished. We need to
                    # wait until next job to be started.
                    logger.debug(
                        f'INFO: Log for the current task ({task_id}) '
                        'is finished. Waiting for the next task\'s log '
                        'to be started.')
                    # Add a newline to avoid the status display below
                    # removing the last line of the task output.
                    print()
                    status_display.update(
                        ux_utils.spinner_message(
                            f'Waiting for the next task: {task_id + 1}'))
                    status_display.start()
                    original_task_id = task_id
                    while True:
                        task_id, managed_job_status = (
                            managed_job_state.get_latest_task_id_status(job_id))
                        if original_task_id != task_id:
                            break
                        time.sleep(JOB_STATUS_CHECK_GAP_SECONDS)
                    assert managed_job_status is not None, (job_id, task_id,
                                                            managed_job_status)
                    continue

                # The job can be cancelled by the user or the controller (when
                # the cluster is partially preempted).
                logger.debug(
                    'INFO: Job is cancelled. Waiting for the status update in '
                    f'{JOB_STATUS_CHECK_GAP_SECONDS} seconds.')
            else:
                logger.debug(
                    f'INFO: (Log streaming) Got return code {returncode}. '
                    f'Retrying in {JOB_STATUS_CHECK_GAP_SECONDS} seconds.')
            # Finish early if the managed job status is already in terminal
            # state.
            managed_job_status = managed_job_state.get_status(job_id)
            assert managed_job_status is not None, job_id
            if not should_keep_logging(managed_job_status):
                break
            logger.info(f'{colorama.Fore.YELLOW}The job cluster is preempted '
                        f'or failed.{colorama.Style.RESET_ALL}')
            msg = _JOB_CANCELLED_MESSAGE
            status_display.update(msg)
            prev_msg = msg
            status_display.start()
            # If the tailing fails, it is likely that the cluster fails, so we
            # wait a while to make sure the managed job state is updated by the
            # controller, and check the managed job queue again.
            # Wait a bit longer than the controller, so as to make sure the
            # managed job state is updated.
            time.sleep(3 * JOB_STATUS_CHECK_GAP_SECONDS)
            managed_job_status = managed_job_state.get_status(job_id)
            assert managed_job_status is not None, (job_id, managed_job_status)

    # The managed_job_status may not be in terminal status yet, since the
    # controller has not updated the managed job state yet. We wait for a while,
    # until the managed job state is updated.
    wait_seconds = 0
    managed_job_status = managed_job_state.get_status(job_id)
    assert managed_job_status is not None, job_id
    while (should_keep_logging(managed_job_status) and follow and
           wait_seconds < _FINAL_JOB_STATUS_WAIT_TIMEOUT_SECONDS):
        time.sleep(1)
        wait_seconds += 1
        managed_job_status = managed_job_state.get_status(job_id)
        assert managed_job_status is not None, job_id

    if not follow and not managed_job_status.is_terminal():
        # The job is not in terminal state and we are not following,
        # just return.
        return '', exceptions.JobExitCode.SUCCEEDED
    logger.info(
        ux_utils.finishing_message(f'Managed job finished: {job_id} '
                                   f'(status: {managed_job_status.value}).'))
    return '', exceptions.JobExitCode.from_managed_job_status(
        managed_job_status)


def stream_logs(job_id: Optional[int],
                job_name: Optional[str],
                controller: bool = False,
                follow: bool = True,
                tail: Optional[int] = None) -> Tuple[str, int]:
    """Stream logs by job id or job name.

    Returns:
        A tuple containing the log message and the exit code based on success
        or failure of the job. 0 if success, 100 if the job failed.
        See exceptions.JobExitCode for possible exit codes.
    """
    if job_id is None and job_name is None:
        job_id = managed_job_state.get_latest_job_id()
        if job_id is None:
            return 'No managed job found.', exceptions.JobExitCode.NOT_FOUND

    if controller:
        if job_id is None:
            assert job_name is not None
            managed_jobs = managed_job_state.get_managed_jobs()
            # We manually filter the jobs by name, instead of using
            # get_nonterminal_job_ids_by_name, as with `controller=True`, we
            # should be able to show the logs for jobs in terminal states.
            managed_job_ids: Set[int] = {
                job['job_id']
                for job in managed_jobs
                if job['job_name'] == job_name
            }
            if not managed_job_ids:
                return (f'No managed job found with name {job_name!r}.',
                        exceptions.JobExitCode.NOT_FOUND)
            if len(managed_job_ids) > 1:
                job_ids_str = ', '.join(
                    str(job_id) for job_id in managed_job_ids)
                with ux_utils.print_exception_no_traceback():
                    raise ValueError(
                        f'Multiple managed jobs found with name {job_name!r} '
                        f'(Job IDs: {job_ids_str}). Please specify the job_id '
                        'instead.')
            job_id = managed_job_ids.pop()
        assert job_id is not None, (job_id, job_name)

        controller_log_path = os.path.join(
            os.path.expanduser(managed_job_constants.JOBS_CONTROLLER_LOGS_DIR),
            f'{job_id}.log')
        job_status = None

        # Wait for the log file to be written
        while not os.path.exists(controller_log_path):
            if not follow:
                # Assume that the log file hasn't been written yet. Since we
                # aren't following, just return.
                return '', exceptions.JobExitCode.SUCCEEDED

            job_status = managed_job_state.get_status(job_id)
            if job_status is None:
                with ux_utils.print_exception_no_traceback():
                    raise ValueError(f'Job {job_id} not found.')
            if job_status.is_terminal():
                # Don't keep waiting. If the log file is not created by this
                # point, it never will be. This job may have been submitted
                # using an old version that did not create the log file, so this
                # is not considered an exceptional case.
                return '', exceptions.JobExitCode.from_managed_job_status(
                    job_status)

            time.sleep(log_lib.SKY_LOG_WAITING_GAP_SECONDS)

        # This code is based on log_lib.tail_logs. We can't use that code
        # exactly because state works differently between managed jobs and
        # normal jobs.
        with open(controller_log_path, 'r', newline='', encoding='utf-8') as f:
            # Note: we do not need to care about start_stream_at here, since
            # that should be in the job log printed above.
            read_from: Union[TextIO, Deque[str]] = f
            if tail is not None:
                assert tail > 0
                # Read only the last 'tail' lines efficiently using deque
                read_from = collections.deque(f, maxlen=tail)
            for line in read_from:
                print(line, end='')
            # Flush.
            print(end='', flush=True)

            if follow:
                while True:
                    # Print all new lines, if there are any.
                    line = f.readline()
                    while line is not None and line != '':
                        print(line, end='')
                        line = f.readline()

                    # Flush.
                    print(end='', flush=True)

                    # Check if the job if finished.
                    # TODO(cooperc): The controller can still be
                    # cleaning up if job is in a terminal status
                    # (e.g. SUCCEEDED). We want to follow those logs
                    # too. Use DONE instead?
                    job_status = managed_job_state.get_status(job_id)
                    assert job_status is not None, (job_id, job_name)
                    if job_status.is_terminal():
                        break

                    time.sleep(log_lib.SKY_LOG_TAILING_GAP_SECONDS)

                # Wait for final logs to be written.
                time.sleep(1 + log_lib.SKY_LOG_TAILING_GAP_SECONDS)

            # Print any remaining logs including incomplete line.
            print(f.read(), end='', flush=True)

        if follow:
            return ux_utils.finishing_message(
                f'Job finished (status: {job_status}).'
            ), exceptions.JobExitCode.from_managed_job_status(job_status)

        return '', exceptions.JobExitCode.SUCCEEDED

    if job_id is None:
        assert job_name is not None
        job_ids = managed_job_state.get_nonterminal_job_ids_by_name(job_name)
        if not job_ids:
            return (f'No running managed job found with name {job_name!r}.',
                    exceptions.JobExitCode.NOT_FOUND)
        if len(job_ids) > 1:
            raise ValueError(
                f'Multiple running jobs found with name {job_name!r}.')
        job_id = job_ids[0]

    return stream_logs_by_id(job_id, follow, tail)


def dump_managed_job_queue() -> str:
    # Make sure to get all jobs - some logic below (e.g. high priority job
    # detection) requires a full view of the jobs table.
    jobs = managed_job_state.get_managed_jobs()

    # Figure out what the highest priority blocking job is. We need to know in
    # order to determine if other jobs are blocked by a higher priority job, or
    # just by the limited controller resources.
    highest_blocking_priority = constants.MIN_PRIORITY
    for job in jobs:
        if job['schedule_state'] not in (
                # LAUNCHING and ALIVE_BACKOFF jobs will block other jobs with
                # lower priority.
                managed_job_state.ManagedJobScheduleState.LAUNCHING,
                managed_job_state.ManagedJobScheduleState.ALIVE_BACKOFF,
                # It's possible for a WAITING/ALIVE_WAITING job to be ready to
                # launch, but the scheduler just hasn't run yet.
                managed_job_state.ManagedJobScheduleState.WAITING,
                managed_job_state.ManagedJobScheduleState.ALIVE_WAITING,
        ):
            # This job will not block others.
            continue

        priority = job.get('priority')
        if priority is not None and priority > highest_blocking_priority:
            highest_blocking_priority = priority

    for job in jobs:
        end_at = job['end_at']
        if end_at is None:
            end_at = time.time()

        job_submitted_at = job['last_recovered_at'] - job['job_duration']
        if job['status'] == managed_job_state.ManagedJobStatus.RECOVERING:
            # When job is recovering, the duration is exact job['job_duration']
            job_duration = job['job_duration']
        elif job_submitted_at > 0:
            job_duration = end_at - job_submitted_at
        else:
            # When job_start_at <= 0, that means the last_recovered_at is not
            # set yet, i.e. the job is not started.
            job_duration = 0
        job['job_duration'] = job_duration
        job['status'] = job['status'].value
        job['schedule_state'] = job['schedule_state'].value

        cluster_name = generate_managed_job_cluster_name(
            job['task_name'], job['job_id'])
        handle = global_user_state.get_handle_from_cluster_name(cluster_name)
        if isinstance(handle, backends.CloudVmRayResourceHandle):
            resources_str = resources_utils.get_readable_resources_repr(
                handle, simplify=True)
            resources_str_full = resources_utils.get_readable_resources_repr(
                handle, simplify=False)
            job['cluster_resources'] = resources_str
            job['cluster_resources_full'] = resources_str_full
            job['cloud'] = str(handle.launched_resources.cloud)
            job['region'] = handle.launched_resources.region
            job['zone'] = handle.launched_resources.zone
        else:
            # FIXME(zongheng): display the last cached values for these.
            job['cluster_resources'] = '-'
            job['cluster_resources_full'] = '-'
            job['cloud'] = '-'
            job['region'] = '-'
            job['zone'] = '-'

        # Add details about schedule state / backoff.
        state_details = None
        if job['schedule_state'] == 'ALIVE_BACKOFF':
            state_details = 'In backoff, waiting for resources'
        elif job['schedule_state'] in ('WAITING', 'ALIVE_WAITING'):
            priority = job.get('priority')
            if (priority is not None and priority < highest_blocking_priority):
                # Job is lower priority than some other blocking job.
                state_details = 'Waiting for higher priority jobs to launch'
            else:
                state_details = 'Waiting for other jobs to launch'

        if state_details and job['failure_reason']:
            job['details'] = f'{state_details} - {job["failure_reason"]}'
        elif state_details:
            job['details'] = state_details
        elif job['failure_reason']:
            job['details'] = f'Failure: {job["failure_reason"]}'
        else:
            job['details'] = None

    return message_utils.encode_payload(jobs)


def load_managed_job_queue(payload: str) -> List[Dict[str, Any]]:
    """Load job queue from json string."""
    jobs = message_utils.decode_payload(payload)
    for job in jobs:
        job['status'] = managed_job_state.ManagedJobStatus(job['status'])
        if 'user_hash' in job and job['user_hash'] is not None:
            # Skip jobs that do not have user_hash info.
            # TODO(cooperc): Remove check before 0.12.0.
            user = global_user_state.get_user(job['user_hash'])
            job['user_name'] = user.name if user is not None else None
    return jobs


def _get_job_status_from_tasks(
    job_tasks: List[Dict[str, Any]]
) -> Tuple[managed_job_state.ManagedJobStatus, int]:
    """Get the current task status and the current task id for a job."""
    managed_task_status = managed_job_state.ManagedJobStatus.SUCCEEDED
    current_task_id = 0
    for task in job_tasks:
        managed_task_status = task['status']
        current_task_id = task['task_id']

        # Use the first non-succeeded status.
        if managed_task_status != managed_job_state.ManagedJobStatus.SUCCEEDED:
            # TODO(zhwu): we should not blindly use the first non-
            # succeeded as the status could be changed to PENDING
            # when going from one task to the next one, which can be
            # confusing.
            break
    return managed_task_status, current_task_id


@typing.overload
def format_job_table(tasks: List[Dict[str, Any]],
                     show_all: bool,
                     show_user: bool,
                     return_rows: Literal[False] = False,
                     max_jobs: Optional[int] = None) -> str:
    ...


@typing.overload
def format_job_table(tasks: List[Dict[str, Any]],
                     show_all: bool,
                     show_user: bool,
                     return_rows: Literal[True],
                     max_jobs: Optional[int] = None) -> List[List[str]]:
    ...


def format_job_table(
        tasks: List[Dict[str, Any]],
        show_all: bool,
        show_user: bool,
        return_rows: bool = False,
        max_jobs: Optional[int] = None) -> Union[str, List[List[str]]]:
    """Returns managed jobs as a formatted string.

    Args:
        jobs: A list of managed jobs.
        show_all: Whether to show all columns.
        max_jobs: The maximum number of jobs to show in the table.
        return_rows: If True, return the rows as a list of strings instead of
          all rows concatenated into a single string.

    Returns: A formatted string of managed jobs, if not `return_rows`; otherwise
      a list of "rows" (each of which is a list of str).
    """
    jobs = collections.defaultdict(list)
    # Check if the tasks have user information from kubernetes.
    # This is only used for sky status --kubernetes.
    tasks_have_k8s_user = any([task.get('user') for task in tasks])
    if max_jobs and tasks_have_k8s_user:
        raise ValueError('max_jobs is not supported when tasks have user info.')

    def get_hash(task):
        if tasks_have_k8s_user:
            return (task['user'], task['job_id'])
        return task['job_id']

    for task in tasks:
        # The tasks within the same job_id are already sorted
        # by the task_id.
        jobs[get_hash(task)].append(task)

    status_counts: Dict[str, int] = collections.defaultdict(int)
    workspaces = set()
    for job_tasks in jobs.values():
        managed_job_status = _get_job_status_from_tasks(job_tasks)[0]
        if not managed_job_status.is_terminal():
            status_counts[managed_job_status.value] += 1
        workspaces.add(job_tasks[0].get('workspace',
                                        constants.SKYPILOT_DEFAULT_WORKSPACE))

    show_workspace = len(workspaces) > 1 or show_all

    user_cols: List[str] = []
    if show_user:
        user_cols = ['USER']
        if show_all:
            user_cols.append('USER_ID')

    columns = [
        'ID',
        'TASK',
        *(['WORKSPACE'] if show_workspace else []),
        'NAME',
        *user_cols,
        'REQUESTED',
        'SUBMITTED',
        'TOT. DURATION',
        'JOB DURATION',
        '#RECOVERIES',
        'STATUS',
        'WORKER_POOL',
        'WORKER_CLUSTER',
        'WORKER_JOB_ID',
    ]
    if show_all:
        # TODO: move SCHED. STATE to a separate flag (e.g. --debug)
        columns += [
            'STARTED',
            'INFRA',
            'RESOURCES',
            'SCHED. STATE',
            'DETAILS',
            'GIT_COMMIT',
        ]
    if tasks_have_k8s_user:
        columns.insert(0, 'USER')
    job_table = log_utils.create_table(columns)

    status_counts: Dict[str, int] = collections.defaultdict(int)
    for task in tasks:
        if not task['status'].is_terminal():
            status_counts[task['status'].value] += 1

    all_tasks = tasks
    if max_jobs is not None:
        all_tasks = tasks[:max_jobs]
    jobs = collections.defaultdict(list)
    for task in all_tasks:
        # The tasks within the same job_id are already sorted
        # by the task_id.
        jobs[get_hash(task)].append(task)

    def generate_details(details: Optional[str],
                         failure_reason: Optional[str]) -> str:
        if details is not None:
            return details
        if failure_reason is not None:
            return f'Failure: {failure_reason}'
        return '-'

    def get_user_column_values(task: Dict[str, Any]) -> List[str]:
        user_values: List[str] = []
        if show_user:
            user_name = '-'  # default value

            task_user_name = task.get('user_name', None)
            task_user_hash = task.get('user_hash', None)
            if task_user_name is not None:
                user_name = task_user_name
            elif task_user_hash is not None:
                # Fallback to the user hash if we are somehow missing the name.
                user_name = task_user_hash

            user_values = [user_name]

            if show_all:
                user_values.append(
                    task_user_hash if task_user_hash is not None else '-')

        return user_values

    for job_hash, job_tasks in jobs.items():
        if show_all:
            schedule_state = job_tasks[0]['schedule_state']
        workspace = job_tasks[0].get('workspace',
                                     constants.SKYPILOT_DEFAULT_WORKSPACE)

        if len(job_tasks) > 1:
            # Aggregate the tasks into a new row in the table.
            job_name = job_tasks[0]['job_name']
            job_duration = 0
            submitted_at = None
            end_at: Optional[int] = 0
            recovery_cnt = 0
            managed_job_status, current_task_id = _get_job_status_from_tasks(
                job_tasks)
            for task in job_tasks:
                job_duration += task['job_duration']
                if task['submitted_at'] is not None:
                    if (submitted_at is None or
                            submitted_at > task['submitted_at']):
                        submitted_at = task['submitted_at']
                if task['end_at'] is not None:
                    if end_at is not None and end_at < task['end_at']:
                        end_at = task['end_at']
                else:
                    end_at = None
                recovery_cnt += task['recovery_count']

            job_duration = log_utils.readable_time_duration(0,
                                                            job_duration,
                                                            absolute=True)
            submitted = log_utils.readable_time_duration(submitted_at)
            total_duration = log_utils.readable_time_duration(submitted_at,
                                                              end_at,
                                                              absolute=True)

            status_str = managed_job_status.colored_str()
            if not managed_job_status.is_terminal():
                status_str += f' (task: {current_task_id})'

            user_values = get_user_column_values(job_tasks[0])

            job_id = job_hash[1] if tasks_have_k8s_user else job_hash
            job_values = [
                job_id,
                '',
                *([''] if show_workspace else []),
                job_name,
                *user_values,
                '-',
                submitted,
                total_duration,
                job_duration,
                recovery_cnt,
                status_str,
                job_tasks[0]['pool'],
                '-',
                '-',
            ]
            if show_all:
                details = job_tasks[current_task_id].get('details')
                failure_reason = job_tasks[current_task_id]['failure_reason']
                job_values.extend([
                    '-',
                    '-',
                    '-',
                    job_tasks[0]['schedule_state'],
                    generate_details(details, failure_reason),
                    job_tasks[0].get('metadata', {}).get('git_commit', '-'),
                ])
            if tasks_have_k8s_user:
                job_values.insert(0, job_tasks[0].get('user', '-'))
            job_table.add_row(job_values)

        for task in job_tasks:
            # The job['job_duration'] is already calculated in
            # dump_managed_job_queue().
            job_duration = log_utils.readable_time_duration(
                0, task['job_duration'], absolute=True)
            submitted = log_utils.readable_time_duration(task['submitted_at'])
            user_values = get_user_column_values(task)
            task_workspace = '-' if len(job_tasks) > 1 else workspace
            values = [
                task['job_id'] if len(job_tasks) == 1 else ' \u21B3',
                task['task_id'] if len(job_tasks) > 1 else '-',
                *([task_workspace] if show_workspace else []),
                task['task_name'],
                *user_values,
                task['resources'],
                # SUBMITTED
                submitted if submitted != '-' else submitted,
                # TOT. DURATION
                log_utils.readable_time_duration(task['submitted_at'],
                                                 task['end_at'],
                                                 absolute=True),
                job_duration,
                task['recovery_count'],
                task['status'].colored_str(),
                task['pool'],
                task['current_cluster_name'],
                task['job_id_on_pm'],
            ]
            if show_all:
                # schedule_state is only set at the job level, so if we have
                # more than one task, only display on the aggregated row.
                schedule_state = (task['schedule_state']
                                  if len(job_tasks) == 1 else '-')
                cloud = task.get('cloud')
                if cloud is None:
                    # Backward compatibility for old jobs controller without
                    # cloud info returned, we parse it from the cluster
                    # resources
                    # TODO(zhwu): remove this after 0.12.0
                    cloud = task['cluster_resources'].split('(')[0].split(
                        'x')[-1]
                    task['cluster_resources'] = task[
                        'cluster_resources'].replace(f'{cloud}(',
                                                     '(').replace('x ', 'x')
                region = task['region']
                zone = task.get('zone')
                if cloud == '-':
                    cloud = None
                if region == '-':
                    region = None
                if zone == '-':
                    zone = None

                infra = infra_utils.InfraInfo(cloud, region, zone)
                values.extend([
                    # STARTED
                    log_utils.readable_time_duration(task['start_at']),
                    infra.formatted_str(),
                    task['cluster_resources'],
                    schedule_state,
                    generate_details(task.get('details'),
                                     task['failure_reason']),
                ])

                values.append(task.get('metadata', {}).get('git_commit', '-'))
            if tasks_have_k8s_user:
                values.insert(0, task.get('user', '-'))
            job_table.add_row(values)

        if len(job_tasks) > 1:
            # Add a row to separate the aggregated job from the next job.
            job_table.add_row([''] * len(columns))
    status_str = ', '.join([
        f'{count} {status}' for status, count in sorted(status_counts.items())
    ])
    if status_str:
        status_str = f'In progress tasks: {status_str}'
    else:
        status_str = 'No in-progress managed jobs.'
    output = status_str
    if str(job_table):
        output += f'\n{job_table}'
    if return_rows:
        return job_table.rows
    return output


class ManagedJobCodeGen:
    """Code generator for managed job utility functions.

    Usage:

      >> codegen = ManagedJobCodeGen.show_jobs(...)
    """
    _PREFIX = textwrap.dedent("""\
        import sys
        from sky.jobs import utils
        from sky.jobs import state as managed_job_state
        from sky.jobs import constants as managed_job_constants

        managed_job_version = managed_job_constants.MANAGED_JOBS_VERSION
        """)

    @classmethod
    def get_job_table(cls) -> str:
        code = textwrap.dedent("""\
        job_table = utils.dump_managed_job_queue()
        print(job_table, flush=True)
        """)
        return cls._build(code)

    @classmethod
    def cancel_jobs_by_id(cls,
                          job_ids: Optional[List[int]],
                          all_users: bool = False) -> str:
        active_workspace = skypilot_config.get_active_workspace()
        code = textwrap.dedent(f"""\
        if managed_job_version < 2:
            # For backward compatibility, since all_users is not supported
            # before #4787.
            # TODO(cooperc): Remove compatibility before 0.12.0
            msg = utils.cancel_jobs_by_id({job_ids})
        elif managed_job_version < 4:
            # For backward compatibility, since current_workspace is not
            # supported before #5660. Don't check the workspace.
            # TODO(zhwu): Remove compatibility before 0.12.0
            msg = utils.cancel_jobs_by_id({job_ids}, all_users={all_users})
        else:
            msg = utils.cancel_jobs_by_id({job_ids}, all_users={all_users},
                            current_workspace={active_workspace!r})
        print(msg, end="", flush=True)
        """)
        return cls._build(code)

    @classmethod
    def cancel_job_by_name(cls, job_name: str) -> str:
        active_workspace = skypilot_config.get_active_workspace()
        code = textwrap.dedent(f"""\
        if managed_job_version < 4:
            # For backward compatibility, since current_workspace is not
            # supported before #5660. Don't check the workspace.
            # TODO(zhwu): Remove compatibility before 0.12.0
            msg = utils.cancel_job_by_name({job_name!r})
        else:
            msg = utils.cancel_job_by_name({job_name!r}, {active_workspace!r})
        print(msg, end="", flush=True)
        """)
        return cls._build(code)

    @classmethod
    def get_version_and_job_table(cls) -> str:
        """Generate code to get controller version and raw job table."""
        code = textwrap.dedent("""\
        from sky.skylet import constants as controller_constants

        # Get controller version
        controller_version = controller_constants.SKYLET_VERSION
        print(f"controller_version:{controller_version}", flush=True)

        # Get and print raw job table (load_managed_job_queue can parse this directly)
        job_table = utils.dump_managed_job_queue()
        print(job_table, flush=True)
        """)
        return cls._build(code)

    @classmethod
    def get_all_job_ids_by_name(cls, job_name: Optional[str]) -> str:
        code = textwrap.dedent(f"""\
        from sky.utils import message_utils
        job_id = managed_job_state.get_all_job_ids_by_name({job_name!r})
        print(message_utils.encode_payload(job_id), end="", flush=True)
        """)
        return cls._build(code)

    @classmethod
    def stream_logs(cls,
                    job_name: Optional[str],
                    job_id: Optional[int],
                    follow: bool = True,
                    controller: bool = False,
                    tail: Optional[int] = None) -> str:
        code = textwrap.dedent(f"""\
        if managed_job_version < 6:
            # Versions before 5 did not support tail parameter
            result = utils.stream_logs(job_id={job_id!r}, job_name={job_name!r},
                                    follow={follow}, controller={controller})
        else:
            result = utils.stream_logs(job_id={job_id!r}, job_name={job_name!r},
                                    follow={follow}, controller={controller}, tail={tail!r})
        if managed_job_version < 3:
            # Versions 2 and older did not return a retcode, so we just print
            # the result.
            # TODO: Remove compatibility before 0.12.0
            print(result, flush=True)
        else:
            msg, retcode = result
            print(msg, flush=True)
            sys.exit(retcode)
        """)
        return cls._build(code)

    @classmethod
    def set_pending(cls, job_id: int, managed_job_dag: 'dag_lib.Dag',
                    workspace: str, entrypoint: str) -> str:
        dag_name = managed_job_dag.name
        # Add the managed job to queue table.
        code = textwrap.dedent(f"""\
            set_job_info_kwargs = {{'workspace': {workspace!r}}}
            if managed_job_version < 4:
                set_job_info_kwargs = {{}}
            if managed_job_version >= 5:
                set_job_info_kwargs['entrypoint'] = {entrypoint!r}
            managed_job_state.set_job_info(
                {job_id}, {dag_name!r}, **set_job_info_kwargs)
            """)
        for task_id, task in enumerate(managed_job_dag.tasks):
            resources_str = backend_utils.get_task_resources_str(
                task, is_managed_job=True)
            code += textwrap.dedent(f"""\
                if managed_job_version < 7:
                    managed_job_state.set_pending({job_id}, {task_id},
                                    {task.name!r}, {resources_str!r})
                else:
                    managed_job_state.set_pending({job_id}, {task_id},
                                    {task.name!r}, {resources_str!r},
                                    {task.metadata_json!r})
                """)
        return cls._build(code)

    @classmethod
    def _build(cls, code: str) -> str:
        generated_code = cls._PREFIX + '\n' + code
        # Use the local user id to make sure the operation goes to the correct
        # user.
        return (
            f'export {constants.USER_ID_ENV_VAR}='
            f'"{common_utils.get_user_hash()}"; '
            f'{constants.SKY_PYTHON_CMD} -u -c {shlex.quote(generated_code)}')<|MERGE_RESOLUTION|>--- conflicted
+++ resolved
@@ -30,11 +30,8 @@
 from sky.jobs import constants as managed_job_constants
 from sky.jobs import scheduler
 from sky.jobs import state as managed_job_state
-<<<<<<< HEAD
 from sky.serve import serve_utils
-=======
 from sky.server import common as server_common
->>>>>>> 8111c82b
 from sky.skylet import constants
 from sky.skylet import job_lib
 from sky.skylet import log_lib
