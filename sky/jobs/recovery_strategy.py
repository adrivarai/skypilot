--- conflicted
+++ resolved
@@ -5,13 +5,10 @@
 resources:
     job_recovery: EAGER_NEXT_REGION
 """
-import pathlib
 import time
 import traceback
 import typing
 from typing import Optional
-
-import filelock
 
 import sky
 from sky import backends
@@ -23,10 +20,6 @@
 from sky.jobs import scheduler
 from sky.jobs import state
 from sky.jobs import utils as managed_job_utils
-<<<<<<< HEAD
-from sky.serve import constants as serve_constants
-=======
->>>>>>> 6ddfb3cd
 from sky.serve import serve_utils
 from sky.skylet import job_lib
 from sky.usage import usage_lib
@@ -49,16 +42,6 @@
 # managed_job_utils.JOB_STATUS_CHECK_GAP_SECONDS, to avoid tearing down the
 # cluster before its status can be updated by the job controller.
 _AUTODOWN_MINUTES = 5
-
-
-def _get_pool_filelock_path(pool: Optional[str]) -> str:
-    path = pathlib.Path(serve_constants.SKYSERVE_METADATA_DIR)
-    if pool is not None:
-        path = path / pool
-    path = path / 'pm.lock'
-    path = path.expanduser().absolute()
-    path.parents[0].mkdir(parents=True, exist_ok=True)
-    return str(path)
 
 
 class StrategyExecutor:
@@ -350,25 +333,12 @@
                                 down=True,
                                 _is_launched_by_jobs_controller=True)
                         else:
-<<<<<<< HEAD
-                            with filelock.FileLock(
-                                    _get_pool_filelock_path(self.pool)):
-                                self.cluster_name = (
-                                    serve_utils.get_next_cluster_name(
-                                        self.pool, self.job_id))
-                                if self.cluster_name is None:
-                                    raise exceptions.NoClusterLaunchedError(
-                                        'No cluster name found in the pool.')
-                                state.set_current_cluster_name(
-                                    self.job_id, self.cluster_name)
-=======
                             self.cluster_name = (
                                 serve_utils.get_next_cluster_name(
                                     self.pool, self.job_id))
                             if self.cluster_name is None:
                                 raise exceptions.NoClusterLaunchedError(
                                     'No cluster name found in the pool.')
->>>>>>> 6ddfb3cd
                             job_id_on_pool_cluster, _ = execution.exec(
                                 self.dag, cluster_name=self.cluster_name)
                             assert job_id_on_pool_cluster is not None, (
