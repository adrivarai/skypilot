--- conflicted
+++ resolved
@@ -17,22 +17,17 @@
     # will not be multiple identities, and skipping the check can increase
     # robustness.
     SKIP_CLOUD_IDENTITY_CHECK = ('SKYPILOT_SKIP_CLOUD_IDENTITY_CHECK', False)
+    # Run SkyPilot in local mode, without using API server.
+    CLI_LOCAL_MODE = ('SKYPILOT_CLI_LOCAL_MODE', False)
 
     def __init__(self, env_var: str, default: bool) -> None:
         self.env_var = env_var
         self.default = default
 
-<<<<<<< HEAD
-    # Run SkyPilot in local mode, without using API server.
-    CLI_LOCAL_MODE = 'SKYPILOT_CLI_LOCAL_MODE'
-
-    def get(self):
-=======
     def __repr__(self) -> str:
         return self.env_var
 
     def get(self) -> bool:
->>>>>>> 96f2cf60
         """Check if an environment variable is set to True."""
         return os.getenv(self.env_var,
                          str(self.default)).lower() in ('true', '1')
