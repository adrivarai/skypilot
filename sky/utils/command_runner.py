--- conflicted
+++ resolved
@@ -5,12 +5,7 @@
 import pathlib
 import shlex
 import time
-<<<<<<< HEAD
-from typing import (Any, Iterable, List, Optional, Tuple, Type,
-                    Union)
-=======
 from typing import Any, Callable, Iterable, List, Optional, Tuple, Type, Union
->>>>>>> 9e1b4ddc
 
 from sky import sky_logging
 from sky.adaptors import kubernetes
@@ -174,14 +169,6 @@
 class CommandRunner:
     """Runner for commands to be executed on the cluster."""
 
-<<<<<<< HEAD
-    def __init__(self, node: Any, **kwargs):
-        pass
-
-    def _get_command_to_run(self, cmd: Union[str, List[str]], log_path: str,
-                            process_stream: bool, separate_stderr: bool,
-                            interactive: bool) -> List[str]:
-=======
     def __init__(self, node: Tuple[Any, Any], **kwargs):
         del kwargs  # Unused.
         self.node = node
@@ -198,31 +185,10 @@
         skip_num_lines: int,
         source_bashrc: bool = False,
     ) -> str:
->>>>>>> 9e1b4ddc
         """Returns the command to run."""
         if isinstance(cmd, list):
             cmd = ' '.join(cmd)
 
-<<<<<<< HEAD
-        log_dir = os.path.expanduser(os.path.dirname(log_path))
-        os.makedirs(log_dir, exist_ok=True)
-        # We need this to correctly run the cmd, and get the output.
-        header = [
-            'bash',
-            '--login',
-            '-c',
-            # Need this `-i` option to make sure `source ~/.bashrc` work.
-            '-i',
-        ]
-
-        command = [
-            shlex.quote(f'true && source ~/.bashrc && export OMP_NUM_THREADS=1 '
-                        f'PYTHONWARNINGS=ignore && ({cmd})'),
-        ]
-        if not separate_stderr:
-            command.append('2>&1')
-        if not process_stream and not interactive:
-=======
         # We need this to correctly run the cmd, and get the output.
         command = [
             '/bin/bash',
@@ -249,26 +215,17 @@
         if not separate_stderr:
             command.append('2>&1')
         if not process_stream and skip_num_lines:
->>>>>>> 9e1b4ddc
             command += [
                 # A hack to remove the following bash warnings (twice):
                 #  bash: cannot set terminal process group
                 #  bash: no job control in this shell
-<<<<<<< HEAD
-                '| stdbuf -o0 tail -n +5',
-=======
                 f'| stdbuf -o0 tail -n +{skip_num_lines}',
->>>>>>> 9e1b4ddc
                 # This is required to make sure the executor of command can get
                 # correct returncode, since linux pipe is used.
                 '; exit ${PIPESTATUS[0]}'
             ]
 
         command_str = ' '.join(command)
-<<<<<<< HEAD
-        return header + [command_str]
-
-=======
         return command_str
 
     def _rsync(
@@ -377,7 +334,6 @@
                                            stream_logs=stream_logs)
 
     @timeline.event
->>>>>>> 9e1b4ddc
     def run(
             self,
             cmd: Union[str, List[str]],
@@ -390,12 +346,9 @@
             stream_logs: bool = True,
             ssh_mode: SshMode = SshMode.NON_INTERACTIVE,
             separate_stderr: bool = False,
-<<<<<<< HEAD
-=======
             connect_timeout: Optional[int] = None,
             source_bashrc: bool = False,
             skip_num_lines: int = 0,
->>>>>>> 9e1b4ddc
             **kwargs) -> Union[int, Tuple[int, str, str]]:
         """Runs the command on the cluster.
 
@@ -407,8 +360,6 @@
             ssh_mode: The mode to use for ssh.
                 See SSHMode for more details.
             separate_stderr: Whether to separate stderr from stdout.
-<<<<<<< HEAD
-=======
             connect_timeout: timeout in seconds for the ssh connection.
             source_bashrc: Whether to source the ~/.bashrc before running the
                 command.
@@ -417,7 +368,6 @@
                 SkyPilot but we still want to get rid of some warning messages,
                 such as SSH warnings.
 
->>>>>>> 9e1b4ddc
 
         Returns:
             returncode
@@ -426,10 +376,7 @@
         """
         raise NotImplementedError
 
-<<<<<<< HEAD
-=======
     @timeline.event
->>>>>>> 9e1b4ddc
     def rsync(
         self,
         source: str,
@@ -467,8 +414,6 @@
         """Helper function for creating runners with the same credentials"""
         return [cls(node, **kwargs) for node in node_list]
 
-<<<<<<< HEAD
-=======
     def check_connection(self) -> bool:
         """Check if the connection to the remote machine is successful."""
         returncode = self.run('true', connect_timeout=5, stream_logs=False)
@@ -478,7 +423,6 @@
         """Close the cached connection to the remote machine."""
         pass
 
->>>>>>> 9e1b4ddc
 
 class SSHCommandRunner(CommandRunner):
     """Runner for SSH commands."""
@@ -657,16 +601,6 @@
             command = base_ssh_command + cmd
             proc = subprocess_utils.run(command, shell=False, check=False)
             return proc.returncode, '', ''
-<<<<<<< HEAD
-        header_command = self._get_command_to_run(
-            cmd,
-            log_path,
-            process_stream,
-            separate_stderr,
-            interactive=(ssh_mode != SshMode.NON_INTERACTIVE))
-        command_str = ' '.join(header_command)
-        command = base_ssh_command + [shlex.quote(command_str)]
-=======
 
         command_str = self._get_command_to_run(cmd,
                                                process_stream,
@@ -677,7 +611,6 @@
 
         log_dir = os.path.expanduser(os.path.dirname(log_path))
         os.makedirs(log_dir, exist_ok=True)
->>>>>>> 9e1b4ddc
 
         executable = None
         if not process_stream:
@@ -750,30 +683,6 @@
                     max_retry=max_retry)
 
 
-<<<<<<< HEAD
-        direction = 'up' if up else 'down'
-        error_msg = (f'Failed to rsync {direction}: {source} -> {target}. '
-                     'Ensure that the network is stable, then retry.')
-        subprocess_utils.handle_returncode(returncode,
-                                           command,
-                                           error_msg,
-                                           stderr=stderr,
-                                           stream_logs=stream_logs)
-
-
-
-class KubernetesCommandRunner(CommandRunner):
-    """Runner for SSH commands."""
-
-    def __init__(
-        self,
-        node: Tuple[str, str],
-    ):
-        """Initialize SSHCommandRunner.
-
-        Example Usage:
-            runner = KubernetesCommandRunner((namespace, pod_name))
-=======
 class KubernetesCommandRunner(CommandRunner):
     """Runner for Kubernetes commands."""
 
@@ -788,18 +697,12 @@
 
         Example Usage:
             runner = KubernetesCommandRunner((namespace, context), pod_name))
->>>>>>> 9e1b4ddc
             runner.run('ls -l')
             runner.rsync(source, target, up=True)
 
         Args:
             node: The namespace and pod_name of the remote machine.
         """
-<<<<<<< HEAD
-        super().__init__(node)
-        self.namespace, self.pod_name = node
-
-=======
         del kwargs
         super().__init__(node)
         (self.namespace, self.context), self.pod_name = node
@@ -809,31 +712,17 @@
         return f'{self.context}-{self.namespace}-{self.pod_name}'
 
     @timeline.event
->>>>>>> 9e1b4ddc
     def run(
             self,
             cmd: Union[str, List[str]],
             *,
-<<<<<<< HEAD
-=======
             port_forward: Optional[List[int]] = None,
->>>>>>> 9e1b4ddc
             require_outputs: bool = False,
             # Advanced options.
             log_path: str = os.devnull,
             # If False, do not redirect stdout/stderr to optimize performance.
             process_stream: bool = True,
             stream_logs: bool = True,
-<<<<<<< HEAD
-            separate_stderr: bool = False,
-            **kwargs) -> Union[int, Tuple[int, str, str]]:
-        """Uses 'ssh' to run 'cmd' on a node with ip.
-
-        Args:
-            cmd: The command to run.
-            port_forward: A list of ports to forward from the localhost to the
-            remote host.
-=======
             ssh_mode: SshMode = SshMode.NON_INTERACTIVE,
             separate_stderr: bool = False,
             connect_timeout: Optional[int] = None,
@@ -845,7 +734,6 @@
         Args:
             cmd: The command to run.
             port_forward: This should be None for k8s.
->>>>>>> 9e1b4ddc
 
             Advanced options:
 
@@ -856,8 +744,6 @@
             ssh_mode: The mode to use for ssh.
                 See SSHMode for more details.
             separate_stderr: Whether to separate stderr from stdout.
-<<<<<<< HEAD
-=======
             connect_timeout: timeout in seconds for the pod connection.
             source_bashrc: Whether to source the bashrc before running the
                 command.
@@ -865,7 +751,6 @@
                 output. This is used when the output is not processed by
                 SkyPilot but we still want to get rid of some warning messages,
                 such as SSH warnings.
->>>>>>> 9e1b4ddc
 
 
         Returns:
@@ -873,175 +758,6 @@
             or
             A tuple of (returncode, stdout, stderr).
         """
-<<<<<<< HEAD
-        header_command = self._get_command_to_run(
-            cmd,
-            log_path,
-            process_stream,
-            separate_stderr,
-            interactive=False)
-        response = kubernetes.stream()(
-            kubernetes.core_api().connect_get_namespaced_pod_exec,
-            self.pod_name,
-            self.namespace,
-            command=header_command,
-            stderr=True,
-            stdin=False,
-            stdout=True,
-            tty=False,
-            _request_timeout=kubernetes.API_TIMEOUT,
-            _preload_content=False)
-        stdout = response.read_stdout()
-        stderr = response.read_stderr()
-        returncode = 0 if not stderr else 1
-
-        return (returncode, stdout, stderr) if require_outputs else returncode
-
-    def rsync(
-        self,
-        source: str,
-        target: str,
-        *,
-        up: bool,
-        # Advanced options.
-        log_path: str = os.devnull,
-        stream_logs: bool = True,
-        max_retry: int = 1,
-    ) -> None:
-        """Uses 'rsync' to sync 'source' to 'target'.
-
-        Args:
-            source: The source path.
-            target: The target path.
-            up: The direction of the sync, True for local to cluster, False
-              for cluster to local.
-            log_path: Redirect stdout/stderr to the log_path.
-            stream_logs: Stream logs to the stdout/stderr.
-            max_retry: The maximum number of retries for the rsync command.
-              This value should be non-negative.
-
-        Raises:
-            exceptions.CommandError: rsync command failed.
-        """
-        # Build command.
-        # TODO(zhwu): This will print a per-file progress bar (with -P),
-        # shooting a lot of messages to the output. --info=progress2 is used
-        # to get a total progress bar, but it requires rsync>=3.1.0 and Mac
-        # OS has a default rsync==2.6.9 (16 years old).
-        rsync_command = ['rsync', RSYNC_DISPLAY_OPTION]
-
-        # --filter
-        rsync_command.append(RSYNC_FILTER_OPTION)
-
-        if up:
-            # The source is a local path, so we need to resolve it.
-            # --exclude-from
-            resolved_source = pathlib.Path(source).expanduser().resolve()
-            if (resolved_source / GIT_EXCLUDE).exists():
-                # Ensure file exists; otherwise, rsync will error out.
-                #
-                # We shlex.quote() because the path may contain spaces:
-                #   'my dir/.git/info/exclude'
-                # Without quoting rsync fails.
-                rsync_command.append(
-                    RSYNC_EXCLUDE_OPTION.format(
-                        shlex.quote(str(resolved_source / GIT_EXCLUDE))))
-
-        kubernetes_options = f'kubectl exec -i -n {self.namespace} {self.pod_name} --'
-        rsync_command.append(f'-e "{kubernetes_options}"')
-        # To support spaces in the path, we need to quote source and target.
-        # rsync doesn't support '~' in a quoted local path, but it is ok to
-        # have '~' in a quoted remote path.
-        if up:
-            full_source_str = str(resolved_source)
-            if resolved_source.is_dir():
-                full_source_str = os.path.join(full_source_str, '')
-            rsync_command.extend([
-                f'{full_source_str!r}',
-                f':{target!r}',
-            ])
-        else:
-            rsync_command.extend([
-                f':{source!r}',
-                f'{os.path.expanduser(target)!r}',
-            ])
-        command = ' '.join(rsync_command)
-
-        backoff = common_utils.Backoff(initial_backoff=5, max_backoff_factor=5)
-        while max_retry >= 0:
-            returncode, _, stderr = log_lib.run_with_log(
-                command,
-                log_path=log_path,
-                stream_logs=stream_logs,
-                shell=True,
-                require_outputs=True)
-            if returncode == 0:
-                break
-            max_retry -= 1
-            time.sleep(backoff.current_backoff())
-
-        direction = 'up' if up else 'down'
-        error_msg = (f'Failed to rsync {direction}: {source} -> {target}. '
-                     'Ensure that the network is stable, then retry.')
-        subprocess_utils.handle_returncode(returncode,
-                                           command,
-                                           error_msg,
-                                           stderr=stderr,
-                                           stream_logs=stream_logs)
-
-
-class SlurmRunner(CommandRunner):
-    """Runner for Slurm commands."""
-
-    def __init__(self, node: Tuple[str, int], cluster_type: str,
-                 access_command: str):
-        """Initialize SlurmRunner.
-
-        Args:
-            node: node_name, job_id
-            cluster_type: The type of the cluster: 'local' or 'remote'. If 'local',
-                the command will be run on the local machine. If 'remote', the
-                command will be run on the remote machine with access_command.
-            access_command: The command to access the cluster.
-            job_id: The job id of the cluster.
-        """
-        super().__init__(node)
-        job_id, node_name = node
-        if cluster_type not in ['local', 'remote']:
-            raise ValueError('Invalid cluster type for slurm runner: '
-                             f'{cluster_type}. Should be "local" or "remote".')
-        if cluster_type == 'local':
-            self.access_command = ''
-        else:
-            self.access_command = access_command
-
-        self.job_id = job_id
-        self.node_name = node_name
-
-    def run(
-            self,
-            cmd: Union[str, List[str]],
-            *,
-            require_outputs: bool = False,
-            # Advanced options.
-            log_path: str = os.devnull,
-            # If False, do not redirect stdout/stderr to optimize performance.
-            process_stream: bool = True,
-            stream_logs: bool = True,
-            separate_stderr: bool = False,
-            **kwargs) -> Union[int, Tuple[int, str, str]]:
-        """Runs the command on the cluster (slurm job)."""
-
-        command_str = self._get_command_to_run(cmd,
-                                               log_path,
-                                               process_stream,
-                                               separate_stderr,
-                                               interactive=True)
-        command = (f'{self.access_command} srun --jobid {self.job_id} '
-                   f'--nodelist={self.node_name}'
-                   f'--pty {shlex.quote(command_str)}')
-        return log_lib.run_with_log(command,
-=======
         # TODO(zhwu): implement port_forward for k8s.
         assert port_forward is None, ('port_forward is not supported for k8s '
                                       f'for now, but got: {port_forward}')
@@ -1100,22 +816,15 @@
                 command += [f'> {log_path}']
             executable = '/bin/bash'
         return log_lib.run_with_log(' '.join(command),
->>>>>>> 9e1b4ddc
                                     log_path,
                                     require_outputs=require_outputs,
                                     stream_logs=stream_logs,
                                     process_stream=process_stream,
                                     shell=True,
-<<<<<<< HEAD
-                                    executable='/bin/bash',
-                                    **kwargs)
-
-=======
                                     executable=executable,
                                     **kwargs)
 
     @timeline.event
->>>>>>> 9e1b4ddc
     def rsync(
         self,
         source: str,
@@ -1125,20 +834,10 @@
         # Advanced options.
         log_path: str = os.devnull,
         stream_logs: bool = True,
-<<<<<<< HEAD
-        max_retry: int = 1,
-    ) -> None:
-        """Uses 'rsync' to sync 'source' to 'target'.
-
-        This assumes that the source and target are both on the cluster, and
-        the slurm cluster has shared file system set up.
-        
-=======
         max_retry: int = _MAX_RETRIES_FOR_RSYNC,
     ) -> None:
         """Uses 'rsync' to sync 'source' to 'target'.
 
->>>>>>> 9e1b4ddc
         Args:
             source: The source path.
             target: The target path.
@@ -1152,65 +851,6 @@
         Raises:
             exceptions.CommandError: rsync command failed.
         """
-<<<<<<< HEAD
-        # Build command.
-        # TODO(zhwu): This will print a per-file progress bar (with -P),
-        # shooting a lot of messages to the output. --info=progress2 is used
-        # to get a total progress bar, but it requires rsync>=3.1.0 and Mac
-        # OS has a default rsync==2.6.9 (16 years old).
-        rsync_command = ['rsync', RSYNC_DISPLAY_OPTION]
-
-        # --filter
-        rsync_command.append(RSYNC_FILTER_OPTION)
-
-        if up:
-            # The source is a local path, so we need to resolve it.
-            # --exclude-from
-            resolved_source = pathlib.Path(source).expanduser().resolve()
-            if (resolved_source / GIT_EXCLUDE).exists():
-                # Ensure file exists; otherwise, rsync will error out.
-                #
-                # We shlex.quote() because the path may contain spaces:
-                #   'my dir/.git/info/exclude'
-                # Without quoting rsync fails.
-                rsync_command.append(
-                    RSYNC_EXCLUDE_OPTION.format(
-                        shlex.quote(str(resolved_source / GIT_EXCLUDE))))
-
-            # To support spaces in the path, we need to quote source and target.
-            # rsync doesn't support '~' in a quoted local path, but it is ok to
-            # have '~' in a quoted remote path.
-            full_source_str = str(resolved_source)
-            if resolved_source.is_dir():
-                full_source_str = os.path.join(full_source_str, '')
-            rsync_command.extend([
-                f'{full_source_str!r}',
-                f'{os.path.expanduser(target)!r}',
-            ])
-        command = ' '.join(rsync_command)
-
-        backoff = common_utils.Backoff(initial_backoff=5, max_backoff_factor=5)
-        while max_retry >= 0:
-            returncode, _, stderr = log_lib.run_with_log(
-                command,
-                log_path=log_path,
-                stream_logs=stream_logs,
-                shell=True,
-                require_outputs=True)
-            if returncode == 0:
-                break
-            max_retry -= 1
-            time.sleep(backoff.current_backoff())
-
-        direction = 'up' if up else 'down'
-        error_msg = (f'Failed to rsync {direction}: {source} -> {target}. '
-                     'Ensure that the network is stable, then retry.')
-        subprocess_utils.handle_returncode(returncode,
-                                           command,
-                                           error_msg,
-                                           stderr=stderr,
-                                           stream_logs=stream_logs)
-=======
 
         def get_remote_home_dir() -> str:
             # Use `echo ~` to get the remote home directory, instead of pwd or
@@ -1250,5 +890,4 @@
             # rsync with `kubectl` as the rsh command will cause ~/xx parsed as
             # /~/xx, so we need to replace ~ with the remote home directory. We
             # only need to do this when ~ is at the beginning of the path.
-            get_remote_home_dir=get_remote_home_dir)
->>>>>>> 9e1b4ddc
+            get_remote_home_dir=get_remote_home_dir)