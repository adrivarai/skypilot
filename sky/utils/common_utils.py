--- conflicted
+++ resolved
@@ -641,7 +641,6 @@
     return new_func
 
 
-<<<<<<< HEAD
 def zip_files_and_folders(items: List[str], output_file):
     with zipfile.ZipFile(output_file, 'w') as zipf:
         for item in items:
@@ -653,7 +652,8 @@
                         zipf.write(os.path.join(root, file))
             else:
                 raise ValueError(f'{item} does not exist.')
-=======
+
+
 def truncate_long_string(s: str, max_length: int = 35) -> str:
     """Truncate a string to a maximum length, preserving whole words."""
     if len(s) <= max_length:
@@ -671,5 +671,4 @@
     prefix = ' '.join(splits[:i])
     if len(prefix) < max_length:
         prefix += s[len(prefix):max_length]
-    return prefix + '...'
->>>>>>> fdd68b20
+    return prefix + '...'