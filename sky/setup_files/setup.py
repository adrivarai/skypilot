--- conflicted
+++ resolved
@@ -114,14 +114,11 @@
     # Ray job has an issue with pydantic>2.0.0, due to API changes of pydantic. See
     # https://github.com/ray-project/ray/issues/36990
     'pydantic<2.0',
-<<<<<<< HEAD
-=======
     # Cython 3.0 release breaks PyYAML installed by aws-cli.
     # https://github.com/yaml/pyyaml/issues/601
     # https://github.com/aws/aws-cli/issues/8036
     # <= 3.13 may encounter https://github.com/ultralytics/yolov5/issues/414
     'pyyaml > 3.13, <= 5.3.1'
->>>>>>> 397e3e0e
 ]
 
 # NOTE: Change the templates/spot-controller.yaml.j2 file if any of the
@@ -160,11 +157,8 @@
     'cloudflare': aws_dependencies,
     'scp': [],
     'oci': ['oci'],
-<<<<<<< HEAD
+    'kubernetes': ['kubernetes'],
     'serve': ['uvicorn', 'fastapi'],
-=======
-    'kubernetes': ['kubernetes'],
->>>>>>> 397e3e0e
 }
 
 extras_require['all'] = sum(extras_require.values(), [])
