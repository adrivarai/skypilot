--- conflicted
+++ resolved
@@ -156,11 +156,8 @@
     'scp': [] + local_ray,
     'oci': ['oci'] + local_ray,
     'kubernetes': ['kubernetes'] + local_ray,
-<<<<<<< HEAD
+    'remote': remote,
     'serve': ['uvicorn', 'fastapi'],
-=======
-    'remote': remote,
->>>>>>> e76f7981
 }
 
 extras_require['all'] = sum(extras_require.values(), [])
