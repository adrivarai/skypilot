"""Execution layer.

See `Stage` for a Task's life cycle.
"""
import enum
import os
from typing import List, Optional, Tuple, Union

import colorama

import sky
from sky import admin_policy
from sky import backends
from sky import clouds
from sky import global_user_state
from sky import optimizer
from sky import sky_logging
from sky.backends import backend_utils
from sky.usage import usage_lib
<<<<<<< HEAD
from sky.utils import common
=======
from sky.utils import admin_policy_utils
>>>>>>> e437e96b
from sky.utils import controller_utils
from sky.utils import dag_utils
from sky.utils import env_options
from sky.utils import resources_utils
from sky.utils import rich_utils
from sky.utils import subprocess_utils
from sky.utils import timeline
from sky.utils import ux_utils

logger = sky_logging.init_logger(__name__)


class Stage(enum.Enum):
    """Stages for a run of a sky.Task."""
    # TODO: rename actual methods to be consistent.
    CLONE_DISK = enum.auto()
    OPTIMIZE = enum.auto()
    PROVISION = enum.auto()
    SYNC_WORKDIR = enum.auto()
    SYNC_FILE_MOUNTS = enum.auto()
    SETUP = enum.auto()
    PRE_EXEC = enum.auto()
    EXEC = enum.auto()
    DOWN = enum.auto()


def _maybe_clone_disk_from_cluster(clone_disk_from: Optional[str],
                                   cluster_name: Optional[str],
                                   task: 'sky.Task') -> 'sky.Task':
    if clone_disk_from is None:
        return task
    task, handle = backend_utils.check_can_clone_disk_and_override_task(
        clone_disk_from, cluster_name, task)
    original_cloud = handle.launched_resources.cloud
    assert original_cloud is not None, handle.launched_resources
    task_resources = list(task.resources)[0]

    with rich_utils.safe_status('Creating image from source cluster '
                                f'{clone_disk_from!r}'):
        image_id = original_cloud.create_image_from_cluster(
            cluster_name=resources_utils.ClusterName(
                display_name=clone_disk_from,
                name_on_cloud=handle.cluster_name_on_cloud),
            region=handle.launched_resources.region,
            zone=handle.launched_resources.zone,
        )
        rich_utils.force_update_status(
            f'Migrating image {image_id} to target region '
            f'{task_resources.region}...')
        source_region = handle.launched_resources.region
        target_region = task_resources.region
        assert source_region is not None, handle.launched_resources
        assert target_region is not None, task_resources

        image_id = original_cloud.maybe_move_image(
            image_id,
            source_region=source_region,
            target_region=target_region,
            source_zone=handle.launched_resources.zone,
            target_zone=task_resources.zone,
        )
    logger.info(
        f'{colorama.Fore.GREEN}'
        f'Successfully created image {image_id!r} for {clone_disk_from!r} '
        f'on {original_cloud}.{colorama.Style.RESET_ALL}\n'
        'Overriding task\'s image_id.')
    task_resources = task_resources.copy(image_id=image_id,
                                         _is_image_managed=True)
    task.set_resources(task_resources)
    # Set the best_resources to None to trigger a re-optimization, so that
    # the new task_resources is used.
    task.best_resources = None
    logger.debug(f'Overridden task resources: {task.resources}')
    return task


def _execute(
    entrypoint: Union['sky.Task', 'sky.Dag'],
    dryrun: bool = False,
    down: bool = False,
    stream_logs: bool = True,
    handle: Optional[backends.ResourceHandle] = None,
    backend: Optional[backends.Backend] = None,
    retry_until_up: bool = False,
    optimize_target: common.OptimizeTarget = common.OptimizeTarget.COST,
    stages: Optional[List[Stage]] = None,
    cluster_name: Optional[str] = None,
    detach_setup: bool = False,
    detach_run: bool = False,
    idle_minutes_to_autostop: Optional[int] = None,
    no_setup: bool = False,
    clone_disk_from: Optional[str] = None,
    # Internal only:
    # pylint: disable=invalid-name
    _quiet_optimizer: bool = False,
    _is_launched_by_jobs_controller: bool = False,
    _is_launched_by_sky_serve_controller: bool = False,
) -> Tuple[Optional[int], Optional[backends.ResourceHandle]]:
    """Execute an entrypoint.

    If sky.Task is given or DAG has not been optimized yet, this will call
    sky.optimize() for the caller.

    Args:
      entrypoint: sky.Task or sky.Dag.
      dryrun: bool; if True, only print the provision info (e.g., cluster
        yaml).
      down: bool; whether to tear down the launched resources after all jobs
        finish (successfully or abnormally). If idle_minutes_to_autostop is
        also set, the cluster will be torn down after the specified idle time.
        Note that if errors occur during provisioning/data syncing/setting up,
        the cluster will not be torn down for debugging purposes.
      stream_logs: bool; whether to stream all tasks' outputs to the client.
      handle: Optional[backends.ResourceHandle]; if provided, execution will use
        an existing backend cluster handle instead of provisioning a new one.
      backend: Backend; backend to use for executing the tasks. Defaults to
        CloudVmRayBackend()
      retry_until_up: bool; whether to retry the provisioning until the cluster
        is up.
      optimize_target: OptimizeTarget; the dag optimization metric, e.g.
        OptimizeTarget.COST.
      stages: List of stages to run.  If None, run the whole life cycle of
        execution; otherwise, just the specified stages.  Used for `sky exec`
        skipping all setup steps.
      cluster_name: Name of the cluster to create/reuse.  If None,
        auto-generate a name.
      detach_setup: If True, run setup in non-interactive mode as part of the
        job itself. You can safely ctrl-c to detach from logging, and it will
        not interrupt the setup process. To see the logs again after detaching,
        use `sky logs`. To cancel setup, cancel the job via `sky cancel`.
      detach_run: If True, as soon as a job is submitted, return from this
        function and do not stream execution logs.
      idle_minutes_to_autostop: int; if provided, the cluster will be set to
        autostop after this many minutes of idleness.
      no_setup: bool; whether to skip setup commands or not when (re-)launching.

    Returns:
      job_id: Optional[int]; the job ID of the submitted job. None if the
        backend is not CloudVmRayBackend, or no job is submitted to
        the cluster.
      handle: Optional[backends.ResourceHandle]; the handle to the cluster. None
        if dryrun.
    """

    dag = dag_utils.convert_entrypoint_to_dag(entrypoint)
<<<<<<< HEAD
    dag.validate()
    for task in dag.tasks:
        if task.storage_mounts is not None:
            for storage in task.storage_mounts.values():
                # Ensure the storage is constructed.
                storage.construct()
=======
    dag, _ = admin_policy_utils.apply(
        dag,
        request_options=admin_policy.RequestOptions(
            cluster_name=cluster_name,
            idle_minutes_to_autostop=idle_minutes_to_autostop,
            down=down,
            dryrun=dryrun,
        ))
>>>>>>> e437e96b
    assert len(dag) == 1, f'We support 1 task for now. {dag}'
    task = dag.tasks[0]

    if any(r.job_recovery is not None for r in task.resources):
        with ux_utils.print_exception_no_traceback():
            raise ValueError(
                'Job recovery is specified in the task. To launch a '
                'managed job, please use: sky jobs launch')

    cluster_exists = False
    if cluster_name is not None:
        cluster_record = global_user_state.get_cluster_from_name(cluster_name)
        cluster_exists = cluster_record is not None
        # TODO(woosuk): If the cluster exists, print a warning that
        # `cpus` and `memory` are not used as a job scheduling constraint,
        # unlike `gpus`.

    stages = stages if stages is not None else list(Stage)

    # Requested features that some clouds support and others don't.
    requested_features = set()

    if controller_utils.Controllers.from_name(cluster_name) is not None:
        requested_features.add(
            clouds.CloudImplementationFeatures.HOST_CONTROLLERS)

    # Add requested features from the task
    requested_features |= task.get_required_cloud_features()

    backend = backend if backend is not None else backends.CloudVmRayBackend()
    if isinstance(backend, backends.CloudVmRayBackend):
        if down and idle_minutes_to_autostop is None:
            # Use auto{stop,down} to terminate the cluster after the task is
            # done.
            idle_minutes_to_autostop = 0
        if idle_minutes_to_autostop is not None:
            if idle_minutes_to_autostop == 0:
                # idle_minutes_to_autostop=0 can cause the following problem:
                # After we set the autostop in the PRE_EXEC stage with -i 0,
                # it could be possible that the cluster immediately found
                # itself have no task running and start the auto{stop,down}
                # process, before the task is submitted in the EXEC stage.
                verb = 'torn down' if down else 'stopped'
                logger.info(f'{colorama.Style.DIM}The cluster will '
                            f'be {verb} after 1 minutes of idleness '
                            '(after all jobs finish).'
                            f'{colorama.Style.RESET_ALL}')
                idle_minutes_to_autostop = 1
            stages.remove(Stage.DOWN)
            if idle_minutes_to_autostop >= 0:
                requested_features.add(
                    clouds.CloudImplementationFeatures.AUTO_TERMINATE)
                if not down:
                    requested_features.add(
                        clouds.CloudImplementationFeatures.STOP)
        # NOTE: in general we may not have sufficiently specified info
        # (cloud/resource) to check STOP_SPOT_INSTANCE here. This is checked in
        # the backend.

    elif idle_minutes_to_autostop is not None:
        # TODO(zhwu): Autostop is not supported for non-CloudVmRayBackend.
        with ux_utils.print_exception_no_traceback():
            raise ValueError(
                f'Backend {backend.NAME} does not support autostop, please try'
                f' {backends.CloudVmRayBackend.NAME}')

    if Stage.CLONE_DISK in stages:
        task = _maybe_clone_disk_from_cluster(clone_disk_from, cluster_name,
                                              task)

    if not cluster_exists:
        # If spot is launched on serve or jobs controller, we don't need to
        # print out the hint.
        if (Stage.PROVISION in stages and task.use_spot and
                not _is_launched_by_jobs_controller and
                not _is_launched_by_sky_serve_controller):
            yellow = colorama.Fore.YELLOW
            bold = colorama.Style.BRIGHT
            reset = colorama.Style.RESET_ALL
            logger.info(
                f'{yellow}Launching an unmanaged spot task, which does not '
                f'automatically recover from preemptions.{reset}\n{yellow}To '
                'get automatic recovery, use managed job instead: '
                f'{reset}{bold}sky jobs launch{reset} {yellow}or{reset} '
                f'{bold}sky.jobs.launch(){reset}.')

        if Stage.OPTIMIZE in stages:
            if task.best_resources is None:
                # TODO: fix this for the situation where number of requested
                # accelerators is not an integer.
                if isinstance(backend, backends.CloudVmRayBackend):
                    # TODO: adding this check because docker backend on a
                    # no-credential machine should not enter optimize(), which
                    # would directly error out ('No cloud is enabled...').  Fix
                    # by moving `sky check` checks out of optimize()?
                    dag = optimizer.Optimizer.optimize(dag,
                                                       minimize=optimize_target,
                                                       quiet=_quiet_optimizer)
                    task = dag.tasks[0]  # Keep: dag may have been deep-copied.
                    assert task.best_resources is not None, task

    backend.register_info(dag=dag,
                          optimize_target=optimize_target,
                          requested_features=requested_features)

    if task.storage_mounts is not None:
        # Optimizer should eventually choose where to store bucket
        task.sync_storage_mounts()

    try:
        if Stage.PROVISION in stages:
            if handle is None:
                handle = backend.provision(task,
                                           task.best_resources,
                                           dryrun=dryrun,
                                           stream_logs=stream_logs,
                                           cluster_name=cluster_name,
                                           retry_until_up=retry_until_up)

        if handle is None:
            assert dryrun, ('If not dryrun, handle must be set or '
                            'Stage.PROVISION must be included in stages.')
            logger.info('Dryrun finished.')
            return None, None

        if Stage.SYNC_WORKDIR in stages and not dryrun:
            if task.workdir is not None:
                backend.sync_workdir(handle, task.workdir)

        if Stage.SYNC_FILE_MOUNTS in stages and not dryrun:
            backend.sync_file_mounts(handle, task.file_mounts,
                                     task.storage_mounts)

        if no_setup:
            logger.info('Setup commands skipped.')
        elif Stage.SETUP in stages and not dryrun:
            backend.setup(handle, task, detach_setup=detach_setup)

        if Stage.PRE_EXEC in stages and not dryrun:
            if idle_minutes_to_autostop is not None:
                assert isinstance(backend, backends.CloudVmRayBackend)
                assert isinstance(handle, backends.CloudVmRayResourceHandle)
                backend.set_autostop(handle,
                                     idle_minutes_to_autostop,
                                     down=down)

        if Stage.EXEC in stages:
            try:
                global_user_state.update_last_use(handle.get_cluster_name())
                job_id = backend.execute(handle,
                                         task,
                                         detach_run,
                                         dryrun=dryrun)
            finally:
                # Enables post_execute() to be run after KeyboardInterrupt.
                backend.post_execute(handle, down)

        if Stage.DOWN in stages and not dryrun:
            if down and idle_minutes_to_autostop is None:
                backend.teardown_ephemeral_storage(task)
                backend.teardown(handle, terminate=True)
    finally:
        controller = controller_utils.Controllers.from_name(cluster_name)
        if controller is None and not _is_launched_by_sky_serve_controller:
            # UX: print live clusters to make users aware (to save costs).
            #
            # Don't print if this job is launched by the jobs controller,
            # because managed jobs are serverless, there can be many of them,
            # and users tend to continuously monitor managed jobs using `sky
            # job queue`. Also don't print if this job is a skyserve controller
            # job or launched by a skyserve controller job, because the
            # redirect for this subprocess.run won't success and it will
            # pollute the controller logs.
            #
            # Disable the usage collection for this status command.
            env = dict(
                os.environ, **{
                    env_options.Options.DISABLE_LOGGING.value: '1',
                    env_options.Options.CLI_LOCAL_MODE.value: '1'
                })
            subprocess_utils.run(
                'sky status --no-show-managed-jobs --no-show-services', env=env)
        print()
        print('\x1b[?25h', end='')  # Show cursor.
    return job_id, handle


@timeline.event
@usage_lib.entrypoint
def launch(
    task: Union['sky.Task', 'sky.Dag'],
    cluster_name: Optional[str] = None,
    retry_until_up: bool = False,
    idle_minutes_to_autostop: Optional[int] = None,
    dryrun: bool = False,
    down: bool = False,
    stream_logs: bool = True,
    backend: Optional[backends.Backend] = None,
    optimize_target: common.OptimizeTarget = common.OptimizeTarget.COST,
    detach_setup: bool = False,
    detach_run: bool = False,
    no_setup: bool = False,
    clone_disk_from: Optional[str] = None,
    # Internal only:
    # pylint: disable=invalid-name
    _quiet_optimizer: bool = False,
    _is_launched_by_jobs_controller: bool = False,
    _is_launched_by_sky_serve_controller: bool = False,
    _disable_controller_check: bool = False,
) -> Tuple[Optional[int], Optional[backends.ResourceHandle]]:
    # NOTE(dev): Keep the docstring consistent between the Python API and CLI.
    """Launch a cluster or task.

    The task's setup and run commands are executed under the task's workdir
    (when specified, it is synced to remote cluster).  The task undergoes job
    queue scheduling on the cluster.

    Currently, the first argument must be a sky.Task, or (EXPERIMENTAL advanced
    usage) a sky.Dag. In the latter case, currently it must contain a single
    task; support for pipelines/general DAGs are in experimental branches.

    Example:
        .. code-block:: python

            import sky
            task = sky.Task(run='echo hello SkyPilot')
            task.set_resources(
                sky.Resources(cloud=sky.AWS(), accelerators='V100:4'))
            sky.launch(task, cluster_name='my-cluster')


    Args:
        task: sky.Task, or sky.Dag (experimental; 1-task only) to launch.
        cluster_name: name of the cluster to create/reuse.  If None,
            auto-generate a name.
        retry_until_up: whether to retry launching the cluster until it is
            up.
        idle_minutes_to_autostop: automatically stop the cluster after this
            many minute of idleness, i.e., no running or pending jobs in the
            cluster's job queue. Idleness gets reset whenever setting-up/
            running/pending jobs are found in the job queue. Setting this
            flag is equivalent to running
            ``sky.launch(..., detach_run=True, ...)`` and then
            ``sky.autostop(idle_minutes=<minutes>)``. If not set, the cluster
            will not be autostopped.
        down: Tear down the cluster after all jobs finish (successfully or
            abnormally). If --idle-minutes-to-autostop is also set, the
            cluster will be torn down after the specified idle time.
            Note that if errors occur during provisioning/data syncing/setting
            up, the cluster will not be torn down for debugging purposes.
        dryrun: if True, do not actually launch the cluster.
        stream_logs: if True, show the logs in the terminal.
        backend: backend to use.  If None, use the default backend
            (CloudVMRayBackend).
        optimize_target: target to optimize for. Choices: OptimizeTarget.COST,
            OptimizeTarget.TIME.
        detach_setup: If True, run setup in non-interactive mode as part of the
            job itself. You can safely ctrl-c to detach from logging, and it
            will not interrupt the setup process. To see the logs again after
            detaching, use `sky logs`. To cancel setup, cancel the job via
            `sky cancel`. Useful for long-running setup
            commands.
        detach_run: If True, as soon as a job is submitted, return from this
            function and do not stream execution logs.
        no_setup: if True, do not re-run setup commands.
        clone_disk_from: [Experimental] if set, clone the disk from the
            specified cluster. This is useful to migrate the cluster to a
            different availability zone or region.

    Raises:
        exceptions.ClusterOwnerIdentityMismatchError: if the cluster is
            owned by another user.
        exceptions.InvalidClusterNameError: if the cluster name is invalid.
        exceptions.ResourcesMismatchError: if the requested resources
            do not match the existing cluster.
        exceptions.NotSupportedError: if required features are not supported
            by the backend/cloud/cluster.
        exceptions.ResourcesUnavailableError: if the requested resources
            cannot be satisfied. The failover_history of the exception
            will be set as:
                1. Empty: iff the first-ever sky.optimize() fails to
                find a feasible resource; no pre-check or actual launch is
                attempted.
                2. Non-empty: iff at least 1 exception from either
                our pre-checks (e.g., cluster name invalid) or a region/zone
                throwing resource unavailability.
        exceptions.CommandError: any ssh command error.
        exceptions.NoCloudAccessError: if all clouds are disabled.
    Other exceptions may be raised depending on the backend.

    Returns:
      job_id: Optional[int]; the job ID of the submitted job. None if the
        backend is not CloudVmRayBackend, or no job is submitted to
        the cluster.
      handle: Optional[backends.ResourceHandle]; the handle to the cluster. None
        if dryrun.
    """

    entrypoint = task
    if not _disable_controller_check:
        controller_utils.check_cluster_name_not_controller(
            cluster_name, operation_str='sky.launch')

    return _execute(
        entrypoint=entrypoint,
        dryrun=dryrun,
        down=down,
        stream_logs=stream_logs,
        handle=None,
        backend=backend,
        retry_until_up=retry_until_up,
        optimize_target=optimize_target,
        cluster_name=cluster_name,
        detach_setup=detach_setup,
        detach_run=detach_run,
        idle_minutes_to_autostop=idle_minutes_to_autostop,
        no_setup=no_setup,
        clone_disk_from=clone_disk_from,
        _quiet_optimizer=_quiet_optimizer,
        _is_launched_by_jobs_controller=_is_launched_by_jobs_controller,
        _is_launched_by_sky_serve_controller=
        _is_launched_by_sky_serve_controller,
    )


@usage_lib.entrypoint
def exec(  # pylint: disable=redefined-builtin
    task: Union['sky.Task', 'sky.Dag'],
    cluster_name: str,
    dryrun: bool = False,
    down: bool = False,
    stream_logs: bool = True,
    backend: Optional[backends.Backend] = None,
    detach_run: bool = False,
) -> Tuple[Optional[int], Optional[backends.ResourceHandle]]:
    # NOTE(dev): Keep the docstring consistent between the Python API and CLI.
    """Execute a task on an existing cluster.

    This function performs two actions:

    (1) workdir syncing, if the task has a workdir specified;
    (2) executing the task's ``run`` commands.

    All other steps (provisioning, setup commands, file mounts syncing) are
    skipped.  If any of those specifications changed in the task, this function
    will not reflect those changes.  To ensure a cluster's setup is up to date,
    use ``sky.launch()`` instead.

    Execution and scheduling behavior:

    - The task will undergo job queue scheduling, respecting any specified
      resource requirement. It can be executed on any node of the cluster with
      enough resources.
    - The task is run under the workdir (if specified).
    - The task is run non-interactively (without a pseudo-terminal or
      pty), so interactive commands such as ``htop`` do not work.
      Use ``ssh my_cluster`` instead.

    Args:
        task: sky.Task, or sky.Dag (experimental; 1-task only) containing the
          task to execute.
        cluster_name: name of an existing cluster to execute the task.
        down: Tear down the cluster after all jobs finish (successfully or
            abnormally). If --idle-minutes-to-autostop is also set, the
            cluster will be torn down after the specified idle time.
            Note that if errors occur during provisioning/data syncing/setting
            up, the cluster will not be torn down for debugging purposes.
        dryrun: if True, do not actually execute the task.
        stream_logs: if True, show the logs in the terminal.
        backend: backend to use.  If None, use the default backend
            (CloudVMRayBackend).
        detach_run: if True, detach from logging once the task has been
            submitted.

    Raises:
        ValueError: if the specified cluster does not exist or is not in UP
            status.
        sky.exceptions.NotSupportedError: if the specified cluster is a
            controller that does not support this operation.

    Returns:
      job_id: Optional[int]; the job ID of the submitted job. None if the
        backend is not CloudVmRayBackend, or no job is submitted to
        the cluster.
      handle: Optional[backends.ResourceHandle]; the handle to the cluster. None
        if dryrun.
    """
    entrypoint = task
    if isinstance(entrypoint, sky.Dag):
        logger.warning(
            f'{colorama.Fore.YELLOW}Passing a sky.Dag to sky.exec() is '
            'deprecated. Pass sky.Task instead.'
            f'{colorama.Style.RESET_ALL}')
    controller_utils.check_cluster_name_not_controller(cluster_name,
                                                       operation_str='sky.exec')

    handle = backend_utils.check_cluster_available(
        cluster_name,
        operation='executing tasks',
        check_cloud_vm_ray_backend=False,
        dryrun=dryrun)
    return _execute(
        entrypoint=entrypoint,
        dryrun=dryrun,
        down=down,
        stream_logs=stream_logs,
        handle=handle,
        backend=backend,
        stages=[
            Stage.SYNC_WORKDIR,
            Stage.EXEC,
        ],
        cluster_name=cluster_name,
        detach_run=detach_run,
    )<|MERGE_RESOLUTION|>--- conflicted
+++ resolved
@@ -17,11 +17,8 @@
 from sky import sky_logging
 from sky.backends import backend_utils
 from sky.usage import usage_lib
-<<<<<<< HEAD
 from sky.utils import common
-=======
 from sky.utils import admin_policy_utils
->>>>>>> e437e96b
 from sky.utils import controller_utils
 from sky.utils import dag_utils
 from sky.utils import env_options
@@ -167,14 +164,12 @@
     """
 
     dag = dag_utils.convert_entrypoint_to_dag(entrypoint)
-<<<<<<< HEAD
     dag.validate()
     for task in dag.tasks:
         if task.storage_mounts is not None:
             for storage in task.storage_mounts.values():
                 # Ensure the storage is constructed.
                 storage.construct()
-=======
     dag, _ = admin_policy_utils.apply(
         dag,
         request_options=admin_policy.RequestOptions(
@@ -183,7 +178,6 @@
             down=down,
             dryrun=dryrun,
         ))
->>>>>>> e437e96b
     assert len(dag) == 1, f'We support 1 task for now. {dag}'
     task = dag.tasks[0]
 
