--- conflicted
+++ resolved
@@ -130,11 +130,7 @@
         storage_account_name: str; Name of the storage account
         storage_account_key: str; Access key for the given storage
             account
-<<<<<<< HEAD
-        container_name: str; Name of the mounting container
-=======
         container_name: str; The name of the mounting container
->>>>>>> 613618e8
 
     Returns:
         SAS token prepended with the delimiter character, "?"
