--- conflicted
+++ resolved
@@ -1,11 +1,6 @@
 """Util constants/functions for the backends."""
-<<<<<<< HEAD
-import collections
-import copy
-=======
 import copy
 import dataclasses
->>>>>>> 4eb1d44c
 from datetime import datetime
 import difflib
 import enum
@@ -160,12 +155,6 @@
                 return group
         return None
 
-
-# Mapping from reserved cluster prefixes to the corresponding group name
-# (logging purpose).
-SKY_RESERVED_CLUSTER_PREFIXES: Dict[str, str] = {
-    serve_lib.CONTROLLER_PREFIX: 'SkyServe controller',
-}
 
 # Filelocks for the cluster status change.
 CLUSTER_STATUS_LOCK_PATH = os.path.expanduser('~/.sky/.{}.lock')
@@ -1535,11 +1524,7 @@
 
 
 def generate_service_name():
-<<<<<<< HEAD
-    return f'service-{uuid.uuid4().hex[:4]}'
-=======
     return f'sky-service-{uuid.uuid4().hex[:4]}'
->>>>>>> 4eb1d44c
 
 
 def get_cleaned_username(username: str = '') -> str:
@@ -2701,21 +2686,6 @@
     return kept_records
 
 
-<<<<<<< HEAD
-def _service_status_from_replica_info(
-        replica_info: List[Dict[str, Any]]) -> status_lib.ServiceStatus:
-    status2num = collections.Counter([i['status'] for i in replica_info])
-    # If one replica is READY, the service is READY.
-    if status2num[status_lib.ReplicaStatus.READY] > 0:
-        return status_lib.ServiceStatus.READY
-    if sum(status2num[status]
-           for status in status_lib.ReplicaStatus.failed_statuses()) > 0:
-        return status_lib.ServiceStatus.FAILED
-    return status_lib.ServiceStatus.REPLICA_INIT
-
-
-=======
->>>>>>> 4eb1d44c
 def _refresh_service_record_no_lock(
         service_name: str) -> Tuple[Optional[Dict[str, Any]], Optional[str]]:
     """Refresh the service, and return the possibly updated record.
@@ -2754,25 +2724,13 @@
     if cluster_record is None:
         global_user_state.set_service_status(
             service_name, status_lib.ServiceStatus.CONTROLLER_FAILED)
-<<<<<<< HEAD
-        return record, (f'Controller cluster {controller_name!r} '
-                        'is not found.')
-=======
         return record, None
->>>>>>> 4eb1d44c
 
     handle = cluster_record['handle']
     backend = get_backend_from_handle(handle)
     assert isinstance(backend, backends.CloudVmRayBackend)
 
     if service_handle.controller_port is None:
-<<<<<<< HEAD
-        return record, 'Controller task is not successfully launched.'
-
-    code = serve_lib.ServeCodeGen.get_latest_info(
-        service_handle.controller_port)
-    returncode, latest_info_payload, stderr = backend.run_on_head(
-=======
         global_user_state.set_service_status(
             service_name, status_lib.ServiceStatus.CONTROLLER_FAILED)
         return record, None
@@ -2780,21 +2738,15 @@
     code = serve_lib.ServeCodeGen.get_latest_info(
         service_handle.controller_port)
     returncode, latest_info_payload, _ = backend.run_on_head(
->>>>>>> 4eb1d44c
         handle,
         code,
         require_outputs=True,
         stream_logs=False,
         separate_stderr=True)
     if returncode != 0:
-<<<<<<< HEAD
-        return record, ('Failed to refresh replica info from the controller. '
-                        f'Using the cached record. Reason: {stderr}')
-=======
         global_user_state.set_service_status(
             service_name, status_lib.ServiceStatus.CONTROLLER_FAILED)
         return record, None
->>>>>>> 4eb1d44c
 
     latest_info = serve_lib.load_latest_info(latest_info_payload)
     service_handle.uptime = latest_info['uptime']
@@ -2810,11 +2762,7 @@
             status_lib.ServiceStatus.SHUTTING_DOWN,
             status_lib.ServiceStatus.CONTROLLER_INIT,
     ]:
-<<<<<<< HEAD
-        local_record['status'] = _service_status_from_replica_info(
-=======
         local_record['status'] = serve_lib.replica_info_to_service_status(
->>>>>>> 4eb1d44c
             latest_info['replica_info'])
 
     global_user_state.add_or_update_service(**local_record)
@@ -2839,15 +2787,6 @@
 
 # TODO(tian): Maybe aggregate services using same controller to reduce SSH
 # overhead?
-<<<<<<< HEAD
-def refresh_service_status(service_name: Optional[str]) -> List[Dict[str, Any]]:
-    if service_name is None:
-        service_names = [
-            record['name'] for record in global_user_state.get_services()
-        ]
-    else:
-        service_names = [service_name]
-=======
 def refresh_service_status(
         service_names: Optional[Union[str, List[str]]]) -> List[Dict[str, Any]]:
     yellow = colorama.Fore.YELLOW
@@ -2873,7 +2812,6 @@
         records = new_records
 
     service_names = [record['name'] for record in records]
->>>>>>> 4eb1d44c
 
     plural = 's' if len(service_names) > 1 else ''
     progress = rich_progress.Progress(transient=True,
@@ -2888,14 +2826,8 @@
         record, msg = _refresh_service_record(service_name)
         if msg is not None:
             progress.stop()
-<<<<<<< HEAD
-            print(
-                f'{colorama.Fore.YELLOW}Error occurred when refreshing service '
-                f'{service_name}: {msg}{colorama.Style.RESET_ALL}')
-=======
             print(f'{yellow}Error occurred when refreshing service '
                   f'{service_name}: {msg}{reset}')
->>>>>>> 4eb1d44c
             progress.start()
         progress.update(task, advance=1)
         return record
@@ -2985,24 +2917,11 @@
     Returns:
       None, if the cluster name is not reserved.
     """
-<<<<<<< HEAD
-    msg = None
-    if cluster_name in SKY_RESERVED_CLUSTER_NAMES:
-        msg = (f'Cluster {cluster_name!r} is reserved for the '
-               f'{SKY_RESERVED_CLUSTER_NAMES[cluster_name].lower()}.')
-    for prefix in SKY_RESERVED_CLUSTER_PREFIXES:
-        if cluster_name is not None and cluster_name.startswith(prefix):
-            msg = (f'Cluster prefix {prefix!r} is reserved for the '
-                   f'{SKY_RESERVED_CLUSTER_PREFIXES[prefix].lower()}.')
-            break
-    if msg is not None:
-=======
     if cluster_name is None:
         return
     group = ReservedClusterGroup.get_group(cluster_name)
     if group is not None:
         msg = group.value.check_cluster_name_hint
->>>>>>> 4eb1d44c
         if operation_str is not None:
             msg += f' {operation_str} is not allowed.'
         with ux_utils.print_exception_no_traceback():
