"""Common utilities for the client."""

import contextlib
import dataclasses
import json
import logging
import math
import os
import pathlib
import tempfile
import time
import typing
from typing import Dict, Generator, Iterable
import uuid
import zipfile

from sky import sky_logging
from sky.adaptors import common as adaptors_common
from sky.client import service_account_auth
from sky.data import data_utils
from sky.data import storage_utils
from sky.schemas.api import responses as api_responses
from sky.server import common as server_common
from sky.server.requests import payloads
from sky.skylet import constants
from sky.utils import common_utils
from sky.utils import rich_utils
from sky.utils import subprocess_utils
from sky.utils import ux_utils

if typing.TYPE_CHECKING:
    import httpx
    import requests

    import sky
    from sky import dag as dag_lib
else:
    httpx = adaptors_common.LazyImport('httpx')
    requests = adaptors_common.LazyImport('requests')

logger = sky_logging.init_logger(__name__)

# The chunk size for downloading the logs from the API server.
_DOWNLOAD_CHUNK_BYTES = 8192
# The chunk size for the zip file to be uploaded to the API server. We split
# the zip file into chunks to avoid network issues for large request body that
# can be caused by NGINX's client_max_body_size.
_UPLOAD_CHUNK_BYTES = 512 * 1024 * 1024

FILE_UPLOAD_LOGS_DIR = os.path.join(constants.SKY_LOGS_DIRECTORY,
                                    'file_uploads')

# Connection timeout when sending requests to the API server.
API_SERVER_REQUEST_CONNECTION_TIMEOUT_SECONDS = 5


def download_logs_from_api_server(
        paths_on_api_server: Iterable[str],
        remote_machine_prefix: str = str(
            server_common.api_server_user_logs_dir_prefix()),
        local_machine_prefix: str = constants.SKY_LOGS_DIRECTORY
) -> Dict[str, str]:
    """Downloads the logs from the API server.

    Args:
        paths_on_api_server: The paths on the API server to download.
        remote_machine_prefix: The prefix of the remote machine to save the
        logs.
        local_machine_prefix: The prefix of the local machine to save the logs.

    Returns:
        A dictionary mapping the remote path on API server to the local path.
    """
    remote2local_path_dict = {
        remote_path: remote_path.replace(
            # TODO(zhwu): handling the replacement locally is not stable, and
            # may cause issues when we change the pattern of the remote path.
            # This should be moved to remote API server. A proper way might be
            # set the returned path to be started with a special prefix, instead
            # of using the `api_server_user_logs_dir_prefix()`.
            remote_machine_prefix,
            local_machine_prefix) for remote_path in paths_on_api_server
    }
    body = payloads.DownloadBody(folder_paths=list(paths_on_api_server),)
    response = requests.post(f'{server_common.get_server_url()}/download',
                             json=json.loads(body.model_dump_json()),
                             stream=True,
                             cookies=server_common.get_api_cookie_jar())
    if response.status_code == 200:
        remote_home_path = response.headers.get('X-Home-Path')
        assert remote_home_path is not None, response.headers
        with tempfile.NamedTemporaryFile(prefix='skypilot-logs-download-',
                                         delete=True) as temp_file:
            # Download the zip file from the API server to the local machine.
            for chunk in response.iter_content(
                    chunk_size=_DOWNLOAD_CHUNK_BYTES):
                temp_file.write(chunk)
            temp_file.flush()

            # Unzip the downloaded file and save the logs to the correct local
            # directory.
            with zipfile.ZipFile(temp_file, 'r') as zipf:
                for member in zipf.namelist():
                    # Determine the new path
                    zipped_filename = os.path.basename(member)
                    zipped_dir = os.path.dirname('/' + member)
                    local_dir = zipped_dir.replace(remote_home_path, '~')
                    for remote_path, local_path in remote2local_path_dict.items(
                    ):
                        if local_dir.startswith(remote_path):
                            local_dir = local_dir.replace(
                                remote_path, local_path)
                            break
                    else:
                        raise ValueError(f'Invalid folder path: {zipped_dir}')
                    new_path = pathlib.Path(
                        local_dir).expanduser().resolve() / zipped_filename
                    new_path.parent.mkdir(parents=True, exist_ok=True)
                    if member.endswith('/'):
                        # If it is a directory, we need to create it.
                        new_path.mkdir(parents=True, exist_ok=True)
                    else:
                        with zipf.open(member) as member_file:
                            new_path.write_bytes(member_file.read())

        return remote2local_path_dict
    else:
        raise Exception(
            f'Failed to download logs: {response.status_code} {response.text}')


# === Upload files to API server ===

def chunk_iter(file_obj, chunk_size: int, chunk_index: int):
    file_obj.seek(chunk_index * chunk_size)
    bytes_read = 0
    count = 0
    while bytes_read < chunk_size:
        # Read a smaller buffer size to keep memory usage low
        buffer_size = min(64 * 1024,
                            chunk_size - bytes_read)  # 64KB buffer
        data = file_obj.read(buffer_size)
        if not data:
            break
        bytes_read += len(data)
        count += 1
        if count % 1000 == 0:
            logger.info(f'Reading {count} chunk {chunk_index} of size {buffer_size}')
        yield data


class FileChunkIterator:
    """A file-like object that reads from a file in chunks."""

    def __init__(self, file_obj, chunk_size: int, chunk_index: int):
        self.file_obj = file_obj
        self.chunk_size = chunk_size
        self.chunk_index = chunk_index
        self.bytes_read = 0

    def __iter__(self):
        # Seek to the correct position for this chunk
        self.file_obj.seek(self.chunk_index * self.chunk_size)
        while self.bytes_read < self.chunk_size:
            # Read a smaller buffer size to keep memory usage low
            buffer_size = min(64 * 1024,
                              self.chunk_size - self.bytes_read)  # 64KB buffer
            data = self.file_obj.read(buffer_size)
            if not data:
                break
            self.bytes_read += len(data)
            yield data


@dataclasses.dataclass
class UploadChunkParams:
    client: 'httpx.Client'
    upload_id: str
    chunk_index: int
    total_chunks: int
    file_path: str
    upload_logger: logging.Logger
    log_file: str


def _upload_chunk_with_retry(params: UploadChunkParams) -> str:
    """Uploads a chunk of a zip file to the API server.

    Returns:
        Status of the upload.
    """
    upload_logger = params.upload_logger
    upload_logger.info(
        f'Uploading chunk: {params.chunk_index + 1} / {params.total_chunks}')

    server_url = server_common.get_server_url()
    max_attempts = 3
    sa_headers = service_account_auth.get_service_account_headers()
    with open(params.file_path, 'rb') as f:
        for attempt in range(max_attempts):
            response = params.client.post(
                f'{server_url}/upload',
                params={
                    'user_hash': common_utils.get_user_hash(),
                    'upload_id': params.upload_id,
                    'chunk_index': str(params.chunk_index),
                    'total_chunks': str(params.total_chunks),
                },
                content=chunk_iter(f, _UPLOAD_CHUNK_BYTES,
                                   params.chunk_index),
                headers={
                    'Content-Type': 'application/octet-stream',
                    **sa_headers,
                },
                cookies=server_common.get_api_cookie_jar())
            if response.status_code == 200:
                data = response.json()
                status = data.get('status')
                msg = ('Uploaded chunk: '
                       f'{params.chunk_index + 1} / {params.total_chunks} '
                       f'(Status: {status})')
                if status == api_responses.UploadStatus.UPLOADING.value:
                    missing_chunks = data.get('missing_chunks')
                    if missing_chunks:
                        msg += f' - Waiting for chunks: {missing_chunks}'
                upload_logger.info(msg)
                return status
            elif attempt < max_attempts - 1:
                upload_logger.error(
                    f'Failed to upload chunk: '
                    f'{params.chunk_index + 1} / {params.total_chunks}: '
                    f'{response.content.decode("utf-8")}')
                upload_logger.info(
                    f'Retrying... ({attempt + 1} / {max_attempts})')
                if response.status_code == 503:
                    # If the server is temporarily unavailable,
                    # wait a little longer before retrying.
                    time.sleep(10)
                else:
                    time.sleep(1)
            else:
                try:
                    response_details = response.json().get('detail')
                except Exception:  # pylint: disable=broad-except
                    response_details = response.content
                error_msg = (
                    f'Failed to upload chunk: {params.chunk_index + 1} / '
                    f'{params.total_chunks}: {response_details} '
                    f'(Status code: {response.status_code})')
                upload_logger.error(error_msg)
                with ux_utils.print_exception_no_traceback():
                    raise RuntimeError(
                        ux_utils.error_message(error_msg + '\n',
                                               params.log_file,
                                               is_local=True))
    # If we reach here, the upload failed.
    return 'failed'


@contextlib.contextmanager
def _setup_upload_logger(
        log_file: str) -> Generator[logging.Logger, None, None]:
    try:
        upload_logger = logging.getLogger('sky.upload')
        upload_logger.propagate = False
        handler = logging.FileHandler(os.path.expanduser(log_file),
                                      encoding='utf-8')
        handler.setFormatter(sky_logging.FORMATTER)
        upload_logger.addHandler(handler)
        upload_logger.setLevel(logging.DEBUG)
        yield upload_logger
    finally:
        upload_logger.removeHandler(handler)
        handler.close()


def upload_mounts_to_api_server(dag: 'sky.Dag',
                                workdir_only: bool = False) -> 'dag_lib.Dag':
    """Upload user files to remote API server.

    This function needs to be called after sdk.validate(),
    as the file paths need to be expanded to keep file_mounts_mapping
    aligned with the actual task uploaded to SkyPilot API server.

    We don't use FastAPI's built-in multipart upload, as nginx's
    client_max_body_size can block the request due to large request body, i.e.,
    even though the multipart upload streams the file to the server, there is
    only one HTTP request, and a large request body will be blocked by nginx.

    Args:
        dag: The dag where the file mounts are defined.
        workdir_only: Whether to only upload the workdir, which is used for
            `exec`, as it does not need other files/folders in file_mounts.

    Returns:
        The dag with the file_mounts_mapping updated, which maps the original
        file paths to the full path, so that on API server, the file paths can
        be retrieved by adding prefix to the full path.
    """

    if server_common.is_api_server_local():
        return dag

    def _full_path(src: str) -> str:
        return os.path.abspath(os.path.expanduser(src))

    upload_list = []
    for task_ in dag.tasks:
        task_.file_mounts_mapping = {}
        if task_.workdir and isinstance(task_.workdir, str):
            workdir = task_.workdir
            assert os.path.isabs(workdir)
            upload_list.append(workdir)
            task_.file_mounts_mapping[workdir] = workdir
        if workdir_only:
            continue
        if task_.file_mounts is not None:
            for src in task_.file_mounts.values():
                if not data_utils.is_cloud_store_url(src):
                    assert os.path.isabs(src)
                    upload_list.append(src)
                    task_.file_mounts_mapping[src] = src
                if src == constants.LOCAL_SKYPILOT_CONFIG_PATH_PLACEHOLDER:
                    # The placeholder for the local skypilot config path is in
                    # file mounts for controllers. It will be replaced with the
                    # real path for config file on API server.
                    pass
        if task_.storage_mounts is not None:
            for storage in task_.storage_mounts.values():
                storage_source = storage.source
                is_cloud_store_url = (
                    isinstance(storage_source, str) and
                    data_utils.is_cloud_store_url(storage_source))
                if (storage_source is not None and not is_cloud_store_url):
                    if isinstance(storage_source, str):
                        storage_source = [storage_source]
                    for src in storage_source:
                        upload_list.append(_full_path(src))
                        task_.file_mounts_mapping[src] = _full_path(src)
        if (task_.service is not None and
                task_.service.tls_credential is not None):
            keyfile = task_.service.tls_credential.keyfile
            certfile = task_.service.tls_credential.certfile
            upload_list.append(_full_path(keyfile))
            upload_list.append(_full_path(certfile))
            task_.file_mounts_mapping[keyfile] = _full_path(keyfile)
            task_.file_mounts_mapping[certfile] = _full_path(certfile)

    if upload_list:
        os.makedirs(os.path.expanduser(FILE_UPLOAD_LOGS_DIR), exist_ok=True)
        upload_id = sky_logging.get_run_timestamp()
        upload_id = f'{upload_id}-{uuid.uuid4().hex[:8]}'
        log_file = os.path.join(FILE_UPLOAD_LOGS_DIR, f'{upload_id}.log')

        logger.info(ux_utils.starting_message('Uploading files to API server'))
        with rich_utils.client_status(
                ux_utils.spinner_message(
                    'Uploading files to API server (1/2 - Zipping)',
                    log_file,
                    is_local=True)) as status, _setup_upload_logger(
                        log_file) as upload_logger:
            with tempfile.NamedTemporaryFile(suffix='.zip',
                                             delete=False) as temp_zip_file:
                upload_logger.info(
                    f'Zipping files to be uploaded: {upload_list}')
                storage_utils.zip_files_and_folders(upload_list,
                                                    temp_zip_file.name)
                upload_logger.info(f'Zipped files to: {temp_zip_file.name}')

            zip_file_size = os.path.getsize(temp_zip_file.name)
            # Per chunk size 512 MB
            total_chunks = int(math.ceil(zip_file_size / _UPLOAD_CHUNK_BYTES))
            timeout = httpx.Timeout(None, read=180.0)
            status.update(
                ux_utils.spinner_message(
                    'Uploading files to API server (2/2 - Uploading)',
                    log_file,
                    is_local=True))

            upload_completed = False
            with httpx.Client(timeout=timeout) as client:
<<<<<<< HEAD
                chunk_params = [
                    UploadChunkParams(client, upload_id, chunk_index,
                                      total_chunks, temp_zip_file.name,
                                      upload_logger, log_file)
                    for chunk_index in range(total_chunks)
                ]
                for chunk_param in chunk_params:
                    _upload_chunk_with_retry(chunk_param)
                # subprocess_utils.run_in_parallel(_upload_chunk_with_retry,
                #                                  chunk_params)
=======
                total_retries = 3
                for retry in range(total_retries):
                    chunk_params = [
                        UploadChunkParams(client, upload_id, chunk_index,
                                          total_chunks, temp_zip_file.name,
                                          upload_logger, log_file)
                        for chunk_index in range(total_chunks)
                    ]
                    statuses = subprocess_utils.run_in_parallel(
                        _upload_chunk_with_retry, chunk_params)
                    if any(status == api_responses.UploadStatus.COMPLETED.value
                           for status in statuses):
                        upload_completed = True
                        break
                    else:
                        upload_logger.info(
                            f'No chunk upload returned completed status. '
                            'Retrying entire upload... '
                            f'({retry + 1} / {total_retries})')
            if not upload_completed:
                raise RuntimeError('Failed to upload files to API server.')
>>>>>>> 3b277ed9
        os.unlink(temp_zip_file.name)
        upload_logger.info(f'Uploaded files: {upload_list}')
        logger.info(
            ux_utils.finishing_message('Files uploaded',
                                       log_file,
                                       is_local=True))

    return dag<|MERGE_RESOLUTION|>--- conflicted
+++ resolved
@@ -131,21 +131,22 @@
 
 # === Upload files to API server ===
 
+
 def chunk_iter(file_obj, chunk_size: int, chunk_index: int):
     file_obj.seek(chunk_index * chunk_size)
     bytes_read = 0
     count = 0
     while bytes_read < chunk_size:
         # Read a smaller buffer size to keep memory usage low
-        buffer_size = min(64 * 1024,
-                            chunk_size - bytes_read)  # 64KB buffer
+        buffer_size = min(64 * 1024, chunk_size - bytes_read)  # 64KB buffer
         data = file_obj.read(buffer_size)
         if not data:
             break
         bytes_read += len(data)
         count += 1
         if count % 1000 == 0:
-            logger.info(f'Reading {count} chunk {chunk_index} of size {buffer_size}')
+            logger.info(
+                f'Reading {count} chunk {chunk_index} of size {buffer_size}')
         yield data
 
 
@@ -206,8 +207,7 @@
                     'chunk_index': str(params.chunk_index),
                     'total_chunks': str(params.total_chunks),
                 },
-                content=chunk_iter(f, _UPLOAD_CHUNK_BYTES,
-                                   params.chunk_index),
+                content=chunk_iter(f, _UPLOAD_CHUNK_BYTES, params.chunk_index),
                 headers={
                     'Content-Type': 'application/octet-stream',
                     **sa_headers,
@@ -379,18 +379,6 @@
 
             upload_completed = False
             with httpx.Client(timeout=timeout) as client:
-<<<<<<< HEAD
-                chunk_params = [
-                    UploadChunkParams(client, upload_id, chunk_index,
-                                      total_chunks, temp_zip_file.name,
-                                      upload_logger, log_file)
-                    for chunk_index in range(total_chunks)
-                ]
-                for chunk_param in chunk_params:
-                    _upload_chunk_with_retry(chunk_param)
-                # subprocess_utils.run_in_parallel(_upload_chunk_with_retry,
-                #                                  chunk_params)
-=======
                 total_retries = 3
                 for retry in range(total_retries):
                     chunk_params = [
@@ -412,7 +400,6 @@
                             f'({retry + 1} / {total_retries})')
             if not upload_completed:
                 raise RuntimeError('Failed to upload files to API server.')
->>>>>>> 3b277ed9
         os.unlink(temp_zip_file.name)
         upload_logger.info(f'Uploaded files: {upload_list}')
         logger.info(
