"""skylet events"""
import math
import os
import re
import subprocess
import time
import traceback

import psutil
import yaml

from sky import clouds
from sky import sky_logging
from sky.backends import cloud_vm_ray_backend
from sky.jobs import scheduler as managed_job_scheduler
from sky.jobs import state as managed_job_state
from sky.jobs import utils as managed_job_utils
from sky.serve import serve_utils
from sky.skylet import autostop_lib
from sky.skylet import constants
from sky.skylet import job_lib
<<<<<<< HEAD
from sky.utils import cluster_utils
=======
from sky.usage import usage_lib
from sky.utils import cluster_yaml_utils
>>>>>>> a1619c9d
from sky.utils import common_utils
from sky.utils import registry
from sky.utils import ux_utils

# Seconds of sleep between the processing of skylet events.
EVENT_CHECKING_INTERVAL_SECONDS = 20
logger = sky_logging.init_logger(__name__)


class SkyletEvent:
    """Skylet event.

    The event is triggered every EVENT_INTERVAL_SECONDS seconds.

    Usage: override the EVENT_INTERVAL_SECONDS and _run method in subclass.
    """
    # Run this event every this many seconds.
    EVENT_INTERVAL_SECONDS = -1

    def __init__(self):
        self._event_interval = int(
            math.ceil(self.EVENT_INTERVAL_SECONDS /
                      EVENT_CHECKING_INTERVAL_SECONDS))
        self._n = 0

    def run(self):
        self._n = (self._n + 1) % self._event_interval
        if self._n % self._event_interval == 0:
            logger.debug(f'{self.__class__.__name__} triggered')
            try:
                self._run()
            except Exception as e:  # pylint: disable=broad-except
                # Keep the skylet running even if an event fails.
                logger.error(f'{self.__class__.__name__} error: {e}')
                with ux_utils.enable_traceback():
                    logger.error(traceback.format_exc())

    def _run(self):
        raise NotImplementedError


class JobSchedulerEvent(SkyletEvent):
    """Skylet event for scheduling jobs"""
    EVENT_INTERVAL_SECONDS = 300

    def _run(self):
        job_lib.scheduler.schedule_step(force_update_jobs=True)


class ManagedJobEvent(SkyletEvent):
    """Skylet event for updating and scheduling managed jobs."""
    EVENT_INTERVAL_SECONDS = 300

    def _run(self):
        managed_job_utils.update_managed_jobs_statuses()
        managed_job_scheduler.maybe_schedule_next_jobs()


class ServiceUpdateEvent(SkyletEvent):
    """Skylet event for updating sky serve service status.

    This is needed to handle the case that controller process is somehow
    terminated and the service status is not updated.
    """
    EVENT_INTERVAL_SECONDS = 300

    def _run(self):
        serve_utils.update_service_status()


class UsageHeartbeatReportEvent(SkyletEvent):
    """Skylet event for reporting usage."""
    EVENT_INTERVAL_SECONDS = 600

    def _run(self):
        usage_lib.send_heartbeat(interval_seconds=self.EVENT_INTERVAL_SECONDS)


class AutostopEvent(SkyletEvent):
    """Skylet event for autostop.

    Idleness timer gets set to 0 whenever:
      - A first autostop setting is set. By "first", either there's never any
        autostop setting set, or the last autostop setting is a cancel (idle
        minutes < 0); or
      - This event wakes up and job_lib.is_cluster_idle() returns False; or
      - The cluster has restarted; or
      - A job is submitted (handled in the backend; not here).
    """
    EVENT_INTERVAL_SECONDS = 60

    _UPSCALING_PATTERN = re.compile(r'upscaling_speed: (\d+)')
    _CATCH_NODES = re.compile(r'cache_stopped_nodes: (.*)')

    def __init__(self):
        super().__init__()
        autostop_lib.set_last_active_time_to_now()

    def _run(self):
        autostop_config = autostop_lib.get_autostop_config()

        if (autostop_config.autostop_idle_minutes < 0 or
                autostop_config.boot_time != psutil.boot_time()):
            autostop_lib.set_last_active_time_to_now()
            logger.debug('autostop_config not set. Skipped.')
            return

        if (job_lib.is_cluster_idle() and
                not managed_job_state.get_num_alive_jobs()):
            idle_minutes = (time.time() -
                            autostop_lib.get_last_active_time()) // 60
            logger.debug(
                f'Idle minutes: {idle_minutes}, '
                f'AutoStop config: {autostop_config.autostop_idle_minutes}')
        else:
            autostop_lib.set_last_active_time_to_now()
            idle_minutes = -1
            logger.debug(
                'Not idle. Reset idle minutes.'
                f'AutoStop config: {autostop_config.autostop_idle_minutes}')
        if idle_minutes >= autostop_config.autostop_idle_minutes:
            logger.info(
                f'{idle_minutes} idle minutes reached; threshold: '
                f'{autostop_config.autostop_idle_minutes} minutes. Stopping.')
            self._stop_cluster(autostop_config)

    def _stop_cluster(self, autostop_config):
        if (autostop_config.backend ==
                cloud_vm_ray_backend.CloudVmRayBackend.NAME):
            autostop_lib.set_autostopping_started()

            config_path = os.path.abspath(
                os.path.expanduser(cluster_utils.SKY_CLUSTER_YAML_REMOTE_PATH))
            config = common_utils.read_yaml(config_path)
            provider_name = cluster_utils.get_provider_name(config)
            cloud = registry.CLOUD_REGISTRY.from_str(provider_name)
            assert cloud is not None, f'Unknown cloud: {provider_name}'

            if (cloud.PROVISIONER_VERSION >= clouds.ProvisionerVersion.
                    RAY_PROVISIONER_SKYPILOT_TERMINATOR):
                logger.info('Using new provisioner to stop the cluster.')
                self._stop_cluster_with_new_provisioner(autostop_config, config,
                                                        provider_name)
                return
            logger.info('Not using new provisioner to stop the cluster. '
                        f'Cloud of this cluster: {provider_name}')

            is_cluster_multinode = config['max_workers'] > 0

            # Even for !is_cluster_multinode, we want to call this to replace
            # cache_stopped_nodes.
            self._replace_yaml_for_stopping(config_path, autostop_config.down)

            # Use environment variables to disable the ray usage collection (to
            # avoid overheads and potential issues with the usage) as sdk does
            # not take the argument for disabling the usage collection.
            #
            # Also clear any cloud-specific credentials set as env vars (e.g.,
            # AWS's two env vars). Reason: for single-node AWS SSO clusters, we
            # have seen a weird bug where user image's /etc/profile.d may
            # contain the two AWS env vars, and so they take effect in the
            # bootstrap phase of each of these 3 'ray' commands, throwing a
            # RuntimeError when some private VPC is not found (since the VPC
            # only exists in the assumed role, not in the custome principal set
            # by the env vars).  See #1880 for details.
            env = dict(os.environ, RAY_USAGE_STATS_ENABLED='0')
            env.pop('AWS_ACCESS_KEY_ID', None)
            env.pop('AWS_SECRET_ACCESS_KEY', None)

            # We do "initial ray up + ray down --workers-only" only for
            # multinode clusters as they are not needed for single-node.
            if is_cluster_multinode:
                # `ray up` is required to reset the upscaling speed and min/max
                # workers. Otherwise, `ray down --workers-only` will
                # continuously scale down and up.
                logger.info('Running ray up.')
                script = (cloud_vm_ray_backend.
                          write_ray_up_script_with_patched_launch_hash_fn(
                              config_path,
                              ray_up_kwargs={'restart_only': True}))
                # Passing env inherited from os.environ is technically not
                # needed, because we call `python <script>` rather than `ray
                # <cmd>`. We just need the {RAY_USAGE_STATS_ENABLED: 0} part.
                subprocess.run(f'{constants.SKY_PYTHON_CMD} {script}',
                               check=True,
                               shell=True,
                               env=env)

                logger.info('Running ray down.')
                # Stop the workers first to avoid orphan workers.
                subprocess.run(
                    f'{constants.SKY_RAY_CMD} down -y --workers-only '
                    f'{config_path}',
                    check=True,
                    shell=True,
                    # We pass env inherited from os.environ due to calling `ray
                    # <cmd>`.
                    env=env)

            # Stop the ray autoscaler to avoid scaling up, during
            # stopping/terminating of the cluster. We do not rely `ray down`
            # below for stopping ray cluster, as it will not use the correct
            # ray path.
            logger.info('Stopping the ray cluster.')
            subprocess.run(f'{constants.SKY_RAY_CMD} stop',
                           shell=True,
                           check=True)

            logger.info('Running final ray down.')
            subprocess.run(
                f'{constants.SKY_RAY_CMD} down -y {config_path}',
                check=True,
                shell=True,
                # We pass env inherited from os.environ due to calling `ray
                # <cmd>`.
                env=env)
        else:
            raise NotImplementedError

    def _stop_cluster_with_new_provisioner(self, autostop_config,
                                           cluster_config, provider_name):
        # pylint: disable=import-outside-toplevel
        from sky import provision as provision_lib
        autostop_lib.set_autostopping_started()

        cluster_name_on_cloud = cluster_config['cluster_name']
        is_cluster_multinode = cluster_config['max_workers'] > 0

        os.environ.pop('AWS_ACCESS_KEY_ID', None)
        os.environ.pop('AWS_SECRET_ACCESS_KEY', None)

        # Stop the ray autoscaler to avoid scaling up, during
        # stopping/terminating of the cluster.
        logger.info('Stopping the ray cluster.')
        subprocess.run(f'{constants.SKY_RAY_CMD} stop', shell=True, check=True)

        operation_fn = provision_lib.stop_instances
        if autostop_config.down:
            operation_fn = provision_lib.terminate_instances

        if is_cluster_multinode:
            logger.info('Terminating worker nodes first.')
            operation_fn(provider_name=provider_name,
                         cluster_name_on_cloud=cluster_name_on_cloud,
                         provider_config=cluster_config['provider'],
                         worker_only=True)
        logger.info('Terminating head node.')
        operation_fn(provider_name=provider_name,
                     cluster_name_on_cloud=cluster_name_on_cloud,
                     provider_config=cluster_config['provider'])

    def _replace_yaml_for_stopping(self, yaml_path: str, down: bool):
        with open(yaml_path, 'r', encoding='utf-8') as f:
            yaml_str = f.read()
        yaml_str = self._UPSCALING_PATTERN.sub(r'upscaling_speed: 0', yaml_str)
        if down:
            yaml_str = self._CATCH_NODES.sub(r'cache_stopped_nodes: false',
                                             yaml_str)
        else:
            yaml_str = self._CATCH_NODES.sub(r'cache_stopped_nodes: true',
                                             yaml_str)
        config = yaml.safe_load(yaml_str)
        # Set the private key with the existed key on the remote instance.
        config['auth']['ssh_private_key'] = '~/ray_bootstrap_key.pem'
        # NOTE: We must do this, otherwise with ssh_proxy_command still under
        # 'auth:', `ray up ~/.sky/sky_ray.yaml` on the head node will fail (in
        # general, the clusters do not need or have the proxy set up).
        #
        # Note also that this is ok only because in the local client ->
        # provision head node code path, we have monkey patched
        # hash_launch_conf() to exclude ssh_proxy_command from the hash
        # calculation for the head node. Therefore when this current code is
        # run again on the head, the hash would match the one at head's
        # creation (otherwise the head node would be stopped and a new one
        # would be launched).
        config['auth'].pop('ssh_proxy_command', None)
        # Empty the file_mounts.
        config['file_mounts'] = {}
        common_utils.dump_yaml(yaml_path, config)
        logger.debug('Replaced upscaling speed to 0.')<|MERGE_RESOLUTION|>--- conflicted
+++ resolved
@@ -19,12 +19,8 @@
 from sky.skylet import autostop_lib
 from sky.skylet import constants
 from sky.skylet import job_lib
-<<<<<<< HEAD
 from sky.utils import cluster_utils
-=======
 from sky.usage import usage_lib
-from sky.utils import cluster_yaml_utils
->>>>>>> a1619c9d
 from sky.utils import common_utils
 from sky.utils import registry
 from sky.utils import ux_utils
