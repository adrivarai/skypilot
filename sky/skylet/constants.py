"""Constants for SkyPilot."""
from packaging import version

import sky

SKY_LOGS_DIRECTORY = '~/sky_logs'
SKY_REMOTE_WORKDIR = '~/sky_workdir'

# Default Ray port is 6379. Default Ray dashboard port is 8265.
# Default Ray tempdir is /tmp/ray.
# We change them to avoid conflicts with user's Ray clusters.
# We note down the ports in ~/.sky/ray_port.json for backward compatibility.
SKY_REMOTE_RAY_PORT = 6380
SKY_REMOTE_RAY_DASHBOARD_PORT = 8266
# Note we can not use json.dumps which will add a space between ":" and its
# value which causes the yaml parser to fail.
SKY_REMOTE_RAY_PORT_DICT_STR = (
    f'{{"ray_port":{SKY_REMOTE_RAY_PORT}, '
    f'"ray_dashboard_port":{SKY_REMOTE_RAY_DASHBOARD_PORT}}}')
# The file contains the ports of the Ray cluster that SkyPilot launched,
# i.e. the PORT_DICT_STR above.
SKY_REMOTE_RAY_PORT_FILE = '~/.sky/ray_port.json'
SKY_REMOTE_RAY_TEMPDIR = '/tmp/ray_skypilot'
<<<<<<< HEAD
SKY_REMOTE_RAY_VERSION = '2.4.0'
SKY_REMOTE_WHEEL_PATH = '~/.sky/wheels'
SKY_REMOTE_PYTHON_ENV_NAME = 'skypilot-runtime'
SKY_REMOTE_PYTHON_ENV = f'~/{SKY_REMOTE_PYTHON_ENV_NAME}'

# TODO(mluo): Make explicit `sky launch -c <name> ''` optional.
UNINITIALIZED_ONPREM_CLUSTER_MESSAGE = (
    'Found uninitialized local cluster {cluster}. Run this '
    'command to initialize it locally: sky launch -c {cluster} \'\'')
=======
SKY_REMOTE_RAY_VERSION = '2.9.3'
>>>>>>> 823999af

# The name for the environment variable that stores the unique ID of the
# current task. This will stay the same across multiple recoveries of the
# same spot task.
TASK_ID_ENV_VAR = 'SKYPILOT_TASK_ID'
# This environment variable stores a '\n'-separated list of task IDs that
# are within the same spot job (DAG). This can be used by the user to
# retrieve the task IDs of any tasks that are within the same spot job.
# This environment variable is pre-assigned before any task starts
# running within the same job, and will remain constant throughout the
# lifetime of the job.
TASK_ID_LIST_ENV_VAR = 'SKYPILOT_TASK_IDS'

# The version of skylet. MUST bump this version whenever we need the skylet to
# be restarted on existing clusters updated with the new version of SkyPilot,
# e.g., when we add new events to skylet, we fix a bug in skylet, or skylet
# needs to load the new version of SkyPilot code to handle the autostop when the
# cluster yaml is updated.
#
# TODO(zongheng,zhanghao): make the upgrading of skylet automatic?
SKYLET_VERSION = '8'
# The version of the lib files that skylet/jobs use. Whenever there is an API
# change for the job_lib or log_lib, we need to bump this version, so that the
# user can be notified to update their SkyPilot version on the remote cluster.
SKYLET_LIB_VERSION = 1
SKYLET_VERSION_FILE = '~/.sky/skylet_version'

# `sky spot dashboard`-related
#
# Port on the remote spot controller that the dashboard is running on.
SPOT_DASHBOARD_REMOTE_PORT = 5000

# Docker default options
DEFAULT_DOCKER_CONTAINER_NAME = 'sky_container'
DEFAULT_DOCKER_PORT = 10022
DOCKER_USERNAME_ENV_VAR = 'SKYPILOT_DOCKER_USERNAME'
DOCKER_PASSWORD_ENV_VAR = 'SKYPILOT_DOCKER_PASSWORD'
DOCKER_SERVER_ENV_VAR = 'SKYPILOT_DOCKER_SERVER'
DOCKER_LOGIN_ENV_VARS = {
    DOCKER_USERNAME_ENV_VAR,
    DOCKER_PASSWORD_ENV_VAR,
    DOCKER_SERVER_ENV_VAR,
}

ACTIVATE_PYTHON_ENV = (f'[ -d {SKY_REMOTE_PYTHON_ENV} ] && '
                       f'source {SKY_REMOTE_PYTHON_ENV}/bin/activate;')


def run_in_python_env(command):
    """Returns a command that runs in the SkyPilot's python environment."""
    return f'( {ACTIVATE_PYTHON_ENV}{command}; deactivate )'


# Install conda on the remote cluster if it is not already installed.
# We use conda with python 3.10 to be consistent across multiple clouds with
# best effort.
# https://github.com/ray-project/ray/issues/31606
# We use python 3.10 to be consistent with the python version of the
# AWS's Deep Learning AMI's default conda environment.
_RUN_PYTHON = run_in_python_env('python \\$@')
_RUN_PIP = run_in_python_env('pip \\$@')
_RUN_RAY = run_in_python_env('ray \\$@')
CONDA_INSTALLATION_COMMANDS = (
    'which conda > /dev/null 2>&1 || '
<<<<<<< HEAD
    '{ wget -nc https://repo.anaconda.com/miniconda/Miniconda3-py310_23.5.2-0-Linux-x86_64.sh -O Miniconda3-Linux-x86_64.sh && '  # pylint: disable=line-too-long
    'bash Miniconda3-Linux-x86_64.sh -b && '
    'eval "$(~/miniconda3/bin/conda shell.bash hook)" && conda init && '
    'conda config --set auto_activate_base true && source ~/.bashrc; }; '
    # Only run `conda init` if the conda is not installed under /opt/conda,
    # which is the case for VMs created on GCP, and running `conda init` will
    # cause error and waiting for the error to be reported: #2273.
    'which conda | grep /opt/conda || conda init > /dev/null;'
    # Create a separate conda environment for SkyPilot dependencies.
    f'[ -d {SKY_REMOTE_PYTHON_ENV} ] || '
    f'python -m venv {SKY_REMOTE_PYTHON_ENV}; '
    f'source {SKY_REMOTE_PYTHON_ENV}/bin/activate; '
    f'echo "function skypy () {{ {_RUN_PYTHON} }}" >> ~/.bashrc;'
    f'echo "function skypip () {{ {_RUN_PIP} }}" >> ~/.bashrc;'
    f'echo "function skyray () {{ {_RUN_RAY} }}" >> ~/.bashrc;')

RAY_AND_SKYPILOT_SETUP_COMMANDS = (
    '(type -a python | grep -q python3) || '
    'echo "alias python=python3" >> ~/.bashrc;'
    '(type -a pip | grep -q pip3) || echo "alias pip=pip3" >> ~/.bashrc;'
    'mkdir -p ~/sky_workdir && mkdir -p ~/.sky/sky_app && '
    'touch ~/.sudo_as_admin_successful;'
    f'(pip list | grep "ray " | grep "{SKY_REMOTE_RAY_VERSION}" '
    '2>&1 > /dev/null || '
    f'pip install --exists-action w -U '
    f'ray[default]=={SKY_REMOTE_RAY_VERSION});'
    f'(pip list | grep "skypilot " && '
    f'[ "$(cat {SKY_REMOTE_WHEEL_PATH}/current_sky_wheel_hash)" == '
    f'"{{sky_wheel_hash}}" ]) || (pip uninstall skypilot -y; '
    f'pip install "$(echo {SKY_REMOTE_WHEEL_PATH}/'
    f'{{sky_wheel_hash}}/skypilot-{{sky_version}}*.whl)[{{cloud}}, remote]" && '
    f'echo "{{sky_wheel_hash}}" '
    f'> {SKY_REMOTE_WHEEL_PATH}/current_sky_wheel_hash || exit 1);'
    f'python -c '
    '"from sky.skylet.ray_patches import patch; patch()" || exit 1;')
=======
    '(wget -nc https://repo.anaconda.com/miniconda/Miniconda3-py310_23.11.0-2-Linux-x86_64.sh -O Miniconda3-Linux-x86_64.sh && '  # pylint: disable=line-too-long
    'bash Miniconda3-Linux-x86_64.sh -b && '
    'eval "$(~/miniconda3/bin/conda shell.bash hook)" && conda init && '
    'conda config --set auto_activate_base true); '
    'grep "# >>> conda initialize >>>" ~/.bashrc || conda init;')

_sky_version = str(version.parse(sky.__version__))
RAY_STATUS = f'RAY_ADDRESS=127.0.0.1:{SKY_REMOTE_RAY_PORT} ray status'
# Install ray and skypilot on the remote cluster if they are not already
# installed. {var} will be replaced with the actual value in
# backend_utils.write_cluster_config.
RAY_SKYPILOT_INSTALLATION_COMMANDS = (
    '(type -a python | grep -q python3) || '
    'echo \'alias python=python3\' >> ~/.bashrc;'
    '(type -a pip | grep -q pip3) || echo \'alias pip=pip3\' >> ~/.bashrc;'
    'mkdir -p ~/sky_workdir && mkdir -p ~/.sky/sky_app;'
    'source ~/.bashrc;'
    # Backward compatibility for ray upgrade (#3248): do not upgrade ray if the
    # ray cluster is already running, to avoid the ray cluster being restarted.
    #
    # We do this guard to avoid any Ray client-server version mismatch.
    # Specifically: If existing ray cluster is an older version say 2.4, and we
    # pip install new version say 2.9 wheels here, then subsequent sky exec
    # (ray job submit) will have v2.9 vs. 2.4 mismatch, similarly this problem
    # exists for sky status -r (ray status).
    #
    # NOTE: RAY_STATUS will only work for the cluster with ray cluster on our
    # latest ray port 6380, but those existing cluster launched before #1790
    # that has ray cluster on the default port 6379 will be upgraded and
    # restarted.
    f'pip3 list | grep "ray " | grep {SKY_REMOTE_RAY_VERSION} 2>&1 > /dev/null '
    f'|| {RAY_STATUS} || '
    f'pip3 install --exists-action w -U ray[default]=={SKY_REMOTE_RAY_VERSION}; '  # pylint: disable=line-too-long
    # END ray package check and installation
    '{ pip3 list | grep "skypilot " && '
    '[ "$(cat ~/.sky/wheels/current_sky_wheel_hash)" == "{sky_wheel_hash}" ]; } || '  # pylint: disable=line-too-long
    '{ pip3 uninstall skypilot -y; '
    'pip3 install "$(echo ~/.sky/wheels/{sky_wheel_hash}/'
    f'skypilot-{_sky_version}*.whl)[{{cloud}}, remote]" && '
    'echo "{sky_wheel_hash}" > ~/.sky/wheels/current_sky_wheel_hash || '
    'exit 1; }; '
    # END SkyPilot package check and installation

    # Only patch ray when the ray version is the same as the expected version.
    # The ray installation above can be skipped due to the existing ray cluster
    # for backward compatibility. In this case, we should not patch the ray
    # files.
    f'pip3 list | grep "ray " | grep {SKY_REMOTE_RAY_VERSION} 2>&1 > /dev/null '
    '&& { python3 -c "from sky.skylet.ray_patches import patch; patch()" '
    '|| exit 1; };')
>>>>>>> 823999af

# The name for the environment variable that stores SkyPilot user hash, which
# is mainly used to make sure sky commands runs on a VM launched by SkyPilot
# will be recognized as the same user (e.g., spot controller or sky serve
# controller).
USER_ID_ENV_VAR = 'SKYPILOT_USER_ID'

# The name for the environment variable that stores SkyPilot user name.
# Similar to USER_ID_ENV_VAR, this is mainly used to make sure sky commands
# runs on a VM launched by SkyPilot will be recognized as the same user.
USER_ENV_VAR = 'SKYPILOT_USER'

# In most clouds, cluster names can only contain lowercase letters, numbers
# and hyphens. We use this regex to validate the cluster name.
CLUSTER_NAME_VALID_REGEX = '[a-zA-Z]([-_.a-zA-Z0-9]*[a-zA-Z0-9])?'

# Used for translate local file mounts to cloud storage. Please refer to
# sky/execution.py::_maybe_translate_local_file_mounts_and_sync_up for
# more details.
WORKDIR_BUCKET_NAME = 'skypilot-workdir-{username}-{id}'
FILE_MOUNTS_BUCKET_NAME = 'skypilot-filemounts-folder-{username}-{id}'
FILE_MOUNTS_FILE_ONLY_BUCKET_NAME = 'skypilot-filemounts-files-{username}-{id}'
FILE_MOUNTS_LOCAL_TMP_DIR = 'skypilot-filemounts-files-{id}'
FILE_MOUNTS_REMOTE_TMP_DIR = '/tmp/sky-{}-filemounts-files'

# The default idle timeout for SkyPilot controllers. This include spot
# controller and sky serve controller.
# TODO(tian): Refactor to controller_utils. Current blocker: circular import.
CONTROLLER_IDLE_MINUTES_TO_AUTOSTOP = 10

# Due to the CPU/memory usage of the controller process launched with sky job (
# use ray job under the hood), we need to reserve some CPU/memory for each spot/
# serve controller process.
# Spot: A default controller with 8 vCPU and 32 GB memory can manage up to 32
# spot jobs.
# Serve: A default controller with 4 vCPU and 16 GB memory can run up to 16
# services.
CONTROLLER_PROCESS_CPU_DEMAND = 0.25<|MERGE_RESOLUTION|>--- conflicted
+++ resolved
@@ -21,8 +21,7 @@
 # i.e. the PORT_DICT_STR above.
 SKY_REMOTE_RAY_PORT_FILE = '~/.sky/ray_port.json'
 SKY_REMOTE_RAY_TEMPDIR = '/tmp/ray_skypilot'
-<<<<<<< HEAD
-SKY_REMOTE_RAY_VERSION = '2.4.0'
+SKY_REMOTE_RAY_VERSION = '2.9.3'
 SKY_REMOTE_WHEEL_PATH = '~/.sky/wheels'
 SKY_REMOTE_PYTHON_ENV_NAME = 'skypilot-runtime'
 SKY_REMOTE_PYTHON_ENV = f'~/{SKY_REMOTE_PYTHON_ENV_NAME}'
@@ -31,9 +30,6 @@
 UNINITIALIZED_ONPREM_CLUSTER_MESSAGE = (
     'Found uninitialized local cluster {cluster}. Run this '
     'command to initialize it locally: sky launch -c {cluster} \'\'')
-=======
-SKY_REMOTE_RAY_VERSION = '2.9.3'
->>>>>>> 823999af
 
 # The name for the environment variable that stores the unique ID of the
 # current task. This will stay the same across multiple recoveries of the
@@ -98,15 +94,11 @@
 _RUN_RAY = run_in_python_env('ray \\$@')
 CONDA_INSTALLATION_COMMANDS = (
     'which conda > /dev/null 2>&1 || '
-<<<<<<< HEAD
-    '{ wget -nc https://repo.anaconda.com/miniconda/Miniconda3-py310_23.5.2-0-Linux-x86_64.sh -O Miniconda3-Linux-x86_64.sh && '  # pylint: disable=line-too-long
+    '{ wget -nc https://repo.anaconda.com/miniconda/Miniconda3-py310_23.11.0-2-Linux-x86_64.sh -O Miniconda3-Linux-x86_64.sh && '  # pylint: disable=line-too-long
     'bash Miniconda3-Linux-x86_64.sh -b && '
     'eval "$(~/miniconda3/bin/conda shell.bash hook)" && conda init && '
     'conda config --set auto_activate_base true && source ~/.bashrc; }; '
-    # Only run `conda init` if the conda is not installed under /opt/conda,
-    # which is the case for VMs created on GCP, and running `conda init` will
-    # cause error and waiting for the error to be reported: #2273.
-    'which conda | grep /opt/conda || conda init > /dev/null;'
+    'grep "# >>> conda initialize >>>" ~/.bashrc || conda init;'
     # Create a separate conda environment for SkyPilot dependencies.
     f'[ -d {SKY_REMOTE_PYTHON_ENV} ] || '
     f'python -m venv {SKY_REMOTE_PYTHON_ENV}; '
@@ -114,32 +106,6 @@
     f'echo "function skypy () {{ {_RUN_PYTHON} }}" >> ~/.bashrc;'
     f'echo "function skypip () {{ {_RUN_PIP} }}" >> ~/.bashrc;'
     f'echo "function skyray () {{ {_RUN_RAY} }}" >> ~/.bashrc;')
-
-RAY_AND_SKYPILOT_SETUP_COMMANDS = (
-    '(type -a python | grep -q python3) || '
-    'echo "alias python=python3" >> ~/.bashrc;'
-    '(type -a pip | grep -q pip3) || echo "alias pip=pip3" >> ~/.bashrc;'
-    'mkdir -p ~/sky_workdir && mkdir -p ~/.sky/sky_app && '
-    'touch ~/.sudo_as_admin_successful;'
-    f'(pip list | grep "ray " | grep "{SKY_REMOTE_RAY_VERSION}" '
-    '2>&1 > /dev/null || '
-    f'pip install --exists-action w -U '
-    f'ray[default]=={SKY_REMOTE_RAY_VERSION});'
-    f'(pip list | grep "skypilot " && '
-    f'[ "$(cat {SKY_REMOTE_WHEEL_PATH}/current_sky_wheel_hash)" == '
-    f'"{{sky_wheel_hash}}" ]) || (pip uninstall skypilot -y; '
-    f'pip install "$(echo {SKY_REMOTE_WHEEL_PATH}/'
-    f'{{sky_wheel_hash}}/skypilot-{{sky_version}}*.whl)[{{cloud}}, remote]" && '
-    f'echo "{{sky_wheel_hash}}" '
-    f'> {SKY_REMOTE_WHEEL_PATH}/current_sky_wheel_hash || exit 1);'
-    f'python -c '
-    '"from sky.skylet.ray_patches import patch; patch()" || exit 1;')
-=======
-    '(wget -nc https://repo.anaconda.com/miniconda/Miniconda3-py310_23.11.0-2-Linux-x86_64.sh -O Miniconda3-Linux-x86_64.sh && '  # pylint: disable=line-too-long
-    'bash Miniconda3-Linux-x86_64.sh -b && '
-    'eval "$(~/miniconda3/bin/conda shell.bash hook)" && conda init && '
-    'conda config --set auto_activate_base true); '
-    'grep "# >>> conda initialize >>>" ~/.bashrc || conda init;')
 
 _sky_version = str(version.parse(sky.__version__))
 RAY_STATUS = f'RAY_ADDRESS=127.0.0.1:{SKY_REMOTE_RAY_PORT} ray status'
@@ -185,7 +151,6 @@
     f'pip3 list | grep "ray " | grep {SKY_REMOTE_RAY_VERSION} 2>&1 > /dev/null '
     '&& { python3 -c "from sky.skylet.ray_patches import patch; patch()" '
     '|| exit 1; };')
->>>>>>> 823999af
 
 # The name for the environment variable that stores SkyPilot user hash, which
 # is mainly used to make sure sky commands runs on a VM launched by SkyPilot
