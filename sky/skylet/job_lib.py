"""Utilities for jobs on a remote cluster, backed by a sqlite database.

This is a remote utility module that provides job queue functionality.
"""
import enum
import getpass
import json
import os
import pathlib
import shlex
import signal
import sqlite3
import subprocess
import time
from typing import Any, Dict, List, Optional

import colorama
import filelock
import psutil

from sky import sky_logging
from sky.skylet import constants
from sky.utils import common_utils
from sky.utils import db_utils
from sky.utils import log_utils

logger = sky_logging.init_logger(__name__)

_LINUX_NEW_LINE = '\n'
_JOB_STATUS_LOCK = '~/.sky/locks/.job_{}.lock'
# JOB_CMD_IDENTIFIER is used for identifying the process retrieved
# with pid is the same driver process to guard against the case where
# the same pid is reused by a different process.
JOB_CMD_IDENTIFIER = 'echo "SKYPILOT_JOB_ID <{}>"'

_MAX_PENDING_SUBMIT = 2


def _get_lock_path(job_id: int) -> str:
    lock_path = os.path.expanduser(_JOB_STATUS_LOCK.format(job_id))
    os.makedirs(os.path.dirname(lock_path), exist_ok=True)
    return lock_path


class JobInfoLoc(enum.IntEnum):
    """Job Info's Location in the DB record"""
    JOB_ID = 0
    JOB_NAME = 1
    USERNAME = 2
    SUBMITTED_AT = 3
    STATUS = 4
    RUN_TIMESTAMP = 5
    START_AT = 6
    END_AT = 7
    RESOURCES = 8
    PID = 9


_DB_PATH = os.path.expanduser('~/.sky/jobs.db')
os.makedirs(pathlib.Path(_DB_PATH).parents[0], exist_ok=True)


def create_table(cursor, conn):
    # Enable WAL mode to avoid locking issues.
    # See: issue #3863, #1441 and PR #1509
    # https://github.com/microsoft/WSL/issues/2395
    # TODO(romilb): We do not enable WAL for WSL because of known issue in WSL.
    #  This may cause the database locked problem from WSL issue #1441.
    if not common_utils.is_wsl():
        try:
            cursor.execute('PRAGMA journal_mode=WAL')
        except sqlite3.OperationalError as e:
            if 'database is locked' not in str(e):
                raise
            # If the database is locked, it is OK to continue, as the WAL mode
            # is not critical and is likely to be enabled by other processes.

    # Pid column is used for keeping track of the driver process of a job. It
    # can be in three states:
    # -1: The job was submitted with SkyPilot older than #4318, where we use
    #     ray job submit to submit the job, i.e. no pid is recorded. This is for
    #     backward compatibility and should be removed after 0.10.0.
    # 0: The job driver process has never been started. When adding a job with
    #    INIT state, the pid will be set to 0 (the default -1 value is just for
    #    backward compatibility).
    # >=0: The job has been started. The pid is the driver process's pid.
    #      The driver can be actually running or finished.
    cursor.execute("""\
        CREATE TABLE IF NOT EXISTS jobs (
        job_id INTEGER PRIMARY KEY AUTOINCREMENT,
        job_name TEXT,
        username TEXT,
        submitted_at FLOAT,
        status TEXT,
        run_timestamp TEXT CANDIDATE KEY,
        start_at FLOAT DEFAULT -1,
        end_at FLOAT DEFAULT NULL,
        resources TEXT DEFAULT NULL,
        pid INTEGER DEFAULT -1)""")

    cursor.execute("""CREATE TABLE IF NOT EXISTS pending_jobs(
        job_id INTEGER,
        run_cmd TEXT,
        submit INTEGER,
        created_time INTEGER
    )""")

    db_utils.add_column_to_table(cursor, conn, 'jobs', 'end_at', 'FLOAT')
    db_utils.add_column_to_table(cursor, conn, 'jobs', 'resources', 'TEXT')
    db_utils.add_column_to_table(cursor, conn, 'jobs', 'pid',
                                 'INTEGER DEFAULT -1')
    conn.commit()


_DB = db_utils.SQLiteConn(_DB_PATH, create_table)
_CURSOR = _DB.cursor
_CONN = _DB.conn


class JobStatus(enum.Enum):
    """Job status"""

    # 3 in-flux states: each can transition to any state below it.
    # The `job_id` has been generated, but the generated ray program has
    # not started yet. skylet can transit the state from INIT to FAILED
    # directly, if the ray program fails to start.
    # In the 'jobs' table, the `submitted_at` column will be set to the current
    # time, when the job is firstly created (in the INIT state).
    INIT = 'INIT'
    # The job is waiting for the required resources. (`ray job status`
    # shows RUNNING as the generated ray program has started, but blocked
    # by the placement constraints.)
    PENDING = 'PENDING'
    # Running the user's setup script (only in effect if --detach-setup is
    # set). Our update_job_status() can temporarily (for a short period) set
    # the status to SETTING_UP, if the generated ray program has not set
    # the status to PENDING or RUNNING yet.
    SETTING_UP = 'SETTING_UP'
    # The job is running.
    # In the 'jobs' table, the `start_at` column will be set to the current
    # time, when the job is firstly transitioned to RUNNING.
    RUNNING = 'RUNNING'
    # The job driver process failed. This happens when the job driver process
    # finishes when the status in job table is still not set to terminal state.
    # We should keep this state before the SUCCEEDED, as our job status update
    # relies on the order of the statuses to keep the latest status.
    FAILED_DRIVER = 'FAILED_DRIVER'
    # 3 terminal states below: once reached, they do not transition.
    # The job finished successfully.
    SUCCEEDED = 'SUCCEEDED'
    # The job fails due to the user code or a system restart.
    FAILED = 'FAILED'
    # The job setup failed (only in effect if --detach-setup is set). It
    # needs to be placed after the `FAILED` state, so that the status
    # set by our generated ray program will not be overwritten by
    # ray's job status (FAILED).
    # This is for a better UX, so that the user can find out the reason
    # of the failure quickly.
    FAILED_SETUP = 'FAILED_SETUP'
    # The job is cancelled by the user.
    CANCELLED = 'CANCELLED'

    @classmethod
    def nonterminal_statuses(cls) -> List['JobStatus']:
        return [cls.INIT, cls.SETTING_UP, cls.PENDING, cls.RUNNING]

    def is_terminal(self):
        return self not in self.nonterminal_statuses()

    def __lt__(self, other):
        return list(JobStatus).index(self) < list(JobStatus).index(other)

    def colored_str(self):
        color = _JOB_STATUS_TO_COLOR[self]
        return f'{color}{self.value}{colorama.Style.RESET_ALL}'


# We have two steps for job submissions:
# 1. Client reserve a job id from the job table by adding a INIT state job.
# 2. Client updates the job status to PENDING by actually submitting the job's
#    command to the scheduler.
# In normal cases, the two steps happens very close to each other through two
# consecutive SSH connections.
# We should update status for INIT job that has been staying in INIT state for
# a while (60 seconds), which likely fails to reach step 2.
# TODO(zhwu): This number should be tuned based on heuristics.
_INIT_SUBMIT_GRACE_PERIOD = 60

_PRE_RESOURCE_STATUSES = [JobStatus.PENDING]


class JobScheduler:
    """Base class for job scheduler"""

    def queue(self, job_id: int, cmd: str) -> None:
        _CURSOR.execute('INSERT INTO pending_jobs VALUES (?,?,?,?)',
                        (job_id, cmd, 0, int(time.time())))
        _CONN.commit()
        set_status(job_id, JobStatus.PENDING)
        self.schedule_step()

    def remove_job_no_lock(self, job_id: int) -> None:
        _CURSOR.execute(f'DELETE FROM pending_jobs WHERE job_id={job_id!r}')
        _CONN.commit()

    def _run_job(self, job_id: int, run_cmd: str):
        _CURSOR.execute((f'UPDATE pending_jobs SET submit={int(time.time())} '
                         f'WHERE job_id={job_id!r}'))
        _CONN.commit()
        # Use nohup to ensure the job driver process is a separate process tree,
        # instead of being a child of the current process. This is important to
        # avoid a chain of driver processes (job driver can call schedule_step()
        # to submit new jobs, and the new job can also call schedule_step()
        # recursively).
        #
        # echo $! will output the PID of the last background process started
        # in the current shell, so we can retrieve it and record in the DB.
        #
        # TODO(zhwu): A more elegant solution is to use another daemon process
        # to be in charge of starting these driver processes, instead of
        # starting them in the current process.
        wrapped_cmd = (f'nohup bash -c {shlex.quote(run_cmd)} '
                       '</dev/null >/dev/null 2>&1 & echo $!')
        proc = subprocess.run(wrapped_cmd,
                              stdout=subprocess.PIPE,
                              stderr=subprocess.PIPE,
                              stdin=subprocess.DEVNULL,
                              start_new_session=True,
                              check=True,
                              shell=True,
                              text=True)
        # Get the PID of the detached process
        pid = int(proc.stdout.strip())

        # TODO(zhwu): Backward compatibility, remove this check after 0.10.0.
        # This is for the case where the job is submitted with SkyPilot older
        # than #4318, using ray job submit.
        if 'job submit' in run_cmd:
            pid = -1
        _CURSOR.execute((f'UPDATE jobs SET pid={pid} '
                         f'WHERE job_id={job_id!r}'))
        _CONN.commit()

    def schedule_step(self, force_update_jobs: bool = False) -> None:
        if force_update_jobs:
            update_status()
        pending_job_ids = self._get_pending_job_ids()
        # TODO(zhwu, mraheja): One optimization can be allowing more than one
        # job staying in the pending state after ray job submit, so that to be
        # faster to schedule a large amount of jobs.
<<<<<<< HEAD
        pending_submit_cnt = 0
=======
>>>>>>> 6e508329
        for job_id in pending_job_ids:
            with filelock.FileLock(_get_lock_path(job_id)):
                pending_job = _get_pending_job(job_id)
                if pending_job is None:
                    # Pending job can be removed by another thread, due to the
                    # job being scheduled already.
                    continue
                run_cmd = pending_job['run_cmd']
                submit = pending_job['submit']
                created_time = pending_job['created_time']
                # We don't have to refresh the job status before checking, as
                # the job status will only be stale in rare cases where ray job
                # crashes; or the job stays in INIT state for a long time.
                # In those cases, the periodic JobSchedulerEvent event will
                # update the job status every 300 seconds.
                status = get_status_no_lock(job_id)
                if (status not in _PRE_RESOURCE_STATUSES or
                        created_time < psutil.boot_time()):
                    # Job doesn't exist, is running/cancelled, or created
                    # before the last reboot.
                    self.remove_job_no_lock(job_id)
                    continue

                if submit:
                    pending_submit_cnt += 1
                if pending_submit_cnt >= _MAX_PENDING_SUBMIT:
                    # There are too many pending jobs, wait for a while.
                    return
                if not submit:
                    self._run_job(job_id, run_cmd)
                    pending_submit_cnt += 1

    def _get_pending_job_ids(self) -> List[int]:
        """Returns the job ids in the pending jobs table

        The information contains job_id, run command, submit time,
        creation time.
        """
        raise NotImplementedError


class FIFOScheduler(JobScheduler):
    """First in first out job scheduler"""

    def _get_pending_job_ids(self) -> List[int]:
        rows = _CURSOR.execute(
            'SELECT job_id FROM pending_jobs ORDER BY job_id').fetchall()
        return [row[0] for row in rows]


scheduler = FIFOScheduler()

_JOB_STATUS_TO_COLOR = {
    JobStatus.INIT: colorama.Fore.BLUE,
    JobStatus.SETTING_UP: colorama.Fore.BLUE,
    JobStatus.PENDING: colorama.Fore.BLUE,
    JobStatus.RUNNING: colorama.Fore.GREEN,
    JobStatus.FAILED_DRIVER: colorama.Fore.RED,
    JobStatus.SUCCEEDED: colorama.Fore.GREEN,
    JobStatus.FAILED: colorama.Fore.RED,
    JobStatus.FAILED_SETUP: colorama.Fore.RED,
    JobStatus.CANCELLED: colorama.Fore.YELLOW,
}


def make_job_command_with_user_switching(username: str,
                                         command: str) -> List[str]:
    return ['sudo', '-H', 'su', '--login', username, '-c', command]


def add_job(job_name: str, username: str, run_timestamp: str,
            resources_str: str) -> int:
    """Atomically reserve the next available job id for the user."""
    job_submitted_at = time.time()
    # job_id will autoincrement with the null value
    _CURSOR.execute(
        'INSERT INTO jobs VALUES (null, ?, ?, ?, ?, ?, ?, null, ?, 0)',
        (job_name, username, job_submitted_at, JobStatus.INIT.value,
         run_timestamp, None, resources_str))
    _CONN.commit()
    rows = _CURSOR.execute('SELECT job_id FROM jobs WHERE run_timestamp=(?)',
                           (run_timestamp,))
    for row in rows:
        job_id = row[0]
    assert job_id is not None
    return job_id


def _set_status_no_lock(job_id: int, status: JobStatus) -> None:
    """Setting the status of the job in the database."""
    assert status != JobStatus.RUNNING, (
        'Please use set_job_started() to set job status to RUNNING')
    if status.is_terminal():
        end_at = time.time()
        # status does not need to be set if the end_at is not null, since
        # the job must be in a terminal state already.
        # Don't check the end_at for FAILED_SETUP, so that the generated
        # ray program can overwrite the status.
        check_end_at_str = ' AND end_at IS NULL'
        if status != JobStatus.FAILED_SETUP:
            check_end_at_str = ''
        _CURSOR.execute(
            'UPDATE jobs SET status=(?), end_at=(?) '
            f'WHERE job_id=(?) {check_end_at_str}',
            (status.value, end_at, job_id))
    else:
        _CURSOR.execute(
            'UPDATE jobs SET status=(?), end_at=NULL '
            'WHERE job_id=(?)', (status.value, job_id))
    _CONN.commit()


def set_status(job_id: int, status: JobStatus) -> None:
    # TODO(mraheja): remove pylint disabling when filelock version updated
    # pylint: disable=abstract-class-instantiated
    with filelock.FileLock(_get_lock_path(job_id)):
        _set_status_no_lock(job_id, status)


def set_job_started(job_id: int) -> None:
    # TODO(mraheja): remove pylint disabling when filelock version updated.
    # pylint: disable=abstract-class-instantiated
    with filelock.FileLock(_get_lock_path(job_id)):
        _CURSOR.execute(
            'UPDATE jobs SET status=(?), start_at=(?), end_at=NULL '
            'WHERE job_id=(?)', (JobStatus.RUNNING.value, time.time(), job_id))
        _CONN.commit()


def get_status_no_lock(job_id: int) -> Optional[JobStatus]:
    """Get the status of the job with the given id.

    This function can return a stale status if there is a concurrent update.
    Make sure the caller will not be affected by the stale status, e.g. getting
    the status in a while loop as in `log_lib._follow_job_logs`. Otherwise, use
    `get_status`.
    """
    rows = _CURSOR.execute('SELECT status FROM jobs WHERE job_id=(?)',
                           (job_id,))
    for (status,) in rows:
        if status is None:
            return None
        return JobStatus(status)
    return None


def get_status(job_id: int) -> Optional[JobStatus]:
    # TODO(mraheja): remove pylint disabling when filelock version updated.
    # pylint: disable=abstract-class-instantiated
    with filelock.FileLock(_get_lock_path(job_id)):
        return get_status_no_lock(job_id)


def get_statuses_payload(job_ids: List[Optional[int]]) -> str:
    # Per-job lock is not required here, since the staled job status will not
    # affect the caller.
    query_str = ','.join(['?'] * len(job_ids))
    rows = _CURSOR.execute(
        f'SELECT job_id, status FROM jobs WHERE job_id IN ({query_str})',
        job_ids)
    statuses = {job_id: None for job_id in job_ids}
    for (job_id, status) in rows:
        statuses[job_id] = status
    return common_utils.encode_payload(statuses)


def load_statuses_payload(
        statuses_payload: str) -> Dict[Optional[int], Optional[JobStatus]]:
    original_statuses = common_utils.decode_payload(statuses_payload)
    statuses = dict()
    for job_id, status in original_statuses.items():
        # json.dumps will convert all keys to strings. Integers will
        # become string representations of integers, e.g. "1" instead of 1;
        # `None` will become "null" instead of None. Here we use
        # json.loads to convert them back to their original values.
        # See docstr of core::job_status for the meaning of `statuses`.
        statuses[json.loads(job_id)] = (JobStatus(status)
                                        if status is not None else None)
    return statuses


def get_latest_job_id() -> Optional[int]:
    rows = _CURSOR.execute(
        'SELECT job_id FROM jobs ORDER BY job_id DESC LIMIT 1')
    for (job_id,) in rows:
        return job_id
    return None


def get_job_submitted_or_ended_timestamp_payload(job_id: int,
                                                 get_ended_time: bool) -> str:
    """Get the job submitted/ended timestamp.

    This function should only be called by the jobs controller, which is ok to
    use `submitted_at` instead of `start_at`, because the managed job duration
    need to include both setup and running time and the job will not stay in
    PENDING state.

    The normal job duration will use `start_at` instead of `submitted_at` (in
    `format_job_queue()`), because the job may stay in PENDING if the cluster is
    busy.
    """
    field = 'end_at' if get_ended_time else 'submitted_at'
    rows = _CURSOR.execute(f'SELECT {field} FROM jobs WHERE job_id=(?)',
                           (job_id,))
    for (timestamp,) in rows:
        return common_utils.encode_payload(timestamp)
    return common_utils.encode_payload(None)


def get_ray_port():
    """Get the port Skypilot-internal Ray cluster uses.

    If the port file does not exist, the cluster was launched before #1790,
    return the default port.
    """
    port_path = os.path.expanduser(constants.SKY_REMOTE_RAY_PORT_FILE)
    if not os.path.exists(port_path):
        return 6379
    port = json.load(open(port_path, 'r', encoding='utf-8'))['ray_port']
    return port


def get_job_submission_port():
    """Get the dashboard port Skypilot-internal Ray cluster uses.

    If the port file does not exist, the cluster was launched before #1790,
    return the default port.
    """
    port_path = os.path.expanduser(constants.SKY_REMOTE_RAY_PORT_FILE)
    if not os.path.exists(port_path):
        return 8265
    port = json.load(open(port_path, 'r',
                          encoding='utf-8'))['ray_dashboard_port']
    return port


def _get_records_from_rows(rows) -> List[Dict[str, Any]]:
    records = []
    for row in rows:
        if row[0] is None:
            break
        # TODO: use namedtuple instead of dict
        records.append({
            'job_id': row[JobInfoLoc.JOB_ID.value],
            'job_name': row[JobInfoLoc.JOB_NAME.value],
            'username': row[JobInfoLoc.USERNAME.value],
            'submitted_at': row[JobInfoLoc.SUBMITTED_AT.value],
            'status': JobStatus(row[JobInfoLoc.STATUS.value]),
            'run_timestamp': row[JobInfoLoc.RUN_TIMESTAMP.value],
            'start_at': row[JobInfoLoc.START_AT.value],
            'end_at': row[JobInfoLoc.END_AT.value],
            'resources': row[JobInfoLoc.RESOURCES.value],
            'pid': row[JobInfoLoc.PID.value],
        })
    return records


def _get_jobs(
        username: Optional[str],
        status_list: Optional[List[JobStatus]] = None) -> List[Dict[str, Any]]:
    """Returns jobs with the given fields, sorted by job_id, descending."""
    if status_list is None:
        status_list = list(JobStatus)
    status_str_list = [status.value for status in status_list]
    if username is None:
        rows = _CURSOR.execute(
            f"""\
            SELECT * FROM jobs
            WHERE status IN ({','.join(['?'] * len(status_list))})
            ORDER BY job_id DESC""",
            (*status_str_list,),
        )
    else:
        rows = _CURSOR.execute(
            f"""\
            SELECT * FROM jobs
            WHERE status IN ({','.join(['?'] * len(status_list))})
            AND username=(?)
            ORDER BY job_id DESC""",
            (*status_str_list, username),
        )

    records = _get_records_from_rows(rows)
    return records


def _get_jobs_by_ids(job_ids: List[int]) -> List[Dict[str, Any]]:
    rows = _CURSOR.execute(
        f"""\
        SELECT * FROM jobs
        WHERE job_id IN ({','.join(['?'] * len(job_ids))})
        ORDER BY job_id DESC""",
        (*job_ids,),
    )
    records = _get_records_from_rows(rows)
    return records


def _get_pending_job(job_id: int) -> Optional[Dict[str, Any]]:
    rows = _CURSOR.execute(
        'SELECT created_time, submit, run_cmd FROM pending_jobs '
        f'WHERE job_id={job_id!r}')
    for row in rows:
        created_time, submit, run_cmd = row
        return {
            'created_time': created_time,
            'submit': submit,
            'run_cmd': run_cmd
        }
    return None


def _is_job_driver_process_running(job_pid: int, job_id: int) -> bool:
    """Check if the job driver process is running.

    We check the cmdline to avoid the case where the same pid is reused by a
    different process.
    """
    if job_pid <= 0:
        return False
    try:
        job_process = psutil.Process(job_pid)
        return job_process.is_running() and any(
            JOB_CMD_IDENTIFIER.format(job_id) in line
            for line in job_process.cmdline())
    except psutil.NoSuchProcess:
        return False


def update_job_status(job_ids: List[int],
                      silent: bool = False) -> List[JobStatus]:
    """Updates and returns the job statuses matching our `JobStatus` semantics.

    This function queries `ray job status` and processes those results to match
    our semantics.

    Though we update job status actively in the generated ray program and
    during job cancelling, we still need this to handle the staleness problem,
    caused by instance restarting and other corner cases (if any).

    This function should only be run on the remote instance with ray>=2.4.0.
    """
    echo = logger.info if not silent else logger.debug
    if len(job_ids) == 0:
        return []

    statuses = []
    for job_id in job_ids:
        # Per-job status lock is required because between the job status
        # query and the job status update, the job status in the databse
        # can be modified by the generated ray program.
        with filelock.FileLock(_get_lock_path(job_id)):
            status = None
            job_record = _get_jobs_by_ids([job_id])[0]
            original_status = job_record['status']
            job_submitted_at = job_record['submitted_at']
            job_pid = job_record['pid']

            pid_query_time = time.time()
            failed_driver_transition_message = None
            if original_status == JobStatus.INIT:
                if (job_submitted_at >= psutil.boot_time() and job_submitted_at
                        >= pid_query_time - _INIT_SUBMIT_GRACE_PERIOD):
                    # The job id is reserved, but the job is not submitted yet.
                    # We should keep it in INIT.
                    status = JobStatus.INIT
                else:
                    # We always immediately submit job after the job id is
                    # allocated, i.e. INIT -> PENDING, if a job stays in INIT
                    # for too long, it is likely the job submission process
                    # was killed before the job is submitted. We should set it
                    # to FAILED then. Note, if ray job indicates the job is
                    # running, we will change status to PENDING below.
                    failed_driver_transition_message = (
                        f'INIT job {job_id} is stale, setting to FAILED_DRIVER')
                    status = JobStatus.FAILED_DRIVER

            # job_pid is 0 if the job is not submitted yet.
            # job_pid is -1 if the job is submitted with SkyPilot older than
            # #4318, using ray job submit. We skip the checking for those
            # jobs.
            if job_pid > 0:
                if _is_job_driver_process_running(job_pid, job_id):
                    status = JobStatus.PENDING
                else:
                    # By default, if the job driver process does not exist,
                    # the actual SkyPilot job is one of the following:
                    # 1. Still pending to be submitted.
                    # 2. Submitted and finished.
                    # 3. Driver failed without correctly setting the job
                    #    status in the job table.
                    # Although we set the status to FAILED_DRIVER, it can be
                    # overridden to PENDING if the job is not submitted, or
                    # any other terminal status if the job driver process
                    # finished correctly.
                    failed_driver_transition_message = (
                        f'Job {job_id} driver process is not running, but '
                        'the job state is not in terminal states, setting '
                        'it to FAILED_DRIVER')
                    status = JobStatus.FAILED_DRIVER
            elif job_pid < 0:
                # TODO(zhwu): Backward compatibility, remove after 0.9.0.
                # We set the job status to PENDING instead of actually
                # checking ray job status and let the status in job table
                # take effect in the later max.
                status = JobStatus.PENDING

            pending_job = _get_pending_job(job_id)
            if pending_job is not None:
                if pending_job['created_time'] < psutil.boot_time():
                    failed_driver_transition_message = (
                        f'Job {job_id} is stale, setting to FAILED_DRIVER: '
                        f'created_time={pending_job["created_time"]}, '
                        f'boot_time={psutil.boot_time()}')
                    # The job is stale as it is created before the instance
                    # is booted, e.g. the instance is rebooted.
                    status = JobStatus.FAILED_DRIVER
                elif pending_job['submit'] <= 0:
                    # The job is not submitted (submit <= 0), we set it to
                    # PENDING.
                    # For submitted jobs, the driver should have been started,
                    # because the job_lib.JobScheduler.schedule_step() have
                    # the submit field and driver process pid set in the same
                    # job lock.
                    # The job process check in the above section should
                    # correctly figured out the status and we don't overwrite
                    # it here. (Note: the FAILED_DRIVER status will be
                    # overridden by the actual job terminal status in the table
                    # if the job driver process finished correctly.)
                    status = JobStatus.PENDING

            assert original_status is not None, (job_id, status)
            if status is None:
                # The job is submitted but the job driver process pid is not
                # set in the database. This is guarding against the case where
                # the schedule_step() function is interrupted (e.g., VM stop)
                # at the middle of starting a new process and setting the pid.
                status = original_status
                if (original_status is not None and
                        not original_status.is_terminal()):
                    echo(f'Job {job_id} status is None, setting it to '
                         'FAILED_DRIVER.')
                    # The job may be stale, when the instance is restarted. We
                    # need to reset the job status to FAILED_DRIVER if its
                    # original status is in nonterminal_statuses.
                    echo(f'Job {job_id} is in a unknown state, setting it to '
                         'FAILED_DRIVER')
                    status = JobStatus.FAILED_DRIVER
                    _set_status_no_lock(job_id, status)
            else:
                # Taking max of the status is necessary because:
                # 1. The original status has already been set to later
                #    terminal state by a finished job driver.
                # 2. Job driver process check would map any running job process
                #    to `PENDING`, so we need to take the max to keep it at
                #    later status for jobs actually started in SETTING_UP or
                #    RUNNING.
                status = max(status, original_status)
                assert status is not None, (job_id, status, original_status)
                if status != original_status:  # Prevents redundant update.
                    _set_status_no_lock(job_id, status)
                    echo(f'Updated job {job_id} status to {status}')
                    if (status == JobStatus.FAILED_DRIVER and
                            failed_driver_transition_message is not None):
                        echo(failed_driver_transition_message)
        statuses.append(status)
    return statuses


def fail_all_jobs_in_progress() -> None:
    in_progress_status = [
        status.value for status in JobStatus.nonterminal_statuses()
    ]
    _CURSOR.execute(
        f"""\
        UPDATE jobs SET status=(?)
        WHERE status IN ({','.join(['?'] * len(in_progress_status))})
        """, (JobStatus.FAILED_DRIVER.value, *in_progress_status))
    _CONN.commit()


def update_status() -> None:
    # This will be called periodically by the skylet to update the status
    # of the jobs in the database, to avoid stale job status.
    nonterminal_jobs = _get_jobs(username=None,
                                 status_list=JobStatus.nonterminal_statuses())
    nonterminal_job_ids = [job['job_id'] for job in nonterminal_jobs]

    update_job_status(nonterminal_job_ids)


def is_cluster_idle() -> bool:
    """Returns if the cluster is idle (no in-flight jobs)."""
    in_progress_status = [
        status.value for status in JobStatus.nonterminal_statuses()
    ]
    rows = _CURSOR.execute(
        f"""\
        SELECT COUNT(*) FROM jobs
        WHERE status IN ({','.join(['?'] * len(in_progress_status))})
        """, in_progress_status)
    for (count,) in rows:
        return count == 0
    assert False, 'Should not reach here'


def format_job_queue(jobs: List[Dict[str, Any]]):
    """Format the job queue for display.

    Usage:
        jobs = get_job_queue()
        print(format_job_queue(jobs))
    """
    job_table = log_utils.create_table([
        'ID', 'NAME', 'SUBMITTED', 'STARTED', 'DURATION', 'RESOURCES', 'STATUS',
        'LOG'
    ])
    for job in jobs:
        job_table.add_row([
            job['job_id'],
            job['job_name'],
            log_utils.readable_time_duration(job['submitted_at']),
            log_utils.readable_time_duration(job['start_at']),
            log_utils.readable_time_duration(job['start_at'],
                                             job['end_at'],
                                             absolute=True),
            job['resources'],
            job['status'].colored_str(),
            job['log_path'],
        ])
    return job_table


def dump_job_queue(username: Optional[str], all_jobs: bool) -> str:
    """Get the job queue in encoded json format.

    Args:
        username: The username to show jobs for. Show all the users if None.
        all_jobs: Whether to show all jobs, not just the pending/running ones.
    """
    status_list: Optional[List[JobStatus]] = [
        JobStatus.SETTING_UP, JobStatus.PENDING, JobStatus.RUNNING
    ]
    if all_jobs:
        status_list = None

    jobs = _get_jobs(username, status_list=status_list)
    for job in jobs:
        job['status'] = job['status'].value
        job['log_path'] = os.path.join(constants.SKY_LOGS_DIRECTORY,
                                       job.pop('run_timestamp'))
    return common_utils.encode_payload(jobs)


def load_job_queue(payload: str) -> List[Dict[str, Any]]:
    """Load the job queue from encoded json format.

    Args:
        payload: The encoded payload string to load.
    """
    jobs = common_utils.decode_payload(payload)
    for job in jobs:
        job['status'] = JobStatus(job['status'])
    return jobs


# TODO(zhwu): Backward compatibility for jobs submitted before #4318, remove
# after 0.10.0.
def _create_ray_job_submission_client():
    """Import the ray job submission client."""
    try:
        import ray  # pylint: disable=import-outside-toplevel
    except ImportError:
        logger.error('Failed to import ray')
        raise
    try:
        # pylint: disable=import-outside-toplevel
        from ray import job_submission
    except ImportError:
        logger.error(
            f'Failed to import job_submission with ray=={ray.__version__}')
        raise
    port = get_job_submission_port()
    return job_submission.JobSubmissionClient(
        address=f'http://127.0.0.1:{port}')


def _make_ray_job_id(sky_job_id: int) -> str:
    return f'{sky_job_id}-{getpass.getuser()}'


def cancel_jobs_encoded_results(jobs: Optional[List[int]],
                                cancel_all: bool = False) -> str:
    """Cancel jobs.

    Args:
        jobs: Job IDs to cancel. (See `cancel_all` for special semantics.)
        cancel_all: Whether to cancel all jobs. If True, asserts `jobs` is
            set to None. If False and `jobs` is None, cancel the latest
            running job.

    Returns:
        Encoded job IDs that are actually cancelled. Caller should use
        common_utils.decode_payload() to parse.
    """
    if cancel_all:
        # Cancel all in-progress jobs.
        assert jobs is None, ('If cancel_all=True, usage is to set jobs=None')
        job_records = _get_jobs(
            None, [JobStatus.PENDING, JobStatus.SETTING_UP, JobStatus.RUNNING])
    else:
        if jobs is None:
            # Cancel the latest (largest job ID) running job.
            job_records = _get_jobs(None, [JobStatus.RUNNING])[:1]
        else:
            # Cancel jobs with specified IDs.
            job_records = _get_jobs_by_ids(jobs)

    cancelled_ids = []

    # Sequentially cancel the jobs to avoid the resource number bug caused by
    # ray cluster (tracked in #1262).
    for job_record in job_records:
        job_id = job_record['job_id']
        # Job is locked to ensure that pending queue does not start it while
        # it is being cancelled
        with filelock.FileLock(_get_lock_path(job_id)):
            job = _get_jobs_by_ids([job_id])[0]
            if _is_job_driver_process_running(job['pid'], job_id):
                # Not use process.terminate() as that will only terminate the
                # process shell process, not the ray driver process
                # under the shell.
                #
                # We don't kill all the children of the process, like
                # subprocess_utils.kill_process_daemon() does, but just the
                # process group here, because the underlying job driver can
                # start other jobs with `schedule_step`, causing the other job
                # driver processes to be children of the current job driver
                # process.
                #
                # Killing the process group is enough as the underlying job
                # should be able to clean itself up correctly by ray driver.
                #
                # The process group pid should be the same as the job pid as we
                # use start_new_session=True, but we use os.getpgid() to be
                # extra cautious.
                job_pgid = os.getpgid(job['pid'])
                os.killpg(job_pgid, signal.SIGTERM)
                # We don't have to start a daemon to forcefully kill the process
                # as our job driver process will clean up the underlying
                # child processes.
            elif job['pid'] < 0:
                try:
                    # TODO(zhwu): Backward compatibility, remove after 0.9.0.
                    # The job was submitted with ray job submit before #4318.
                    job_client = _create_ray_job_submission_client()
                    job_client.stop_job(_make_ray_job_id(job['job_id']))
                except RuntimeError as e:
                    # If the request to the job server fails, we should not
                    # set the job to CANCELLED.
                    if 'does not exist' not in str(e):
                        logger.warning(str(e))
                        continue
            # Get the job status again to avoid race condition.
            job_status = get_status_no_lock(job['job_id'])
            if job_status in [
                    JobStatus.PENDING, JobStatus.SETTING_UP, JobStatus.RUNNING
            ]:
                _set_status_no_lock(job['job_id'], JobStatus.CANCELLED)
                cancelled_ids.append(job['job_id'])

        scheduler.schedule_step()
    return common_utils.encode_payload(cancelled_ids)


def get_run_timestamp(job_id: Optional[int]) -> Optional[str]:
    """Returns the relative path to the log file for a job."""
    _CURSOR.execute(
        """\
            SELECT * FROM jobs
            WHERE job_id=(?)""", (job_id,))
    row = _CURSOR.fetchone()
    if row is None:
        return None
    run_timestamp = row[JobInfoLoc.RUN_TIMESTAMP.value]
    return run_timestamp


def run_timestamp_with_globbing_payload(job_ids: List[Optional[str]]) -> str:
    """Returns the relative paths to the log files for job with globbing."""
    query_str = ' OR '.join(['job_id GLOB (?)'] * len(job_ids))
    _CURSOR.execute(
        f"""\
            SELECT * FROM jobs
            WHERE {query_str}""", job_ids)
    rows = _CURSOR.fetchall()
    run_timestamps = {}
    for row in rows:
        job_id = row[JobInfoLoc.JOB_ID.value]
        run_timestamp = row[JobInfoLoc.RUN_TIMESTAMP.value]
        run_timestamps[str(job_id)] = run_timestamp
    return common_utils.encode_payload(run_timestamps)


class JobLibCodeGen:
    """Code generator for job utility functions.

    Usage:

      >> codegen = JobLibCodeGen.add_job(...)
    """

    _PREFIX = [
        'import os',
        'import getpass',
        'from sky.skylet import job_lib, log_lib, constants',
    ]

    @classmethod
    def add_job(cls, job_name: Optional[str], username: str, run_timestamp: str,
                resources_str: str) -> str:
        if job_name is None:
            job_name = '-'
        code = [
            # We disallow job submission when SKYLET_VERSION is older than 9, as
            # it was using ray job submit before #4318, and switched to raw
            # process. Using the old skylet version will cause the job status
            # to be stuck in PENDING state or transition to FAILED_DRIVER state.
            '\nif int(constants.SKYLET_VERSION) < 9: '
            'raise RuntimeError("SkyPilot runtime is too old, which does not '
            'support submitting jobs.")',
            '\njob_id = job_lib.add_job('
            f'{job_name!r},'
            f'{username!r},'
            f'{run_timestamp!r},'
            f'{resources_str!r})',
            'print("Job ID: " + str(job_id), flush=True)',
        ]
        return cls._build(code)

    @classmethod
    def queue_job(cls, job_id: int, cmd: str) -> str:
        code = [
            'job_lib.scheduler.queue('
            f'{job_id!r},'
            f'{cmd!r})',
        ]
        return cls._build(code)

    @classmethod
    def update_status(cls) -> str:
        code = ['job_lib.update_status()']
        return cls._build(code)

    @classmethod
    def get_job_queue(cls, username: Optional[str], all_jobs: bool) -> str:
        code = [
            'job_queue = job_lib.dump_job_queue('
            f'{username!r}, {all_jobs})', 'print(job_queue, flush=True)'
        ]
        return cls._build(code)

    @classmethod
    def cancel_jobs(cls,
                    job_ids: Optional[List[int]],
                    cancel_all: bool = False) -> str:
        """See job_lib.cancel_jobs()."""
        code = [
            (f'cancelled = job_lib.cancel_jobs_encoded_results('
             f' {job_ids!r}, {cancel_all})'),
            # Print cancelled IDs. Caller should parse by decoding.
            'print(cancelled, flush=True)',
        ]
        return cls._build(code)

    @classmethod
    def fail_all_jobs_in_progress(cls) -> str:
        # Used only for restarting a cluster.
        code = ['job_lib.fail_all_jobs_in_progress()']
        return cls._build(code)

    @classmethod
    def tail_logs(cls,
                  job_id: Optional[int],
                  managed_job_id: Optional[int],
                  follow: bool = True,
                  tail: int = 0) -> str:
        # pylint: disable=line-too-long

        code = [
            # We use != instead of is not because 1 is not None will print a warning:
            # <stdin>:1: SyntaxWarning: "is not" with a literal. Did you mean "!="?
            f'job_id = {job_id} if {job_id} != None else job_lib.get_latest_job_id()',
            'run_timestamp = job_lib.get_run_timestamp(job_id)',
            f'log_dir = None if run_timestamp is None else os.path.join({constants.SKY_LOGS_DIRECTORY!r}, run_timestamp)',
            f'tail_log_kwargs = {{"job_id": job_id, "log_dir": log_dir, "managed_job_id": {managed_job_id!r}, "follow": {follow}}}',
            f'{_LINUX_NEW_LINE}if getattr(constants, "SKYLET_LIB_VERSION", 1) > 1: tail_log_kwargs["tail"] = {tail}',
            f'{_LINUX_NEW_LINE}log_lib.tail_logs(**tail_log_kwargs)',
        ]
        return cls._build(code)

    @classmethod
    def get_job_status(cls, job_ids: Optional[List[int]] = None) -> str:
        # Prints "Job <id> <status>" for UX; caller should parse the last token.
        code = [
            f'job_ids = {job_ids} if {job_ids} is not None '
            'else [job_lib.get_latest_job_id()]',
            'job_statuses = job_lib.get_statuses_payload(job_ids)',
            'print(job_statuses, flush=True)',
        ]
        return cls._build(code)

    @classmethod
    def get_job_submitted_or_ended_timestamp_payload(
            cls,
            job_id: Optional[int] = None,
            get_ended_time: bool = False) -> str:
        code = [
            f'job_id = {job_id} if {job_id} is not None '
            'else job_lib.get_latest_job_id()',
            'job_time = '
            'job_lib.get_job_submitted_or_ended_timestamp_payload('
            f'job_id, {get_ended_time})',
            'print(job_time, flush=True)',
        ]
        return cls._build(code)

    @classmethod
    def get_run_timestamp_with_globbing(cls,
                                        job_ids: Optional[List[str]]) -> str:
        code = [
            f'job_ids = {job_ids} if {job_ids} is not None '
            'else [job_lib.get_latest_job_id()]',
            'log_dirs = job_lib.run_timestamp_with_globbing_payload(job_ids)',
            'print(log_dirs, flush=True)',
        ]
        return cls._build(code)

    @classmethod
    def _build(cls, code: List[str]) -> str:
        code = cls._PREFIX + code
        code = ';'.join(code)
        return f'{constants.SKY_PYTHON_CMD} -u -c {shlex.quote(code)}'<|MERGE_RESOLUTION|>--- conflicted
+++ resolved
@@ -248,10 +248,7 @@
         # TODO(zhwu, mraheja): One optimization can be allowing more than one
         # job staying in the pending state after ray job submit, so that to be
         # faster to schedule a large amount of jobs.
-<<<<<<< HEAD
         pending_submit_cnt = 0
-=======
->>>>>>> 6e508329
         for job_id in pending_job_ids:
             with filelock.FileLock(_get_lock_path(job_id)):
                 pending_job = _get_pending_job(job_id)
