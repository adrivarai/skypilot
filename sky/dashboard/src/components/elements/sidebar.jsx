import React, {
  useState,
  useRef,
  useEffect,
  createContext,
  useContext,
} from 'react';
import Image from 'next/image';
import { useRouter } from 'next/router';

import Link from 'next/link';
import {
  ChipIcon,
  ServerIcon,
  BriefcaseIcon,
  ExternalLinkIcon,
  GitHubIcon,
  SlackIcon,
  CommentFeedbackIcon,
  BookDocIcon,
  UserCircleIcon,
  UsersIcon,
  StarIcon,
} from '@/components/elements/icons';
import { Settings, User } from 'lucide-react';
import { BASE_PATH, ENDPOINT } from '@/data/connectors/constants';
import { CustomTooltip } from '@/components/utils';
import { useMobile } from '@/hooks/useMobile';

// Create a context for sidebar state management
const SidebarContext = createContext(null);

export function SidebarProvider({ children }) {
  const [isSidebarOpen, setIsSidebarOpen] = useState(true);
  const [userEmail, setUserEmail] = useState(null);
  const [userRole, setUserRole] = useState(null);

  const toggleSidebar = () => {
    setIsSidebarOpen((prev) => !prev);
  };

  const baseUrl = window.location.origin;
  const fullEndpoint = `${baseUrl}${ENDPOINT}`;
  useEffect(() => {
    // Fetch user info from health endpoint
    fetch(`${fullEndpoint}/api/health`)
      .then((res) => res.json())
      .then((data) => {
        if (data.user && data.user.name) {
          setUserEmail(data.user.name);

          // Get role from direct API endpoint to avoid cache interference
          // Using cache would cause race condition, which leads to unexpected
          // behavior in workspaces and users page.
          const getUserRole = async () => {
            try {
              const response = await fetch(`${fullEndpoint}/users/role`);
              if (response.ok) {
                const roleData = await response.json();
                if (roleData.role) {
                  setUserRole(roleData.role);
                }
              }
            } catch (error) {
              // If role data is not available or there's an error,
              // we just don't show the role - it's not critical
              console.log('Could not fetch user role:', error);
            }
          };

          getUserRole();
        }
      })
      .catch((error) => {
        console.error('Error fetching user data:', error);
      });
  }, [fullEndpoint]);

  return (
    <SidebarContext.Provider
      value={{ isSidebarOpen, toggleSidebar, userEmail, userRole }}
    >
      {children}
    </SidebarContext.Provider>
  );
}

// Hook to use the sidebar context
export function useSidebar() {
  const context = useContext(SidebarContext);
  if (!context) {
    throw new Error('useSidebar must be used within a SidebarProvider');
  }
  return context;
}

export function SideBar({ highlighted = 'clusters' }) {
  const { isSidebarOpen, toggleSidebar } = useSidebar();
  const isMobile = useMobile();
  const sidebarRef = useRef(null);

  // Common link style
  const linkStyle = (isHighlighted) => `
        flex items-center space-x-2
        ${isHighlighted ? 'text-blue-600 font-semibold bg-blue-50' : 'text-gray-700'}
        relative z-10 py-2 px-4 rounded-sm
        hover:bg-gray-100 hover:text-blue-700 transition-colors
        cursor-pointer w-full
    `;

  return (
    <div
      ref={sidebarRef}
      className={`fixed top-14 left-0 flex flex-col w-64 bg-white border-r border-gray-200 h-[calc(100vh-56px)] z-20 transform transition-transform duration-300 ease-in-out ${isSidebarOpen ? 'translate-x-0' : '-translate-x-full'}`}
      style={{ pointerEvents: 'auto' }}
    >
      <nav className="flex-1 overflow-y-auto py-2 mt-2">
        <div className="mt-2">
          <div className="px-4 mb-2 text-xs font-medium text-gray-500 uppercase tracking-wider">
            Workloads
          </div>
          <div className="px-2">
            <Link
              href="/clusters"
              className={linkStyle(highlighted === 'clusters')}
              prefetch={false}
            >
              <ServerIcon className="w-5 h-5 min-w-5" />
              <span>Clusters</span>
            </Link>
            <Link
              href="/jobs"
              className={linkStyle(highlighted === 'jobs')}
              prefetch={false}
            >
              <BriefcaseIcon className="w-5 h-5 min-w-5" />
              <span>Jobs</span>
            </Link>
          </div>
        </div>
      </nav>
    </div>
  );
}

export function TopBar() {
  const router = useRouter();
  const isMobile = useMobile();
  const { userEmail, userRole } = useSidebar();
  const [isDropdownOpen, setIsDropdownOpen] = useState(false);
  const [grafanaUrl, setGrafanaUrl] = useState(null);
  const dropdownRef = useRef(null);

  useEffect(() => {
    function handleClickOutside(event) {
      if (dropdownRef.current && !dropdownRef.current.contains(event.target)) {
        setIsDropdownOpen(false);
      }
    }
    // Bind the event listener
    document.addEventListener('mousedown', handleClickOutside);
    return () => {
      // Unbind the event listener on clean up
      document.removeEventListener('mousedown', handleClickOutside);
    };
  }, [dropdownRef]);

<<<<<<< HEAD
  // Check for Grafana URL from the injected global variable
  useEffect(() => {
    if (typeof window !== 'undefined' && window.SKYPILOT_GRAFANA_URL) {
      setGrafanaUrl(window.SKYPILOT_GRAFANA_URL);
    }
  }, []);
=======
  // Function to get user initial
  const getUserInitial = (email) => {
    if (!email) return '?';

    // If it's an email, get the first letter of the username part
    if (email.includes('@')) {
      return email.split('@')[0].charAt(0).toUpperCase();
    }

    // If it's just a name, get the first letter
    return email.charAt(0).toUpperCase();
  };
>>>>>>> 71ac633a

  // Function to determine if a path is active
  const isActivePath = (path) => {
    // Special case: highlight workspaces for both /workspaces and /workspace paths
    if (path === '/workspaces') {
      return (
        router.pathname.startsWith('/workspaces') ||
        router.pathname.startsWith('/workspace')
      );
    }
    return router.pathname.startsWith(path);
  };

  // Modify the getLinkClasses function to handle mobile styles
  const getLinkClasses = (path) => {
    const isActive = isActivePath(path);
    const baseClasses = isActive
      ? 'border-transparent text-blue-600'
      : 'border-transparent hover:text-blue-600';

    return `inline-flex items-center border-b-2 ${baseClasses} ${
      isMobile ? 'px-2 py-1' : 'px-1 pt-1 space-x-2'
    }`;
  };

  return (
    <div className="fixed top-0 left-0 right-0 bg-white z-30 h-14 px-4 border-b border-gray-200 shadow-sm">
      <div className="flex items-center h-full">
        <div
          className={`flex items-center ${isMobile ? 'space-x-2 mr-2' : 'space-x-4 mr-6'}`}
        >
          <Link
            href="/"
            className="flex items-center px-1 pt-1 h-full"
            prefetch={false}
          >
            <div className={`h-20 w-20 flex items-center justify-center`}>
              <Image
                src={`${BASE_PATH}/skypilot.svg`}
                alt="SkyPilot Logo"
                width={80}
                height={80}
                priority
                className="w-full h-full object-contain"
              />
            </div>
          </Link>
        </div>

        {/* Navigation links - reduce spacing on mobile */}
        <div
          className={`flex items-center ${isMobile ? 'space-x-1' : 'space-x-2 md:space-x-4'} ${isMobile ? 'mr-2' : 'mr-6'}`}
        >
          <Link
            href="/clusters"
            className={getLinkClasses('/clusters')}
            prefetch={false}
          >
            <ServerIcon className="w-4 h-4" />
            {!isMobile && <span>Clusters</span>}
          </Link>

          <Link
            href="/jobs"
            className={getLinkClasses('/jobs')}
            prefetch={false}
          >
            <BriefcaseIcon className="w-4 h-4" />
            {!isMobile && <span>Jobs</span>}
          </Link>

          <div className="border-l border-gray-200 h-6 mx-1"></div>

          <Link
            href="/infra"
            className={getLinkClasses('/infra')}
            prefetch={false}
          >
            <ChipIcon className="w-4 h-4" />
            {!isMobile && <span>Infra</span>}
          </Link>

          {/* Workspaces Link */}
          <Link
            href="/workspaces"
            className={getLinkClasses('/workspaces')}
            prefetch={false}
          >
            <BookDocIcon className="w-4 h-4" />
            {!isMobile && <span>Workspaces</span>}
          </Link>
          <Link
            href="/users"
            className={getLinkClasses('/users')}
            prefetch={false}
          >
            <UsersIcon className="w-4 h-4" />
            {!isMobile && <span>Users</span>}
          </Link>
        </div>

        {/* External links - now shows only icons on mobile */}
        <div
          className={`flex items-center space-x-1 ${isMobile ? 'ml-0' : 'ml-auto'}`}
        >
          <CustomTooltip
            content="Documentation"
            className="text-sm text-muted-foreground"
          >
            <a
              href="https://skypilot.readthedocs.io/en/latest/"
              target="_blank"
              rel="noopener noreferrer"
              className="inline-flex items-center px-2 py-1 text-gray-600 hover:text-blue-600 transition-colors duration-150 cursor-pointer"
              title="Docs"
            >
              {!isMobile && <span className="mr-1">Docs</span>}
              <ExternalLinkIcon
                className={`${isMobile ? 'w-4 h-4' : 'w-3.5 h-3.5'}`}
              />
            </a>
          </CustomTooltip>

          {/* Conditionally render Grafana link if URL is available */}
          {grafanaUrl && (
            <CustomTooltip
              content="Grafana Dashboard"
              className="text-sm text-muted-foreground"
            >
              <a
                href={grafanaUrl}
                target="_blank"
                rel="noopener noreferrer"
                className="inline-flex items-center px-2 py-1 text-gray-600 hover:text-blue-600 transition-colors duration-150 cursor-pointer"
                title="Grafana"
              >
                {!isMobile && <span className="mr-1">Grafana</span>}
                <ExternalLinkIcon
                  className={`${isMobile ? 'w-4 h-4' : 'w-3.5 h-3.5'}`}
                />
              </a>
            </CustomTooltip>
          )}

          {/* Keep the rest of the external links as icons only */}
          <CustomTooltip
            content="GitHub Repository"
            className="text-sm text-muted-foreground"
          >
            <a
              href="https://github.com/skypilot-org/skypilot"
              target="_blank"
              rel="noopener noreferrer"
              className="inline-flex items-center justify-center p-2 rounded-full text-gray-600 hover:bg-gray-100 transition-colors duration-150 cursor-pointer"
              title="GitHub"
            >
              <GitHubIcon className={`${isMobile ? 'w-4 h-4' : 'w-5 h-5'}`} />
            </a>
          </CustomTooltip>

          <CustomTooltip
            content="Join Slack"
            className="text-sm text-muted-foreground"
          >
            <a
              href="https://slack.skypilot.co/"
              target="_blank"
              rel="noopener noreferrer"
              className="inline-flex items-center justify-center p-2 rounded-full text-gray-600 hover:bg-gray-100 transition-colors duration-150 cursor-pointer"
              title="Slack"
            >
              <SlackIcon className={`${isMobile ? 'w-4 h-4' : 'w-5 h-5'}`} />
            </a>
          </CustomTooltip>

          <CustomTooltip
            content="Leave Feedback"
            className="text-sm text-muted-foreground"
          >
            <a
              href="https://github.com/skypilot-org/skypilot/issues/new"
              target="_blank"
              rel="noopener noreferrer"
              className="inline-flex items-center justify-center p-2 rounded-full text-gray-600 hover:bg-gray-100 transition-colors duration-150 cursor-pointer"
              title="Leave Feedback"
            >
              <CommentFeedbackIcon
                className={`${isMobile ? 'w-4 h-4' : 'w-5 h-5'}`}
              />
            </a>
          </CustomTooltip>

          <div className="border-l border-gray-200 h-6"></div>

          {/* Config Button */}
          <CustomTooltip
            content="Configuration"
            className="text-sm text-muted-foreground"
          >
            <Link
              href="/config"
              className={`inline-flex items-center justify-center p-2 rounded-full transition-colors duration-150 cursor-pointer ${
                isActivePath('/config')
                  ? 'text-blue-600 hover:bg-gray-100'
                  : 'text-gray-600 hover:bg-gray-100'
              }`}
              title="Configuration"
              prefetch={false}
            >
              <Settings className={`${isMobile ? 'w-4 h-4' : 'w-5 h-5'}`} />
            </Link>
          </CustomTooltip>

          {/* User Profile Icon and Dropdown */}
          {userEmail && (
            <div className="relative" ref={dropdownRef}>
              <button
                onClick={() => setIsDropdownOpen(!isDropdownOpen)}
                className="inline-flex items-center justify-center rounded-full transition-colors duration-150 cursor-pointer hover:ring-2 hover:ring-blue-200"
                title="User Profile"
              >
                <div
                  className={`${isMobile ? 'w-6 h-6' : 'w-7 h-7'} bg-blue-600 text-white rounded-full flex items-center justify-center font-medium ${isMobile ? 'text-xs' : 'text-sm'} hover:bg-blue-700 transition-colors`}
                >
                  {getUserInitial(userEmail)}
                </div>
              </button>

              {isDropdownOpen && (
                <div className="absolute right-0 mt-2 w-48 bg-white rounded-md shadow-lg z-50 border border-gray-200">
                  {(() => {
                    let displayName = userEmail;
                    let emailToDisplay = null;
                    if (userEmail && userEmail.includes('@')) {
                      displayName = userEmail.split('@')[0];
                      emailToDisplay = userEmail;
                    }
                    return (
                      <>
                        <div className="px-4 pt-2 pb-1 text-sm font-medium text-gray-900">
                          {displayName}
                        </div>
                        {emailToDisplay && (
                          <div className="px-4 pt-0 pb-1 text-xs text-gray-500">
                            {emailToDisplay}
                          </div>
                        )}
                        {userRole && (
                          <div className="px-4 pt-0 pb-2 text-xs">
                            {userRole === 'admin' ? (
                              <span className="inline-flex items-center text-blue-600">
                                <StarIcon className="w-3 h-3 mr-1" />
                                Admin
                              </span>
                            ) : (
                              <span className="inline-flex items-center text-gray-600">
                                <User className="w-3 h-3 mr-1" />
                                User
                              </span>
                            )}
                          </div>
                        )}
                      </>
                    );
                  })()}
                  <div className="border-t border-gray-200 mx-1 my-1"></div>
                  <Link
                    href="/users"
                    className="block px-4 py-2 text-sm text-gray-700 hover:bg-gray-100 hover:text-blue-600"
                    onClick={() => setIsDropdownOpen(false)}
                    prefetch={false}
                  >
                    See all users
                  </Link>
                </div>
              )}
            </div>
          )}
        </div>
      </div>
    </div>
  );
}<|MERGE_RESOLUTION|>--- conflicted
+++ resolved
@@ -165,14 +165,12 @@
     };
   }, [dropdownRef]);
 
-<<<<<<< HEAD
   // Check for Grafana URL from the injected global variable
   useEffect(() => {
     if (typeof window !== 'undefined' && window.SKYPILOT_GRAFANA_URL) {
       setGrafanaUrl(window.SKYPILOT_GRAFANA_URL);
     }
   }, []);
-=======
   // Function to get user initial
   const getUserInitial = (email) => {
     if (!email) return '?';
@@ -185,7 +183,6 @@
     // If it's just a name, get the first letter
     return email.charAt(0).toUpperCase();
   };
->>>>>>> 71ac633a
 
   // Function to determine if a path is active
   const isActivePath = (path) => {
