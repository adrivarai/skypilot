"""Interfaces: clouds, regions, and zones.

clouds.Cloud is lightweight stateless objects. SkyPilot may create multiple such
objects; therefore, subclasses should take care to make methods inexpensive to
call, and should not store heavy state. If state needs to be queried from the
cloud provider and cached, create a module in sky/clouds/utils/ and probably add
caches for the return value (e.g., sky/clouds/utils/gcp_utils), so they can be
reused across cloud object creation.
"""
import collections
import enum
import typing
from typing import Dict, Iterable, Iterator, List, Optional, Set, Tuple

from sky import exceptions
from sky import skypilot_config
from sky.clouds import service_catalog
from sky.utils import log_utils
from sky.utils import resources_utils
from sky.utils import ux_utils

if typing.TYPE_CHECKING:
    from sky import resources as resources_lib
    from sky import status_lib


class CloudImplementationFeatures(enum.Enum):
    """Features that might not be implemented for all clouds.

    Used by Cloud.check_features_are_supported().

    NOTE: If any new feature is added, please check and update
    _cloud_unsupported_features in all clouds to make sure the
    check_features_are_supported() works as expected.
    """
    STOP = 'stop'  # Includes both stop and autostop.
    MULTI_NODE = 'multi-node'
    CLONE_DISK_FROM_CLUSTER = 'clone_disk_from_cluster'
    IMAGE_ID = 'image_id'
    DOCKER_IMAGE = 'docker_image'
    SPOT_INSTANCE = 'spot_instance'
    CUSTOM_DISK_TIER = 'custom_disk_tier'
    OPEN_PORTS = 'open_ports'
<<<<<<< HEAD
    HOST_CONTROLLERS = 'host_controllers'
=======
    STORAGE_MOUNTING = 'storage_mounting'
    HOST_CONTROLLERS = 'host_controllers'  # Can run spot/serve controllers
>>>>>>> d0f20aba


class Region(collections.namedtuple('Region', ['name'])):
    """A region."""
    name: str
    zones: Optional[List['Zone']] = None

    def set_zones(self, zones: List['Zone']):
        self.zones = zones
        for zone in self.zones:
            zone.region = self
        return self


class Zone(collections.namedtuple('Zone', ['name'])):
    """A zone, typically grouped under a region."""
    name: str
    region: Region


class ProvisionerVersion(enum.Enum):
    """The version of the provisioner.

    1: [Deprecated] ray node provider based implementation
    2: [Deprecated] ray node provider for provisioning and SkyPilot provisioner
    for stopping and termination
    3: SkyPilot provisioner for both provisioning and stopping
    """
    RAY_AUTOSCALER = 1
    RAY_PROVISIONER_SKYPILOT_TERMINATOR = 2
    SKYPILOT = 3

    def __ge__(self, other):
        return self.value >= other.value


class StatusVersion(enum.Enum):
    """The version of the status query.

    1: [Deprecated] cloud-CLI based implementation
    2: SkyPilot provisioner based implementation
    """
    CLOUD_CLI = 1
    SKYPILOT = 2

    def __ge__(self, other):
        return self.value >= other.value


class Cloud:
    """A cloud provider."""

    _REPR = '<Cloud>'
    _DEFAULT_DISK_TIER = resources_utils.DiskTier.MEDIUM
    _BEST_DISK_TIER = resources_utils.DiskTier.HIGH
    _SUPPORTED_DISK_TIERS = {resources_utils.DiskTier.BEST}
    _SUPPORTS_SERVICE_ACCOUNT_ON_REMOTE = False

    # The version of provisioner and status query. This is used to determine
    # the code path to use for each cloud in the backend.
    # NOTE: new clouds being added should use the latest version, i.e. SKYPILOT.
    PROVISIONER_VERSION = ProvisionerVersion.RAY_AUTOSCALER
    STATUS_VERSION = StatusVersion.CLOUD_CLI

    @classmethod
    def max_cluster_name_length(cls) -> Optional[int]:
        """Returns the maximum length limit of a cluster name.

        This method is used by check_cluster_name_is_valid() to check if the
        cluster name is too long.

        None means no limit.
        """
        return None

    @classmethod
    def supports_service_account_on_remote(cls) -> bool:
        """Returns whether the cloud supports service account on remote cluster.

        This method is used by backend_utils.write_cluster_config() to decide
        whether to upload user's local cloud credential files to the remote
        cluster.

        If a cloud supports service account on remote cluster, the user's local
        cloud credential files are not needed to be uploaded to the remote
        instance, as the remote instance can be assigned with a service account
        that has the necessary permissions to access the cloud resources.
        """
        return cls._SUPPORTS_SERVICE_ACCOUNT_ON_REMOTE

    #### Regions/Zones ####

    @classmethod
    def regions_with_offering(cls, instance_type: str,
                              accelerators: Optional[Dict[str, int]],
                              use_spot: bool, region: Optional[str],
                              zone: Optional[str]) -> List[Region]:
        """Returns the regions that offer the specified resources.

        The order of the regions follow the order of the regions returned by
        service_catalog/common.py#get_region_zones().
        When region or zone is not None, the returned value will be limited to
        the specified region/zone.

        Returns:
            A set of `Region`s that have the offerings for the specified
            resources.
            For each `Region` in the set, `region.zones` is the list of `Zone`s
            which have the offerings. For the clouds that do not expose `Zone`s,
            `region.zones` is an empty list.
        """
        raise NotImplementedError

    @classmethod
    def zones_provision_loop(
        cls,
        *,
        region: str,
        num_nodes: int,
        instance_type: str,
        accelerators: Optional[Dict[str, int]] = None,
        use_spot: bool = False,
    ) -> Iterator[Optional[List[Zone]]]:
        """Loops over zones to retry for provisioning in a given region.

        Certain clouds' provisioners may handle batched requests, retrying for
        itself a list of zones under a region.  Others may need a specific zone
        per provision request (in that case, yields a one-element list for each
        zone).
        Optionally, caller can filter the yielded region/zones by specifying the
        instance_type, accelerators, and use_spot.

        Args:
            region: The region to provision.
            num_nodes: The number of nodes to provision.
            instance_type: The instance type to provision.
            accelerators: The accelerators to provision.
            use_spot: Whether to use spot instances.

        Yields:
            A list of zones that offer the requested resources in the given
            region, in the order of price.
            (1) If there is no zone that offers the specified resources, nothing
                is yielded. For example, Azure does not support zone, and
                calling this method with non-existing instance_type in the given
                region, will yield nothing, i.e. raise StopIteration.
                ```
                for zone in Azure.zones_provision_loop(region=region,
                                           instance_type='non-existing'):
                    # Will not reach here.
                ```
            (2) If the cloud's provisioner does not support `Zone`s, `None` will
                be yielded.
                ```
                for zone in Azure.zones_provision_loop(region=region,
                                           instance_type='existing-instance'):
                    assert zone is None
                ```
            This means if something is yielded, either it's None (zones are not
            supported and the region offers the resources) or it's a non-empty
            list (zones are supported and they offer the resources).

        Typical usage:

            for zones in cloud.region_zones_provision_loop(
                region,
                num_nodes,
                instance_type,
                accelerators,
                use_spot
            ):
                success = try_provision(region, zones, resources)
                if success:
                    break
        """
        raise NotImplementedError

    @classmethod
    def get_zone_shell_cmd(cls) -> Optional[str]:
        """Returns the shell command to obtain the zone of instance."""
        raise NotImplementedError

    #### Normal methods ####

    def instance_type_to_hourly_cost(self, instance_type: str, use_spot: bool,
                                     region: Optional[str],
                                     zone: Optional[str]) -> float:
        """Returns the hourly on-demand/spot price for an instance type."""
        raise NotImplementedError

    def accelerators_to_hourly_cost(self, accelerators: Dict[str, int],
                                    use_spot: bool, region: Optional[str],
                                    zone: Optional[str]) -> float:
        """Returns the hourly on-demand price for accelerators."""
        raise NotImplementedError

    def get_egress_cost(self, num_gigabytes: float):
        """Returns the egress cost.

        TODO: takes into account "per month" accumulation per account.
        """
        raise NotImplementedError

    def is_same_cloud(self, other: 'Cloud'):
        raise NotImplementedError

    def make_deploy_resources_variables(
        self,
        resources: 'resources_lib.Resources',
        cluster_name_on_cloud: str,
        region: 'Region',
        zones: Optional[List['Zone']],
        dryrun: bool = False,
    ) -> Dict[str, Optional[str]]:
        """Converts planned sky.Resources to cloud-specific resource variables.

        These variables are used to fill the node type section (instance type,
        any accelerators, etc.) in the cloud's deployment YAML template.

        Cloud-agnostic sections (e.g., commands to run) need not be returned by
        this function.

        Returns:
          A dictionary of cloud-specific node type variables.
        """
        raise NotImplementedError

    @classmethod
    def get_vcpus_mem_from_instance_type(
            cls, instance_type: str) -> Tuple[Optional[float], Optional[float]]:
        """Returns the #vCPUs and memory that the instance type offers."""
        raise NotImplementedError

    @classmethod
    def get_accelerators_from_instance_type(
        cls,
        instance_type: str,
    ) -> Optional[Dict[str, int]]:
        """Returns {acc: acc_count} held by 'instance_type', if any."""
        raise NotImplementedError

    @classmethod
    def get_default_instance_type(
            cls,
            cpus: Optional[str] = None,
            memory: Optional[str] = None,
            disk_tier: Optional[resources_utils.DiskTier] = None
    ) -> Optional[str]:
        """Returns the default instance type with the given #vCPUs, memory and
        disk tier.

        For example, if cpus='4', this method returns the default instance type
        with 4 vCPUs.  If cpus='4+', this method returns the default instance
        type with 4 or more vCPUs.

        If 'memory=4', this method returns the default instance type with 4GB
        memory.  If 'memory=4+', this method returns the default instance
        type with 4GB or more memory.

        If disk_tier=DiskTier.MEDIUM, this method returns the default instance
        type that support medium disk tier.

        When cpus is None, memory is None or disk_tier is None, this method will
        never return None. This method may return None if the cloud's default
        instance family does not have a VM with the given number of vCPUs
        (e.g., when cpus='7') or does not have a VM with the give disk tier
        (e.g. Azure, disk_tier='high').
        """
        raise NotImplementedError

    @classmethod
    def is_image_tag_valid(cls, image_tag: str, region: Optional[str]) -> bool:
        """Validates that the image tag is valid for this cloud."""
        return service_catalog.is_image_tag_valid(image_tag,
                                                  region,
                                                  clouds=cls._REPR.lower())

    def get_feasible_launchable_resources(
        self,
        resources: 'resources_lib.Resources',
        num_nodes: int = 1
    ) -> Tuple[List['resources_lib.Resources'], List[str]]:
        """Returns ([feasible and launchable resources], [fuzzy candidates]).

        Feasible resources refer to an offering respecting the resource
        requirements.  Currently, this function implements "filtering" the
        cloud's offerings only w.r.t. accelerators constraints.

        Launchable resources require a cloud and an instance type be assigned.

        Fuzzy candidates example: when the requested GPU is A100:1 but is not
        available in a cloud/region, the fuzzy candidates are results of a fuzzy
        search in the catalog that are offered in the location. E.g.,
          ['A100-80GB:1', 'A100-80GB:2', 'A100-80GB:4', 'A100:8']
        """
        if resources.is_launchable():
            self._check_instance_type_accelerators_combination(resources)
        resources_required_features = resources.get_required_cloud_features()
        if num_nodes > 1:
            resources_required_features.add(
                CloudImplementationFeatures.MULTI_NODE)

        try:
            self.check_features_are_supported(resources,
                                              resources_required_features)
        except exceptions.NotSupportedError:
            # TODO(zhwu): The resources are now silently filtered out. We
            # should have some logging telling the user why the resources
            # are not considered.
            return ([], [])
        return self._get_feasible_launchable_resources(resources)

    def _get_feasible_launchable_resources(
        self, resources: 'resources_lib.Resources'
    ) -> Tuple[List['resources_lib.Resources'], List[str]]:
        """See get_feasible_launchable_resources()."""
        raise NotImplementedError

    def get_reservations_available_resources(
        self,
        instance_type: str,
        region: str,
        zone: Optional[str],
        specific_reservations: Set[str],
    ) -> Dict[str, int]:
        """"
        Returns the number of available resources per reservation for the given
        instance type in the given region/zone.
        Default implementation returns 0 for non-implemented clouds.
        """
        del instance_type, region, zone
        return {reservation: 0 for reservation in specific_reservations}

    @classmethod
    def check_credentials(cls) -> Tuple[bool, Optional[str]]:
        """Checks if the user has access credentials to this cloud.

        Returns a boolean of whether the user can access this cloud, and a
        string describing the reason if the user cannot access.
        """
        raise NotImplementedError

    # TODO(zhwu): Make the return type immutable.
    @classmethod
    def get_current_user_identity(cls) -> Optional[List[str]]:
        """(Advanced) Returns currently active user identity of this cloud.

        The user "identity" is associated with each SkyPilot cluster they
        creates. This is used in protecting cluster operations, such as
        provision, teardown and status refreshing, in a multi-identity
        scenario, where the same user/device can switch between different
        cloud identities. We check that the user identity matches before:
            - Provisioning/starting a cluster
            - Stopping/tearing down a cluster
            - Refreshing the status of a cluster

        Design choice: we allow the operations that can correctly work with
        a different user identity, as a user should have full control over
        all their clusters (no matter which identity it belongs to), e.g.,
        submitting jobs, viewing logs, auto-stopping, etc.

        The choice of what constitutes an identity is up to each cloud's
        implementation. In general, to suffice for the above purposes,
        ensure that different identities should imply different sets of
        resources are used when the user invoked each cloud's default
        CLI/API.

        The returned identity is a list of strings. The list is in the order of
        strictness, i.e., the first element is the most strict identity, and
        the last element is the least strict identity.
        When performing an identity check between the current active identity
        and the owner identity associated with a cluster, we compare the two
        lists in order: if a position does not match, we go to the next. To
        see an example, see the docstring of the AWS.get_current_user_identity.


        Example identities (see cloud implementations):
            - AWS: [UserId, AccountId]
            - GCP: [email address + project ID]
            - Azure: [email address + subscription ID]

        Returns:
            None if the cloud does not have a concept of user identity
            (access protection will be disabled for these clusters);
            otherwise the currently active user identity.
        Raises:
            exceptions.CloudUserIdentityError: If the user identity cannot be
                retrieved.
        """
        return None

    @classmethod
    def get_current_user_identity_str(cls) -> Optional[str]:
        """Returns a user friendly representation of the current identity."""
        user_identity = cls.get_current_user_identity()
        if user_identity is None:
            return None
        return ', '.join(user_identity)

    def get_credential_file_mounts(self) -> Dict[str, str]:
        """Returns the files necessary to access this cloud.

        Returns a dictionary that will be added to a task's file mounts.
        """
        raise NotImplementedError

    @classmethod
    def get_image_size(cls, image_id: str, region: Optional[str]) -> float:
        """Check the image size from the cloud.

        Returns: the image size in GB.
        Raises: ValueError if the image cannot be found.
        """
        raise NotImplementedError

    def instance_type_exists(self, instance_type):
        """Returns whether the instance type exists for this cloud."""
        raise NotImplementedError

    def validate_region_zone(
            self, region: Optional[str],
            zone: Optional[str]) -> Tuple[Optional[str], Optional[str]]:
        """Validates whether region and zone exist in the catalog.

        Returns:
            A tuple of region and zone, if validated.

        Raises:
            ValueError: If region or zone is invalid or not supported.
        """
        return service_catalog.validate_region_zone(region,
                                                    zone,
                                                    clouds=self._REPR.lower())

    def need_cleanup_after_preemption(
            self, resources: 'resources_lib.Resources') -> bool:
        """Returns whether a spot resource needs cleanup after preeemption.

        In most cases, spot resources do not need cleanup after preemption,
        as long as the cluster can be relaunched with the same name and tag,
        no matter the preemption behavior is to terminate or stop the cluster.
        The only exception by far is GCP's Spot TPU VM. We override this method
        in gcp.py.
        """
        del resources
        return False

    @classmethod
    def check_features_are_supported(
            cls, resources: 'resources_lib.Resources',
            requested_features: Set[CloudImplementationFeatures]) -> None:
        """Errors out if the cloud does not support all requested features.

        For instance, Lambda Cloud does not support stop, so
        Lambda.check_features_are_supported(to_provision, {
            CloudImplementationFeatures.STOP
        }) raises the exception.

        Resources are also passed as some features may depend on the resources
        requested. For example, some clouds support stopping normal instances,
        but not spot instances, e.g., AWS; or, GCP supports stopping TPU VMs but
        not TPU VM pods.

        Raises:
            exceptions.NotSupportedError: If the cloud does not support all the
            requested features.
        """
        unsupported_features2reason = cls._unsupported_features_for_resources(
            resources)

        # Docker image is not compatible with ssh proxy command.
        if skypilot_config.get_nested(
            (str(cls._REPR).lower(), 'ssh_proxy_command'), None) is not None:
            unsupported_features2reason.update({
                CloudImplementationFeatures.DOCKER_IMAGE: (
                    f'Docker image is currently not supported on {cls._REPR} '
                    'when proxy command is set. Please remove proxy command in '
                    'the config.'),
            })

        unsupported_features = set(unsupported_features2reason.keys())
        unsupported_features = requested_features.intersection(
            unsupported_features)
        if unsupported_features:
            table = log_utils.create_table(['Feature', 'Reason'])
            for feature in unsupported_features:
                table.add_row(
                    [feature.value, unsupported_features2reason[feature]])
            with ux_utils.print_exception_no_traceback():
                raise exceptions.NotSupportedError(
                    f'The following features are not supported by {cls._REPR}:'
                    '\n\t' + table.get_string().replace('\n', '\n\t'))

    @classmethod
    def _unsupported_features_for_resources(
        cls, resources: 'resources_lib.Resources'
    ) -> Dict[CloudImplementationFeatures, str]:
        """The features not supported based on the resources provided.

        This method is used by check_features_are_supported() to check if the
        cloud implementation supports all the requested features.

        Returns:
            A dict of {feature: reason} for the features not supported by the
            cloud implementation.
        """
        del resources
        raise NotImplementedError

    @classmethod
    def check_disk_tier_enabled(cls, instance_type: Optional[str],
                                disk_tier: resources_utils.DiskTier) -> None:
        """Errors out if the disk tier is not supported by the cloud provider.

        Raises:
            exceptions.NotSupportedError: If the disk tier is not supported.
        """
        del instance_type  # unused
        if disk_tier not in cls._SUPPORTED_DISK_TIERS:
            with ux_utils.print_exception_no_traceback():
                raise exceptions.NotSupportedError(
                    f'{disk_tier} is not supported by {cls._REPR}.')

    @classmethod
    def _translate_disk_tier(
        cls, disk_tier: Optional[resources_utils.DiskTier]
    ) -> resources_utils.DiskTier:
        if disk_tier is None:
            return cls._DEFAULT_DISK_TIER
        if disk_tier == resources_utils.DiskTier.BEST:
            return cls._BEST_DISK_TIER
        return disk_tier

    @classmethod
    def _check_instance_type_accelerators_combination(
            cls, resources: 'resources_lib.Resources') -> None:
        """Errors out if the accelerator is not supported by the instance type.

        This function is overridden by GCP for host-accelerator logic.

        Raises:
            ResourcesMismatchError: If the accelerator is not supported.
        """
        assert resources.is_launchable(), resources

        def _equal_accelerators(
                acc_requested: Optional[Dict[str, int]],
                acc_from_instance_type: Optional[Dict[str, int]]) -> bool:
            """Check the requested accelerators equals to the instance type

            Check the requested accelerators equals to the accelerators
            from the instance type (both the accelerator type and the
            count).
            """
            if acc_requested is None:
                return acc_from_instance_type is None
            if acc_from_instance_type is None:
                return False

            for acc in acc_requested:
                if acc not in acc_from_instance_type:
                    return False
                if acc_requested[acc] != acc_from_instance_type[acc]:
                    return False
            return True

        acc_from_instance_type = (cls.get_accelerators_from_instance_type(
            resources.instance_type))
        if not _equal_accelerators(resources.accelerators,
                                   acc_from_instance_type):
            with ux_utils.print_exception_no_traceback():
                raise exceptions.ResourcesMismatchError(
                    'Infeasible resource demands found:'
                    '\n  Instance type requested: '
                    f'{resources.instance_type}\n'
                    f'  Accelerators for {resources.instance_type}: '
                    f'{acc_from_instance_type}\n'
                    f'  Accelerators requested: {resources.accelerators}\n'
                    f'To fix: either only specify instance_type, or '
                    'change the accelerators field to be consistent.')

    @classmethod
    def check_quota_available(cls,
                              resources: 'resources_lib.Resources') -> bool:
        """Check if quota is available based on `resources`.

        The _retry_zones function in cloud_vm_ray_backend goes through different
        candidate regions and attempts to provision the requested
        `instance_type` or `accelerator` accelerators in the `region`
        (the `instance_type` or `accelerator`, and `region`, as defined in
        `resources`) until a successful provisioning happens or all regions
        with the requested accelerator have been looked at. Previously,
        SkyPilot would attempt to provision resources in all of these regions.
        However, many regions would have a zero quota or inadequate quota,
        meaning these attempted provisions were destined to fail from
        the get-go.

        Checking the quota is substantially faster than attempting a failed
        provision (~1 second vs 30+ seconds) so this function attempts to
        check the resource quota and return False if it is found to be zero,
        or True otherwise. If False is returned, _retry_zones will not attempt
        a provision in the region, saving time.

        We are only checking for a nonzero quota, instead of also factoring in
        quota utilization because many cloud providers' APIs don't have a
        built-in command for checking the real-time utilization. Checking
        real-time utilization is a more difficult endeavor that involves
        observability etc., so we are holding off on that for now.

        If for at any point the function fails, whether it's because we can't
        import the necessary dependencies or a query using a cloud provider's
        API fails, we will return True, because we cannot conclusively say the
        relevant quota is zero in these cases, and we don't want to
        preemptively exclude regions from an attempted provision if they may
        have an adequate quota.

        Design choice: We chose a just-in-time approach where
        check_quota_available is called immediately before a potential
        attempted provision, rather than checking all region quotas
        beforehand, storing them, and using those values on-demand. This is
        because, for example, _retry_zones may only need to go through one or
        a few regions before a successful region, and running a query to check
        *every* region's quota beforehand would cause an unnecessary delay.

        Returns:
            False if the quota is found to be zero, and true otherwise.
        """
        del resources  # unused

        return True

    @classmethod
    def query_status(cls, name: str, tag_filters: Dict[str, str],
                     region: Optional[str], zone: Optional[str],
                     **kwargs) -> List['status_lib.ClusterStatus']:
        """Queries the latest status of the cluster from the cloud.

        The global_user_state caches the status of the clusters, but the
        actual status of the clusters may change on the cloud, e.g., the
        autostop happens, or the user manually stops the cluster. This
        method queries the cloud to get the latest cluster status.

        Returns:
            A list of ClusterStatus representing the status of all the
            alive nodes in the cluster.

        Raises:
            exceptions.ClusterStatusFetchingError: raised if the status of the
                cluster cannot be fetched.
        """
        raise NotImplementedError

    # === Image related methods ===
    # These three methods are used to create, move and delete images. They
    # are currently only used in `sky launch --clone-disk-from` to clone a
    # cluster's disk to launch a new cluster.
    # It is not required to implement these methods for clouds that do not
    # support `--clone-disk-from`. If not implemented,
    # CloudImplementationFeatures.CLONE_DISK_FROM should be added to the
    # cloud._cloud_unsupported_features().

    @classmethod
    def create_image_from_cluster(cls, cluster_name: str,
                                  cluster_name_on_cloud: str,
                                  region: Optional[str],
                                  zone: Optional[str]) -> str:
        """Creates an image from the cluster.

        Returns: the image ID.
        """
        raise NotImplementedError

    @classmethod
    def maybe_move_image(cls, image_id: str, source_region: str,
                         target_region: str, source_zone: Optional[str],
                         target_zone: Optional[str]) -> str:
        """Move an image if required.

        If the image cannot be accessed in the target region, move the image
        from the source region to the target region.

        Returns: the image ID in the target region.
        """
        raise NotImplementedError

    @classmethod
    def delete_image(cls, image_id: str, region: Optional[str]) -> None:
        """Deletes the image with image_id in the region."""
        raise NotImplementedError

    # === End of image related methods ===

    def __repr__(self):
        return self._REPR

    def __getstate__(self):
        state = self.__dict__.copy()
        state.pop('PROVISIONER_VERSION', None)
        state.pop('STATUS_VERSION', None)
        return state


# === Helper functions ===
def cloud_in_list(cloud: Cloud, cloud_list: Iterable[Cloud]) -> bool:
    """Returns whether the cloud is in the given cloud list."""
    return any(cloud.is_same_cloud(c) for c in cloud_list)<|MERGE_RESOLUTION|>--- conflicted
+++ resolved
@@ -41,12 +41,8 @@
     SPOT_INSTANCE = 'spot_instance'
     CUSTOM_DISK_TIER = 'custom_disk_tier'
     OPEN_PORTS = 'open_ports'
-<<<<<<< HEAD
-    HOST_CONTROLLERS = 'host_controllers'
-=======
     STORAGE_MOUNTING = 'storage_mounting'
     HOST_CONTROLLERS = 'host_controllers'  # Can run spot/serve controllers
->>>>>>> d0f20aba
 
 
 class Region(collections.namedtuple('Region', ['name'])):
