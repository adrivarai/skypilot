--- conflicted
+++ resolved
@@ -301,15 +301,6 @@
 
 
 @contextlib.contextmanager
-<<<<<<< HEAD
-def with_active_workspace(workspace: str) -> Iterator[None]:
-    """Temporarily set the active workspace.
-
-    Args:
-        workspace: The workspace to set as active.
-    """
-    original_workspace = get_active_workspace()
-=======
 def local_active_workspace_ctx(workspace: str) -> Iterator[None]:
     """Temporarily set the active workspace IN CURRENT THREAD.
 
@@ -333,7 +324,6 @@
         # No change, do nothing.
         yield
         return
->>>>>>> 9c8a6122
     _active_workspace_context.workspace = workspace
     logger.debug(f'Set context workspace: {workspace}')
     yield
@@ -585,12 +575,8 @@
                          'server and try again.')
     # Initialize the active workspace context to the workspace specified, so
     # that a new request is not affected by the previous request's workspace.
-<<<<<<< HEAD
-    _active_workspace_context.workspace = workspace
-=======
     global _active_workspace_context
     _active_workspace_context = threading.local()
->>>>>>> 9c8a6122
 
     try:
         common_utils.validate_schema(
