--- conflicted
+++ resolved
@@ -539,19 +539,8 @@
 
 
 @contextlib.contextmanager
-<<<<<<< HEAD
 def replace_skypilot_config(
         new_configs: Optional[config_utils.Config]) -> Iterator[None]:
-    """Replaces the global config with the new configs."""
-    if new_configs is None:
-        yield
-        return
-    original_config = _get_loaded_config()
-    _set_loaded_config(new_configs)
-    yield
-    _set_loaded_config(original_config)
-=======
-def replace_skypilot_config(new_configs: config_utils.Config) -> Iterator[None]:
     """Replaces the global config with the new configs.
 
     This function is concurrent safe when it is:
@@ -559,6 +548,9 @@
     2. or called in a same process but with different context, refer to
        sky_utils.context for more details.
     """
+    if new_configs is None:
+        yield
+        return
     original_config = _get_loaded_config()
     original_env_var = os.environ.get(ENV_VAR_SKYPILOT_CONFIG)
     if new_configs != original_config:
@@ -583,7 +575,6 @@
             os.environ.pop(ENV_VAR_SKYPILOT_CONFIG, None)
     else:
         yield
->>>>>>> 69977b14
 
 
 def _compose_cli_config(cli_config: Optional[List[str]]) -> config_utils.Config:
