file_mounts:
  # Mounting public buckets for AWS
  /mount_public_s3:
    source: s3://digitalcorpora
    mode: MOUNT

  # Mounting public buckets for GCP
  /mount_public_gcp:
    source: gs://gcp-public-data-sentinel-2
    mode: MOUNT

  {% if include_azure_mount | default(True) %}
  # Mounting public buckets for Azure
  /mount_public_azure:
    source: https://azureopendatastorage.blob.core.windows.net/nyctlc
    mode: MOUNT
  {% endif %}

  # Mounting private buckets in COPY mode with a source dir
  /mount_private_copy:
    name: {{storage_name}}
    source: ~/tmp-workdir
    mode: COPY

  # Mounting private buckets in COPY mode with a list of files as source
  /mount_private_copy_lof:
    name: {{storage_name}}
    source: ['~/tmp-workdir/tmp file', '~/tmp-workdir/tmp file2']
    mode: COPY

  {% if include_private_mount | default(True) %}
  # Mounting private buckets in MOUNT mode
  /mount_private_mount:
    name: {{storage_name}}
    source: ~/tmp-workdir
    mode: MOUNT
  {% endif %}

  # Mounting private buckets in MOUNT_CACHED mode
  {% if include_mount_cached | default(False) %}
  /mount_private_mount_cached:
    name: {{storage_name}}_mount_cached
    source: ~/tmp-workdir
    mode: MOUNT_CACHED
  {% endif %}

run: |
  set -ex
  
  # Check public bucket contents
  ls -ltr /mount_public_s3/corpora
  ls -ltr /mount_public_gcp/tiles
  {% if include_azure_mount | default(True) %}
  ls -ltr /mount_public_azure/green
  {% endif %}

  # Check private bucket contents
  ls -ltr /mount_private_copy/foo
  ls -ltr /mount_private_copy/tmp\ file
  ls -ltr /mount_private_copy_lof/tmp\ file
  ls -ltr /mount_private_copy_lof/tmp\ file2
  {% if include_private_mount | default(True) %}
  ls -ltr /mount_private_mount/foo
  ls -ltr /mount_private_mount/tmp\ file
  {% endif %}
  
  # Symlinks are not copied to buckets
  ! ls /mount_private_copy/circle-link
  {% if include_private_mount | default(True) %}
  ! ls /mount_private_mount/circle-link
  
  # Write to private bucket in MOUNT mode should pass
  echo "hello" > /mount_private_mount/hello.txt
<<<<<<< HEAD
=======

  # Write to private bucket in MOUNT_CACHED mode should pass
  echo "hello" > /mount_private_mount_cached/hello.txt

  {% if include_mount_cached | default(False) %}
  # Check private bucket contents
  ls -ltr /mount_private_mount_cached/foo
  ls -ltr /mount_private_mount_cached/tmp\ file

  # Symlinks are not copied to buckets
  ! ls /mount_private_mount_cached/circle-link
  
  # Write to private bucket in MOUNT_CACHED mode should pass
  echo "hello" > /mount_private_mount_cached/hello.txt
>>>>>>> 64d9a7d9
  {% endif %}<|MERGE_RESOLUTION|>--- conflicted
+++ resolved
@@ -63,7 +63,7 @@
   ls -ltr /mount_private_mount/foo
   ls -ltr /mount_private_mount/tmp\ file
   {% endif %}
-  
+
   # Symlinks are not copied to buckets
   ! ls /mount_private_copy/circle-link
   {% if include_private_mount | default(True) %}
@@ -71,8 +71,7 @@
   
   # Write to private bucket in MOUNT mode should pass
   echo "hello" > /mount_private_mount/hello.txt
-<<<<<<< HEAD
-=======
+  {% endif %}
 
   # Write to private bucket in MOUNT_CACHED mode should pass
   echo "hello" > /mount_private_mount_cached/hello.txt
@@ -84,8 +83,7 @@
 
   # Symlinks are not copied to buckets
   ! ls /mount_private_mount_cached/circle-link
-  
+
   # Write to private bucket in MOUNT_CACHED mode should pass
   echo "hello" > /mount_private_mount_cached/hello.txt
->>>>>>> 64d9a7d9
   {% endif %}