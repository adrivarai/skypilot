# Smoke tests for SkyPilot
# Default options are set in pyproject.toml
# Example usage:
# Run all tests except for AWS and Lambda Cloud
# > pytest tests/test_smoke.py
#
# Terminate failed clusters after test finishes
# > pytest tests/test_smoke.py --terminate-on-failure
#
# Re-run last failed tests
# > pytest --lf
#
# Run one of the smoke tests
# > pytest tests/test_smoke.py::test_minimal
#
# Only run managed spot tests
# > pytest tests/test_smoke.py --managed-spot
#
# Only run test for AWS + generic tests
# > pytest tests/test_smoke.py --aws
#
# Change cloud for generic tests to aws
# > pytest tests/test_smoke.py --generic-cloud aws

import inspect
import json
import os
import pathlib
import shlex
import shutil
import subprocess
import sys
import tempfile
import time
from typing import Dict, List, NamedTuple, Optional, Tuple
import urllib.parse
import uuid

import colorama
import jinja2
import pytest

import sky
from sky import global_user_state
<<<<<<< HEAD
from sky import serve
=======
from sky import spot
>>>>>>> 15556484
from sky.adaptors import cloudflare
from sky.adaptors import ibm
from sky.clouds import AWS
from sky.clouds import Azure
from sky.clouds import GCP
from sky.data import data_utils
from sky.data import storage as storage_lib
from sky.data.data_utils import Rclone
from sky.skylet import events
from sky.utils import common_utils
from sky.utils import subprocess_utils

# To avoid the second smoke test reusing the cluster launched in the first
# smoke test. Also required for test_spot_recovery to make sure the manual
# termination with aws ec2 does not accidentally terminate other spot clusters
# from the different spot launch with the same cluster name but a different job
# id.
test_id = str(uuid.uuid4())[-2:]

LAMBDA_TYPE = '--cloud lambda --gpus A10'

SCP_TYPE = '--cloud scp'
SCP_GPU_V100 = '--gpus V100-32GB'

storage_setup_commands = [
    'touch ~/tmpfile', 'mkdir -p ~/tmp-workdir',
    'touch ~/tmp-workdir/tmp\ file', 'touch ~/tmp-workdir/tmp\ file2',
    'touch ~/tmp-workdir/foo',
    'ln -f -s ~/tmp-workdir/ ~/tmp-workdir/circle-link',
    'touch ~/.ssh/id_rsa.pub'
]

# Wait until the spot controller is not in INIT state.
# This is a workaround for the issue that when multiple spot tests
# are running in parallel, the spot controller may be in INIT and
# the spot queue/cancel command will return staled table.
_SPOT_QUEUE_WAIT = ('s=$(sky spot queue); '
                    'until [ `echo "$s" '
                    '| grep "jobs will not be shown until it becomes UP." '
                    '| wc -l` -eq 0 ]; '
                    'do echo "Waiting for spot queue to be ready..."; '
                    'sleep 5; s=$(sky spot queue); done; echo "$s"; '
                    'echo; echo; echo "$s"')
_SPOT_CANCEL_WAIT = (
    's=$(sky spot cancel -y -n {job_name}); until [ `echo "$s" '
    '| grep "Please wait for the controller to be ready." '
    '| wc -l` -eq 0 ]; do echo "Waiting for the spot controller '
    'to be ready"; sleep 5; s=$(sky spot cancel -y -n {job_name}); '
    'done; echo "$s"; echo; echo; echo "$s"')
# TODO(zhwu): make the spot controller on GCP.


class Test(NamedTuple):
    name: str
    # Each command is executed serially.  If any failed, the remaining commands
    # are not run and the test is treated as failed.
    commands: List[str]
    teardown: Optional[str] = None
    # Timeout for each command in seconds.
    timeout: int = 15 * 60

    def echo(self, message: str):
        # pytest's xdist plugin captures stdout; print to stderr so that the
        # logs are streaming while the tests are running.
        prefix = f'[{self.name}]'
        message = f'{prefix} {message}'
        message = message.replace('\n', f'\n{prefix} ')
        print(message, file=sys.stderr, flush=True)


def _get_cluster_name() -> str:
    """Returns a user-unique cluster name for each test_<name>().

    Must be called from each test_<name>().
    """
    caller_func_name = inspect.stack()[1][3]
    test_name = caller_func_name.replace('_', '-').replace('test-', 't-')
    test_name = common_utils.make_cluster_name_on_cloud(test_name, 24)
    return f'{test_name}-{test_id}'


def run_one_test(test: Test) -> Tuple[int, str, str]:
    # Fail fast if `sky` CLI somehow errors out.
    subprocess.run(['sky', 'status'], stdout=subprocess.DEVNULL, check=True)
    log_file = tempfile.NamedTemporaryFile('a',
                                           prefix=f'{test.name}-',
                                           suffix='.log',
                                           delete=False)
    test.echo(f'Test started. Log: less {log_file.name}')
    for command in test.commands:
        log_file.write(f'+ {command}\n')
        log_file.flush()
        proc = subprocess.Popen(
            command,
            stdout=log_file,
            stderr=subprocess.STDOUT,
            shell=True,
            executable='/bin/bash',
        )
        try:
            proc.wait(timeout=test.timeout)
        except subprocess.TimeoutExpired as e:
            log_file.flush()
            test.echo(f'Timeout after {test.timeout} seconds.')
            test.echo(str(e))
            log_file.write(f'Timeout after {test.timeout} seconds.\n')
            log_file.flush()
            # Kill the current process.
            proc.terminate()
            proc.returncode = 1  # None if we don't set it.
            break

        if proc.returncode:
            break

    style = colorama.Style
    fore = colorama.Fore
    outcome = (f'{fore.RED}Failed{style.RESET_ALL}'
               if proc.returncode else f'{fore.GREEN}Passed{style.RESET_ALL}')
    reason = f'\nReason: {command}' if proc.returncode else ''
    msg = (f'{outcome}.'
           f'{reason}'
           f'\nLog: less {log_file.name}\n')
    test.echo(msg)
    log_file.write(msg)
    if (proc.returncode == 0 or
            pytest.terminate_on_failure) and test.teardown is not None:
        subprocess_utils.run(
            test.teardown,
            stdout=log_file,
            stderr=subprocess.STDOUT,
            timeout=15 * 60,  # 15 mins
            shell=True,
        )

    if proc.returncode:
        raise Exception(f'test failed: less {log_file.name}')


def get_aws_region_for_quota_failover() -> Optional[str]:
    candidate_regions = AWS.regions_with_offering(instance_type='p3.16xlarge',
                                                  accelerators=None,
                                                  use_spot=True,
                                                  region=None,
                                                  zone=None)

    for region in candidate_regions:
        resources = sky.Resources(cloud=sky.AWS(),
                                  instance_type='p3.16xlarge',
                                  region=region.name,
                                  use_spot=True)
        if not AWS.check_quota_available(resources):
            return region.name

    return None


def get_gcp_region_for_quota_failover() -> Optional[str]:

    candidate_regions = GCP.regions_with_offering(instance_type=None,
                                                  accelerators={'A100-80GB': 1},
                                                  use_spot=True,
                                                  region=None,
                                                  zone=None)

    for region in candidate_regions:
        if not GCP.check_quota_available(
                sky.Resources(cloud=sky.GCP(),
                              region=region.name,
                              accelerators={'A100-80GB': 1},
                              use_spot=True)):
            return region.name

    return None


# ---------- Dry run: 2 Tasks in a chain. ----------
def test_example_app():
    test = Test(
        'example_app',
        ['python examples/example_app.py'],
    )
    run_one_test(test)


# ---------- A minimal task ----------
def test_minimal(generic_cloud: str):
    name = _get_cluster_name()
    test = Test(
        'minimal',
        [
            f'sky launch -y -c {name} --cloud {generic_cloud} tests/test_yamls/minimal.yaml',
            f'sky logs {name} 1 --status',
            f'sky logs {name} --status | grep "Job 1: SUCCEEDED"',  # Equivalent.
            # Check the logs downloading
            f'log_path=$(sky logs {name} 1 --sync-down | grep "Job 1 logs:" | sed -E "s/^.*Job 1 logs: (.*)\\x1b\\[0m/\\1/g") && echo $log_path && test -f $log_path/run.log',
            # Ensure the raylet process has the correct file descriptor limit.
            f'sky exec {name} "prlimit -n --pid=\$(pgrep -f \'raylet/raylet --raylet_socket_name\') | grep \'"\'1048576 1048576\'"\'"',
            f'sky logs {name} 2 --status',  # Ensure the job succeeded.
        ],
        f'sky down -y {name}',
    )
    run_one_test(test)


# ---------- Test region ----------
@pytest.mark.aws
def test_aws_region():
    name = _get_cluster_name()
    test = Test(
        'aws_region',
        [
            f'sky launch -y -c {name} --region us-west-2 examples/minimal.yaml',
            f'sky exec {name} examples/minimal.yaml',
            f'sky logs {name} 1 --status',  # Ensure the job succeeded.
            f'sky status --all | grep {name} | grep us-west-2',  # Ensure the region is correct.
        ],
        f'sky down -y {name}',
    )
    run_one_test(test)


@pytest.mark.gcp
def test_gcp_region():
    name = _get_cluster_name()
    test = Test(
        'gcp_region',
        [
            f'sky launch -y -c {name} --region us-central1 --cloud gcp tests/test_yamls/minimal.yaml',
            f'sky exec {name} tests/test_yamls/minimal.yaml',
            f'sky logs {name} 1 --status',  # Ensure the job succeeded.
            f'sky status --all | grep {name} | grep us-central1',  # Ensure the region is correct.
        ],
        f'sky down -y {name}',
    )
    run_one_test(test)


@pytest.mark.ibm
def test_ibm_region():
    name = _get_cluster_name()
    region = 'eu-de'
    test = Test(
        'region',
        [
            f'sky launch -y -c {name} --cloud ibm --region {region} examples/minimal.yaml',
            f'sky exec {name} --cloud ibm examples/minimal.yaml',
            f'sky logs {name} 1 --status',  # Ensure the job succeeded.
            f'sky status --all | grep {name} | grep {region}',  # Ensure the region is correct.
        ],
        f'sky down -y {name}',
    )
    run_one_test(test)


@pytest.mark.azure
def test_azure_region():
    name = _get_cluster_name()
    test = Test(
        'azure_region',
        [
            f'sky launch -y -c {name} --region eastus2 --cloud azure tests/test_yamls/minimal.yaml',
            f'sky exec {name} tests/test_yamls/minimal.yaml',
            f'sky logs {name} 1 --status',  # Ensure the job succeeded.
            f'sky status --all | grep {name} | grep eastus2',  # Ensure the region is correct.
        ],
        f'sky down -y {name}',
    )
    run_one_test(test)


# ---------- Test zone ----------
@pytest.mark.aws
def test_aws_zone():
    name = _get_cluster_name()
    test = Test(
        'aws_zone',
        [
            f'sky launch -y -c {name} examples/minimal.yaml --zone us-west-2b',
            f'sky exec {name} examples/minimal.yaml --zone us-west-2b',
            f'sky logs {name} 1 --status',  # Ensure the job succeeded.
            f'sky status --all | grep {name} | grep us-west-2b',  # Ensure the zone is correct.
        ],
        f'sky down -y {name}',
    )
    run_one_test(test)


@pytest.mark.ibm
def test_ibm_zone():
    name = _get_cluster_name()
    zone = 'eu-de-2'
    test = Test(
        'zone',
        [
            f'sky launch -y -c {name} --cloud ibm examples/minimal.yaml --zone {zone}',
            f'sky exec {name} --cloud ibm examples/minimal.yaml --zone {zone}',
            f'sky logs {name} 1 --status',  # Ensure the job succeeded.
            f'sky status --all | grep {name} | grep {zone}',  # Ensure the zone is correct.
        ],
        f'sky down -y {name} {name}-2 {name}-3',
    )
    run_one_test(test)


@pytest.mark.gcp
def test_gcp_zone():
    name = _get_cluster_name()
    test = Test(
        'gcp_zone',
        [
            f'sky launch -y -c {name} --zone us-central1-a --cloud gcp tests/test_yamls/minimal.yaml',
            f'sky exec {name} --zone us-central1-a --cloud gcp tests/test_yamls/minimal.yaml',
            f'sky logs {name} 1 --status',  # Ensure the job succeeded.
            f'sky status --all | grep {name} | grep us-central1-a',  # Ensure the zone is correct.
        ],
        f'sky down -y {name}',
    )
    run_one_test(test)


# ---------- Test the image ----------
@pytest.mark.aws
def test_aws_images():
    name = _get_cluster_name()
    test = Test(
        'aws_images',
        [
            f'sky launch -y -c {name} --image-id skypilot:gpu-ubuntu-1804 examples/minimal.yaml',
            f'sky logs {name} 1 --status',  # Ensure the job succeeded.
            f'sky launch -c {name} --image-id skypilot:gpu-ubuntu-2004 examples/minimal.yaml && exit 1 || true',
            f'sky launch -y -c {name} examples/minimal.yaml',
            f'sky logs {name} 2 --status',
            f'sky logs {name} --status | grep "Job 2: SUCCEEDED"',  # Equivalent.
        ],
        f'sky down -y {name}',
    )
    run_one_test(test)


@pytest.mark.gcp
def test_gcp_images():
    name = _get_cluster_name()
    test = Test(
        'gcp_images',
        [
            f'sky launch -y -c {name} --image-id skypilot:gpu-debian-10 --cloud gcp tests/test_yamls/minimal.yaml',
            f'sky logs {name} 1 --status',  # Ensure the job succeeded.
            f'sky launch -c {name} --image-id skypilot:cpu-debian-10 --cloud gcp tests/test_yamls/minimal.yaml && exit 1 || true',
            f'sky launch -y -c {name} tests/test_yamls/minimal.yaml',
            f'sky logs {name} 2 --status',
            f'sky logs {name} --status | grep "Job 2: SUCCEEDED"',  # Equivalent.
        ],
        f'sky down -y {name}',
    )
    run_one_test(test)


@pytest.mark.aws
def test_aws_image_id_dict():
    name = _get_cluster_name()
    test = Test(
        'aws_image_id_dict',
        [
            # Use image id dict.
            f'sky launch -y -c {name} examples/per_region_images.yaml',
            f'sky exec {name} examples/per_region_images.yaml',
            f'sky exec {name} "ls ~"',
            f'sky logs {name} 1 --status',
            f'sky logs {name} 2 --status',
            f'sky logs {name} 3 --status',
        ],
        f'sky down -y {name}',
    )
    run_one_test(test)


@pytest.mark.gcp
def test_gcp_image_id_dict():
    name = _get_cluster_name()
    test = Test(
        'gcp_image_id_dict',
        [
            # Use image id dict.
            f'sky launch -y -c {name} tests/test_yamls/gcp_per_region_images.yaml',
            f'sky exec {name} tests/test_yamls/gcp_per_region_images.yaml',
            f'sky exec {name} "ls ~"',
            f'sky logs {name} 1 --status',
            f'sky logs {name} 2 --status',
            f'sky logs {name} 3 --status',
        ],
        f'sky down -y {name}',
    )
    run_one_test(test)


@pytest.mark.aws
def test_aws_image_id_dict_region():
    name = _get_cluster_name()
    test = Test(
        'aws_image_id_dict_region',
        [
            # Use region to filter image_id dict.
            f'sky launch -y -c {name} --region us-east-1 examples/per_region_images.yaml && exit 1 || true',
            f'sky status | grep {name} && exit 1 || true',  # Ensure the cluster is not created.
            f'sky launch -y -c {name} --region us-west-2 examples/per_region_images.yaml',
            # Should success because the image id match for the region.
            f'sky launch -c {name} --image-id skypilot:gpu-ubuntu-1804 examples/minimal.yaml',
            f'sky exec {name} --image-id skypilot:gpu-ubuntu-1804 examples/minimal.yaml',
            f'sky exec {name} --image-id skypilot:gpu-ubuntu-2004 examples/minimal.yaml && exit 1 || true',
            f'sky logs {name} 1 --status',
            f'sky logs {name} 2 --status',
            f'sky logs {name} 3 --status',
            f'sky status --all | grep {name} | grep us-west-2',  # Ensure the region is correct.
            # Ensure exec works.
            f'sky exec {name} --region us-west-2 examples/per_region_images.yaml',
            f'sky exec {name} examples/per_region_images.yaml',
            f'sky exec {name} --cloud aws --region us-west-2 "ls ~"',
            f'sky exec {name} "ls ~"',
            f'sky logs {name} 4 --status',
            f'sky logs {name} 5 --status',
            f'sky logs {name} 6 --status',
            f'sky logs {name} 7 --status',
        ],
        f'sky down -y {name}',
    )
    run_one_test(test)


@pytest.mark.gcp
def test_gcp_image_id_dict_region():
    name = _get_cluster_name()
    test = Test(
        'gcp_image_id_dict_region',
        [
            # Use region to filter image_id dict.
            f'sky launch -y -c {name} --region us-east1 tests/test_yamls/gcp_per_region_images.yaml && exit 1 || true',
            f'sky status | grep {name} && exit 1 || true',  # Ensure the cluster is not created.
            f'sky launch -y -c {name} --region us-west3 tests/test_yamls/gcp_per_region_images.yaml',
            # Should success because the image id match for the region.
            f'sky launch -c {name} --cloud gcp --image-id projects/ubuntu-os-cloud/global/images/ubuntu-1804-bionic-v20230112 tests/test_yamls/minimal.yaml',
            f'sky exec {name} --cloud gcp --image-id projects/ubuntu-os-cloud/global/images/ubuntu-1804-bionic-v20230112 tests/test_yamls/minimal.yaml',
            f'sky exec {name} --cloud gcp --image-id skypilot:cpu-debian-10 tests/test_yamls/minimal.yaml && exit 1 || true',
            f'sky logs {name} 1 --status',
            f'sky logs {name} 2 --status',
            f'sky logs {name} 3 --status',
            f'sky status --all | grep {name} | grep us-west3',  # Ensure the region is correct.
            # Ensure exec works.
            f'sky exec {name} --region us-west3 tests/test_yamls/gcp_per_region_images.yaml',
            f'sky exec {name} tests/test_yamls/gcp_per_region_images.yaml',
            f'sky exec {name} --cloud gcp --region us-west3 "ls ~"',
            f'sky exec {name} "ls ~"',
            f'sky logs {name} 4 --status',
            f'sky logs {name} 5 --status',
            f'sky logs {name} 6 --status',
            f'sky logs {name} 7 --status',
        ],
        f'sky down -y {name}',
    )
    run_one_test(test)


@pytest.mark.aws
def test_aws_image_id_dict_zone():
    name = _get_cluster_name()
    test = Test(
        'aws_image_id_dict_zone',
        [
            # Use zone to filter image_id dict.
            f'sky launch -y -c {name} --zone us-east-1b examples/per_region_images.yaml && exit 1 || true',
            f'sky status | grep {name} && exit 1 || true',  # Ensure the cluster is not created.
            f'sky launch -y -c {name} --zone us-west-2a examples/per_region_images.yaml',
            # Should success because the image id match for the zone.
            f'sky launch -y -c {name} --image-id skypilot:gpu-ubuntu-1804 examples/minimal.yaml',
            f'sky exec {name} --image-id skypilot:gpu-ubuntu-1804 examples/minimal.yaml',
            # Fail due to image id mismatch.
            f'sky exec {name} --image-id skypilot:gpu-ubuntu-2004 examples/minimal.yaml && exit 1 || true',
            f'sky logs {name} 1 --status',
            f'sky logs {name} 2 --status',
            f'sky logs {name} 3 --status',
            f'sky status --all | grep {name} | grep us-west-2a',  # Ensure the zone is correct.
            # Ensure exec works.
            f'sky exec {name} --zone us-west-2a examples/per_region_images.yaml',
            f'sky exec {name} examples/per_region_images.yaml',
            f'sky exec {name} --cloud aws --region us-west-2 "ls ~"',
            f'sky exec {name} "ls ~"',
            f'sky logs {name} 4 --status',
            f'sky logs {name} 5 --status',
            f'sky logs {name} 6 --status',
            f'sky logs {name} 7 --status',
        ],
        f'sky down -y {name}',
    )
    run_one_test(test)


@pytest.mark.gcp
def test_gcp_image_id_dict_zone():
    name = _get_cluster_name()
    test = Test(
        'gcp_image_id_dict_zone',
        [
            # Use zone to filter image_id dict.
            f'sky launch -y -c {name} --zone us-east1-a tests/test_yamls/gcp_per_region_images.yaml && exit 1 || true',
            f'sky status | grep {name} && exit 1 || true',  # Ensure the cluster is not created.
            f'sky launch -y -c {name} --zone us-central1-a tests/test_yamls/gcp_per_region_images.yaml',
            # Should success because the image id match for the zone.
            f'sky launch -y -c {name} --cloud gcp --image-id skypilot:cpu-debian-10 tests/test_yamls/minimal.yaml',
            f'sky exec {name} --cloud gcp --image-id skypilot:cpu-debian-10 tests/test_yamls/minimal.yaml',
            # Fail due to image id mismatch.
            f'sky exec {name} --cloud gcp --image-id skypilot:gpu-debian-10 tests/test_yamls/minimal.yaml && exit 1 || true',
            f'sky logs {name} 1 --status',
            f'sky logs {name} 2 --status',
            f'sky logs {name} 3 --status',
            f'sky status --all | grep {name} | grep us-central1',  # Ensure the zone is correct.
            # Ensure exec works.
            f'sky exec {name} --cloud gcp --zone us-central1-a tests/test_yamls/gcp_per_region_images.yaml',
            f'sky exec {name} tests/test_yamls/gcp_per_region_images.yaml',
            f'sky exec {name} --cloud gcp --region us-central1 "ls ~"',
            f'sky exec {name} "ls ~"',
            f'sky logs {name} 4 --status',
            f'sky logs {name} 5 --status',
            f'sky logs {name} 6 --status',
            f'sky logs {name} 7 --status',
        ],
        f'sky down -y {name}',
    )
    run_one_test(test)


@pytest.mark.aws
def test_clone_disk_aws():
    name = _get_cluster_name()
    test = Test(
        'clone_disk_aws',
        [
            f'sky launch -y -c {name} --cloud aws --region us-east-2 --retry-until-up "echo hello > ~/user_file.txt"',
            f'sky launch --clone-disk-from {name} -y -c {name}-clone && exit 1 || true',
            f'sky stop {name} -y',
            'sleep 60',
            f'sky launch --clone-disk-from {name} -y -c {name}-clone --cloud aws -d --region us-west-2 "cat ~/user_file.txt | grep hello"',
            f'sky launch --clone-disk-from {name} -y -c {name}-clone-2 --cloud aws -d --region us-east-2 "cat ~/user_file.txt | grep hello"',
            f'sky logs {name}-clone 1 --status',
            f'sky logs {name}-clone-2 1 --status',
        ],
        f'sky down -y {name} {name}-clone {name}-clone-2',
        timeout=30 * 60,
    )
    run_one_test(test)


@pytest.mark.gcp
def test_clone_disk_gcp():
    name = _get_cluster_name()
    test = Test(
        'clone_disk_gcp',
        [
            f'sky launch -y -c {name} --cloud gcp --zone us-east1-b --retry-until-up "echo hello > ~/user_file.txt"',
            f'sky launch --clone-disk-from {name} -y -c {name}-clone && exit 1 || true',
            f'sky stop {name} -y',
            f'sky launch --clone-disk-from {name} -y -c {name}-clone --cloud gcp --zone us-central1-a "cat ~/user_file.txt | grep hello"',
            f'sky launch --clone-disk-from {name} -y -c {name}-clone-2 --cloud gcp --zone us-east1-b "cat ~/user_file.txt | grep hello"',
            f'sky logs {name}-clone 1 --status',
            f'sky logs {name}-clone-2 1 --status',
        ],
        f'sky down -y {name} {name}-clone {name}-clone-2',
    )
    run_one_test(test)


@pytest.mark.aws
def test_image_no_conda():
    name = _get_cluster_name()
    test = Test(
        'image_no_conda',
        [
            # Use image id dict.
            f'sky launch -y -c {name} --region us-east-2 examples/per_region_images.yaml',
            f'sky logs {name} 1 --status',
            f'sky stop {name} -y',
            f'sky start {name} -y',
            f'sky exec {name} examples/per_region_images.yaml',
            f'sky logs {name} 2 --status',
        ],
        f'sky down -y {name}',
    )
    run_one_test(test)


# ------------ Test stale job ------------
@pytest.mark.no_lambda_cloud  # Lambda Cloud does not support stopping instances
@pytest.mark.no_kubernetes  # Kubernetes does not support stopping instances
def test_stale_job(generic_cloud: str):
    name = _get_cluster_name()
    test = Test(
        'stale_job',
        [
            f'sky launch -y -c {name} --cloud {generic_cloud} "echo hi"',
            f'sky exec {name} -d "echo start; sleep 10000"',
            f'sky stop {name} -y',
            'sleep 100',  # Ensure this is large enough, else GCP leaks.
            f'sky start {name} -y',
            f'sky logs {name} 1 --status',
            f's=$(sky queue {name}); echo "$s"; echo; echo; echo "$s" | grep FAILED',
        ],
        f'sky down -y {name}',
    )
    run_one_test(test)


@pytest.mark.aws
def test_aws_stale_job_manual_restart():
    name = _get_cluster_name()
    name_on_cloud = common_utils.make_cluster_name_on_cloud(
        name, sky.AWS.max_cluster_name_length())
    region = 'us-west-2'
    test = Test(
        'aws_stale_job_manual_restart',
        [
            f'sky launch -y -c {name} --cloud aws --region {region} "echo hi"',
            f'sky exec {name} -d "echo start; sleep 10000"',
            # Stop the cluster manually.
            f'id=`aws ec2 describe-instances --region {region} --filters '
            f'Name=tag:ray-cluster-name,Values={name_on_cloud} '
            f'--query Reservations[].Instances[].InstanceId '
            '--output text`; '
            f'aws ec2 stop-instances --region {region} '
            '--instance-ids $id',
            'sleep 40',
            f'sky launch -c {name} -y "echo hi"',
            f'sky logs {name} 1 --status',
            f'sky logs {name} 3 --status',
            # Ensure the skylet updated the stale job status.
            f'sleep {events.JobSchedulerEvent.EVENT_INTERVAL_SECONDS}',
            f's=$(sky queue {name}); echo "$s"; echo; echo; echo "$s" | grep FAILED',
        ],
        f'sky down -y {name}',
    )
    run_one_test(test)


@pytest.mark.gcp
def test_gcp_stale_job_manual_restart():
    name = _get_cluster_name()
    name_on_cloud = common_utils.make_cluster_name_on_cloud(
        name, sky.GCP.max_cluster_name_length())
    zone = 'us-west2-a'
    query_cmd = (f'gcloud compute instances list --filter='
                 f'"(labels.ray-cluster-name={name_on_cloud})" '
                 f'--zones={zone} --format="value(name)"')
    stop_cmd = (f'gcloud compute instances stop --zone={zone}'
                f' --quiet $({query_cmd})')
    test = Test(
        'gcp_stale_job_manual_restart',
        [
            f'sky launch -y -c {name} --cloud gcp --zone {zone} "echo hi"',
            f'sky exec {name} -d "echo start; sleep 10000"',
            # Stop the cluster manually.
            stop_cmd,
            'sleep 40',
            f'sky launch -c {name} -y "echo hi"',
            f'sky logs {name} 1 --status',
            f'sky logs {name} 3 --status',
            # Ensure the skylet updated the stale job status.
            f'sleep {events.JobSchedulerEvent.EVENT_INTERVAL_SECONDS}',
            f's=$(sky queue {name}); echo "$s"; echo; echo; echo "$s" | grep FAILED',
        ],
        f'sky down -y {name}',
    )
    run_one_test(test)


# ---------- Check Sky's environment variables; workdir. ----------
@pytest.mark.no_scp  # SCP does not support num_nodes > 1 yet
@pytest.mark.no_kubernetes  # K8s does not support num_nodes > 1 yet
def test_env_check(generic_cloud: str):
    name = _get_cluster_name()
    test = Test(
        'env_check',
        [
            f'sky launch -y -c {name} --cloud {generic_cloud} --detach-setup examples/env_check.yaml',
            f'sky logs {name} 1 --status',  # Ensure the job succeeded.
        ],
        f'sky down -y {name}',
    )
    run_one_test(test)


# ---------- file_mounts ----------
@pytest.mark.no_scp  # SCP does not support num_nodes > 1 yet. Run test_scp_file_mounts instead.
def test_file_mounts(generic_cloud: str):
    name = _get_cluster_name()
    extra_flags = ''
    if generic_cloud in 'kubernetes':
        # Kubernetes does not support multi-node
        # NOTE: This test will fail if you have a Kubernetes cluster running on
        #  arm64 (e.g., Apple Silicon) since goofys does not work on arm64.
        extra_flags = '--num-nodes 1'
    test_commands = [
        *storage_setup_commands,
        f'sky launch -y -c {name} --cloud {generic_cloud} {extra_flags} examples/using_file_mounts.yaml',
        f'sky logs {name} 1 --status',  # Ensure the job succeeded.
    ]
    test = Test(
        'using_file_mounts',
        test_commands,
        f'sky down -y {name}',
        timeout=20 * 60,  # 20 mins
    )
    run_one_test(test)


@pytest.mark.scp
def test_scp_file_mounts():
    name = _get_cluster_name()
    test_commands = [
        *storage_setup_commands,
        f'sky launch -y -c {name} {SCP_TYPE} --num-nodes 1 examples/using_file_mounts.yaml',
        f'sky logs {name} 1 --status',  # Ensure the job succeeded.
    ]
    test = Test(
        'SCP_using_file_mounts',
        test_commands,
        f'sky down -y {name}',
        timeout=20 * 60,  # 20 mins
    )
    run_one_test(test)


def test_using_file_mounts_with_env_vars(generic_cloud: str):
    name = _get_cluster_name()
    test_commands = [
        *storage_setup_commands,
        (f'sky launch -y -c {name} --cpus 2+ --cloud {generic_cloud} '
         'examples/using_file_mounts_with_env_vars.yaml'),
        f'sky logs {name} 1 --status',  # Ensure the job succeeded.
        # Override with --env:
        (f'sky launch -y -c {name}-2 --cpus 2+ --cloud {generic_cloud} '
         'examples/using_file_mounts_with_env_vars.yaml '
         '--env MY_LOCAL_PATH=tmpfile'),
        f'sky logs {name}-2 1 --status',  # Ensure the job succeeded.
    ]
    test = Test(
        'using_file_mounts_with_env_vars',
        test_commands,
        f'sky down -y {name} {name}-2',
        timeout=20 * 60,  # 20 mins
    )
    run_one_test(test)


# ---------- storage ----------
@pytest.mark.aws
def test_aws_storage_mounts():
    name = _get_cluster_name()
    storage_name = f'sky-test-{int(time.time())}'
    template_str = pathlib.Path(
        'tests/test_yamls/test_storage_mounting.yaml.j2').read_text()
    template = jinja2.Template(template_str)
    content = template.render(storage_name=storage_name)
    with tempfile.NamedTemporaryFile(suffix='.yaml', mode='w') as f:
        f.write(content)
        f.flush()
        file_path = f.name
        test_commands = [
            *storage_setup_commands,
            f'sky launch -y -c {name} --cloud aws {file_path}',
            f'sky logs {name} 1 --status',  # Ensure job succeeded.
            f'aws s3 ls {storage_name}/hello.txt',
        ]
        test = Test(
            'aws_storage_mounts',
            test_commands,
            f'sky down -y {name}; sky storage delete {storage_name}',
            timeout=20 * 60,  # 20 mins
        )
        run_one_test(test)


@pytest.mark.gcp
def test_gcp_storage_mounts():
    name = _get_cluster_name()
    storage_name = f'sky-test-{int(time.time())}'
    template_str = pathlib.Path(
        'tests/test_yamls/test_storage_mounting.yaml.j2').read_text()
    template = jinja2.Template(template_str)
    content = template.render(storage_name=storage_name)
    with tempfile.NamedTemporaryFile(suffix='.yaml', mode='w') as f:
        f.write(content)
        f.flush()
        file_path = f.name
        test_commands = [
            *storage_setup_commands,
            f'sky launch -y -c {name} --cloud gcp {file_path}',
            f'sky logs {name} 1 --status',  # Ensure job succeeded.
            f'gsutil ls gs://{storage_name}/hello.txt',
        ]
        test = Test(
            'gcp_storage_mounts',
            test_commands,
            f'sky down -y {name}; sky storage delete {storage_name}',
            timeout=20 * 60,  # 20 mins
        )
        run_one_test(test)


@pytest.mark.kubernetes
def test_kubernetes_storage_mounts():
    # Tests bucket mounting on k8s, assuming S3 is configured.
    # This test will fail if run on non x86_64 architecture, since goofys is
    # built for x86_64 only.
    name = _get_cluster_name()
    storage_name = f'sky-test-{int(time.time())}'
    template_str = pathlib.Path(
        'tests/test_yamls/test_storage_mounting.yaml.j2').read_text()
    template = jinja2.Template(template_str)
    content = template.render(storage_name=storage_name)
    with tempfile.NamedTemporaryFile(suffix='.yaml', mode='w') as f:
        f.write(content)
        f.flush()
        file_path = f.name
        test_commands = [
            *storage_setup_commands,
            f'sky launch -y -c {name} --cloud kubernetes {file_path}',
            f'sky logs {name} 1 --status',  # Ensure job succeeded.
            f'aws s3 ls {storage_name}/hello.txt',
        ]
        test = Test(
            'kubernetes_storage_mounts',
            test_commands,
            f'sky down -y {name}; sky storage delete {storage_name}',
            timeout=20 * 60,  # 20 mins
        )
        run_one_test(test)


@pytest.mark.cloudflare
def test_cloudflare_storage_mounts(generic_cloud: str):
    name = _get_cluster_name()
    storage_name = f'sky-test-{int(time.time())}'
    template_str = pathlib.Path(
        'tests/test_yamls/test_r2_storage_mounting.yaml').read_text()
    template = jinja2.Template(template_str)
    content = template.render(storage_name=storage_name)
    endpoint_url = cloudflare.create_endpoint()
    with tempfile.NamedTemporaryFile(suffix='.yaml', mode='w') as f:
        f.write(content)
        f.flush()
        file_path = f.name
        test_commands = [
            *storage_setup_commands,
            f'sky launch -y -c {name} --cloud {generic_cloud} {file_path}',
            f'sky logs {name} 1 --status',  # Ensure job succeeded.
            f'AWS_SHARED_CREDENTIALS_FILE={cloudflare.R2_CREDENTIALS_PATH} aws s3 ls s3://{storage_name}/hello.txt --endpoint {endpoint_url} --profile=r2'
        ]

        test = Test(
            'cloudflare_storage_mounts',
            test_commands,
            f'sky down -y {name}; sky storage delete {storage_name}',
            timeout=20 * 60,  # 20 mins
        )
        run_one_test(test)


@pytest.mark.ibm
def test_ibm_storage_mounts():
    name = _get_cluster_name()
    storage_name = f'sky-test-{int(time.time())}'
    bucket_rclone_profile = Rclone.generate_rclone_bucket_profile_name(
        storage_name, Rclone.RcloneClouds.IBM)
    template_str = pathlib.Path(
        'tests/test_yamls/test_ibm_cos_storage_mounting.yaml').read_text()
    template = jinja2.Template(template_str)
    content = template.render(storage_name=storage_name)
    with tempfile.NamedTemporaryFile(suffix='.yaml', mode='w') as f:
        f.write(content)
        f.flush()
        file_path = f.name
        test_commands = [
            *storage_setup_commands,
            f'sky launch -y -c {name} --cloud ibm {file_path}',
            f'sky logs {name} 1 --status',  # Ensure job succeeded.
            f'rclone ls {bucket_rclone_profile}:{storage_name}/hello.txt',
        ]
        test = Test(
            'ibm_storage_mounts',
            test_commands,
            f'sky down -y {name}; sky storage delete {storage_name}',
            timeout=20 * 60,  # 20 mins
        )
        run_one_test(test)


# ---------- CLI logs ----------
@pytest.mark.no_scp  # SCP does not support num_nodes > 1 yet. Run test_scp_logs instead.
def test_cli_logs(generic_cloud: str):
    name = _get_cluster_name()
    num_nodes = 2
    if generic_cloud == 'kubernetes':
        # Kubernetes does not support multi-node
        num_nodes = 1
    timestamp = time.time()
    test = Test(
        'cli_logs',
        [
            f'sky launch -y -c {name} --cloud {generic_cloud} --num-nodes {num_nodes} "echo {timestamp} 1"',
            f'sky exec {name} "echo {timestamp} 2"',
            f'sky exec {name} "echo {timestamp} 3"',
            f'sky exec {name} "echo {timestamp} 4"',
            f'sky logs {name} 2 --status',
            f'sky logs {name} 3 4 --sync-down',
            f'sky logs {name} * --sync-down',
            f'sky logs {name} 1 | grep "{timestamp} 1"',
            f'sky logs {name} | grep "{timestamp} 4"',
        ],
        f'sky down -y {name}',
    )
    run_one_test(test)


@pytest.mark.scp
def test_scp_logs():
    name = _get_cluster_name()
    timestamp = time.time()
    test = Test(
        'SCP_cli_logs',
        [
            f'sky launch -y -c {name} {SCP_TYPE} "echo {timestamp} 1"',
            f'sky exec {name} "echo {timestamp} 2"',
            f'sky exec {name} "echo {timestamp} 3"',
            f'sky exec {name} "echo {timestamp} 4"',
            f'sky logs {name} 2 --status',
            f'sky logs {name} 3 4 --sync-down',
            f'sky logs {name} * --sync-down',
            f'sky logs {name} 1 | grep "{timestamp} 1"',
            f'sky logs {name} | grep "{timestamp} 4"',
        ],
        f'sky down -y {name}',
    )
    run_one_test(test)


# ---------- Job Queue. ----------
@pytest.mark.no_lambda_cloud  # Lambda Cloud does not have T4 gpus
@pytest.mark.no_ibm  # IBM Cloud does not have T4 gpus. run test_ibm_job_queue instead
@pytest.mark.no_scp  # SCP does not have T4 gpus. Run test_scp_job_queue instead
@pytest.mark.no_oci  # OCI does not have T4 gpus
def test_job_queue(generic_cloud: str):
    name = _get_cluster_name()
    test = Test(
        'job_queue',
        [
            f'sky launch -y -c {name} --cloud {generic_cloud} examples/job_queue/cluster.yaml',
            f'sky exec {name} -n {name}-1 -d examples/job_queue/job.yaml',
            f'sky exec {name} -n {name}-2 -d examples/job_queue/job.yaml',
            f'sky exec {name} -n {name}-3 -d examples/job_queue/job.yaml',
            f's=$(sky queue {name}); echo "$s"; echo; echo; echo "$s" | grep {name}-1 | grep RUNNING',
            f's=$(sky queue {name}); echo "$s"; echo; echo; echo "$s" | grep {name}-2 | grep RUNNING',
            f's=$(sky queue {name}); echo "$s"; echo; echo; echo "$s" | grep {name}-3 | grep PENDING',
            f'sky cancel -y {name} 2',
            'sleep 5',
            f's=$(sky queue {name}); echo "$s"; echo; echo; echo "$s" | grep {name}-3 | grep RUNNING',
            f'sky cancel -y {name} 3',
            f'sky exec {name} --gpus T4:0.2 "[[ \$SKYPILOT_NUM_GPUS_PER_NODE -eq 1 ]] || exit 1"',
            f'sky exec {name} --gpus T4:1 "[[ \$SKYPILOT_NUM_GPUS_PER_NODE -eq 1 ]] || exit 1"',
            f'sky logs {name} 4 --status',
            f'sky logs {name} 5 --status',
        ],
        f'sky down -y {name}',
    )
    run_one_test(test)


# ---------- Job Queue with Docker. ----------
@pytest.mark.no_lambda_cloud  # Doesn't support Lambda Cloud for now
@pytest.mark.no_ibm  # Doesn't support IBM Cloud for now
@pytest.mark.no_scp  # Doesn't support SCP for now
@pytest.mark.no_oci  # Doesn't support OCI for now
@pytest.mark.no_kubernetes  # Doesn't support Kubernetes for now
def test_job_queue_with_docker(generic_cloud: str):
    name = _get_cluster_name()
    test = Test(
        'job_queue_with_docker',
        [
            f'sky launch -y -c {name} --cloud {generic_cloud} examples/job_queue/cluster_docker.yaml',
            f'sky exec {name} -n {name}-1 -d examples/job_queue/job_docker.yaml',
            f'sky exec {name} -n {name}-2 -d examples/job_queue/job_docker.yaml',
            f'sky exec {name} -n {name}-3 -d examples/job_queue/job_docker.yaml',
            f's=$(sky queue {name}); echo "$s"; echo; echo; echo "$s" | grep {name}-1 | grep RUNNING',
            f's=$(sky queue {name}); echo "$s"; echo; echo; echo "$s" | grep {name}-2 | grep RUNNING',
            f's=$(sky queue {name}); echo "$s"; echo; echo; echo "$s" | grep {name}-3 | grep PENDING',
            f'sky cancel -y {name} 2',
            'sleep 5',
            f's=$(sky queue {name}); echo "$s"; echo; echo; echo "$s" | grep {name}-3 | grep RUNNING',
            f'sky cancel -y {name} 3',
            f'sky exec {name} --gpus T4:0.2 "[[ \$SKYPILOT_NUM_GPUS_PER_NODE -eq 1 ]] || exit 1"',
            f'sky exec {name} --gpus T4:1 "[[ \$SKYPILOT_NUM_GPUS_PER_NODE -eq 1 ]] || exit 1"',
            f'sky logs {name} 4 --status',
            f'sky logs {name} 5 --status',
        ],
        f'sky down -y {name}',
    )
    run_one_test(test)


@pytest.mark.lambda_cloud
def test_lambda_job_queue():
    name = _get_cluster_name()
    test = Test(
        'lambda_job_queue',
        [
            f'sky launch -y -c {name} {LAMBDA_TYPE} examples/job_queue/cluster.yaml',
            f'sky exec {name} -n {name}-1 --gpus A10:0.5 -d examples/job_queue/job.yaml',
            f'sky exec {name} -n {name}-2 --gpus A10:0.5 -d examples/job_queue/job.yaml',
            f'sky exec {name} -n {name}-3 --gpus A10:0.5 -d examples/job_queue/job.yaml',
            f'sky queue {name} | grep {name}-1 | grep RUNNING',
            f'sky queue {name} | grep {name}-2 | grep RUNNING',
            f'sky queue {name} | grep {name}-3 | grep PENDING',
            f'sky cancel -y {name} 2',
            'sleep 5',
            f'sky queue {name} | grep {name}-3 | grep RUNNING',
            f'sky cancel -y {name} 3',
        ],
        f'sky down -y {name}',
    )
    run_one_test(test)


@pytest.mark.ibm
def test_ibm_job_queue():
    name = _get_cluster_name()
    test = Test(
        'ibm_job_queue',
        [
            f'sky launch -y -c {name} --cloud ibm --gpus v100',
            f'sky exec {name} -n {name}-1 --cloud ibm -d examples/job_queue/job_ibm.yaml',
            f'sky exec {name} -n {name}-2 --cloud ibm -d examples/job_queue/job_ibm.yaml',
            f'sky exec {name} -n {name}-3 --cloud ibm -d examples/job_queue/job_ibm.yaml',
            f'sky queue {name} | grep {name}-1 | grep RUNNING',
            f'sky queue {name} | grep {name}-2 | grep RUNNING',
            f'sky queue {name} | grep {name}-3 | grep PENDING',
            f'sky cancel -y {name} 2',
            'sleep 5',
            f'sky queue {name} | grep {name}-3 | grep RUNNING',
            f'sky cancel -y {name} 3',
        ],
        f'sky down -y {name}',
    )
    run_one_test(test)


@pytest.mark.scp
def test_scp_job_queue():
    name = _get_cluster_name()
    num_of_gpu_launch = 1
    num_of_gpu_exec = 0.5
    test = Test(
        'SCP_job_queue',
        [
            f'sky launch -y -c {name} {SCP_TYPE} {SCP_GPU_V100}:{num_of_gpu_launch} examples/job_queue/cluster.yaml',
            f'sky exec {name} -n {name}-1 {SCP_GPU_V100}:{num_of_gpu_exec} -d examples/job_queue/job.yaml',
            f'sky exec {name} -n {name}-2 {SCP_GPU_V100}:{num_of_gpu_exec} -d examples/job_queue/job.yaml',
            f'sky exec {name} -n {name}-3 {SCP_GPU_V100}:{num_of_gpu_exec} -d examples/job_queue/job.yaml',
            f'sky queue {name} | grep {name}-1 | grep RUNNING',
            f'sky queue {name} | grep {name}-2 | grep RUNNING',
            f'sky queue {name} | grep {name}-3 | grep PENDING',
            f'sky cancel -y {name} 2',
            'sleep 5',
            f'sky queue {name} | grep {name}-3 | grep RUNNING',
            f'sky cancel -y {name} 3',
        ],
        f'sky down -y {name}',
    )
    run_one_test(test)


@pytest.mark.no_lambda_cloud  # Lambda Cloud does not have T4 gpus
@pytest.mark.no_ibm  # IBM Cloud does not have T4 gpus. run test_ibm_job_queue_multinode instead
@pytest.mark.no_scp  # SCP does not support num_nodes > 1 yet
@pytest.mark.no_oci  # OCI Cloud does not have T4 gpus.
@pytest.mark.no_kubernetes  # Kubernetes not support num_nodes > 1 yet
def test_job_queue_multinode(generic_cloud: str):
    name = _get_cluster_name()
    test = Test(
        'job_queue_multinode',
        [
            f'sky launch -y -c {name} --cloud {generic_cloud} examples/job_queue/cluster_multinode.yaml',
            f'sky exec {name} -n {name}-1 -d examples/job_queue/job_multinode.yaml',
            f'sky exec {name} -n {name}-2 -d examples/job_queue/job_multinode.yaml',
            f'sky launch -c {name} -n {name}-3 --detach-setup -d examples/job_queue/job_multinode.yaml',
            f's=$(sky queue {name}) && echo "$s" && (echo "$s" | grep {name}-1 | grep RUNNING)',
            f's=$(sky queue {name}) && echo "$s" && (echo "$s" | grep {name}-2 | grep RUNNING)',
            f's=$(sky queue {name}) && echo "$s" && (echo "$s" | grep {name}-3 | grep PENDING)',
            'sleep 90',
            f'sky cancel -y {name} 1',
            'sleep 5',
            f's=$(sky queue {name}); echo "$s"; echo; echo; echo "$s" | grep {name}-3 | grep SETTING_UP',
            f'sky cancel -y {name} 1 2 3',
            f'sky launch -c {name} -n {name}-4 --detach-setup -d examples/job_queue/job_multinode.yaml',
            # Test the job status is correctly set to SETTING_UP, during the setup is running,
            # and the job can be cancelled during the setup.
            'sleep 5',
            f's=$(sky queue {name}) && echo "$s" && (echo "$s" | grep {name}-4 | grep SETTING_UP)',
            f'sky cancel -y {name} 4',
            f's=$(sky queue {name}) && echo "$s" && (echo "$s" | grep {name}-4 | grep CANCELLED)',
            f'sky exec {name} --gpus T4:0.2 "[[ \$SKYPILOT_NUM_GPUS_PER_NODE -eq 1 ]] || exit 1"',
            f'sky exec {name} --gpus T4:0.2 --num-nodes 2 "[[ \$SKYPILOT_NUM_GPUS_PER_NODE -eq 1 ]] || exit 1"',
            f'sky exec {name} --gpus T4:1 --num-nodes 2 "[[ \$SKYPILOT_NUM_GPUS_PER_NODE -eq 1 ]] || exit 1"',
            f'sky logs {name} 5 --status',
            f'sky logs {name} 6 --status',
            f'sky logs {name} 7 --status',
        ],
        f'sky down -y {name}',
    )
    run_one_test(test)


@pytest.mark.no_lambda_cloud  # No Lambda Cloud VM has 8 CPUs
def test_large_job_queue(generic_cloud: str):
    name = _get_cluster_name()
    test = Test(
        'large_job_queue',
        [
            f'sky launch -y -c {name} --cpus 8 --cloud {generic_cloud}',
            f'for i in `seq 1 75`; do sky exec {name} -n {name}-$i -d "echo $i; sleep 100000000"; done',
            f'sky cancel -y {name} 1 2 3 4 5 6 7 8 9 10 11 12 13 14 15 16',
            'sleep 75',
            # Each job takes 0.5 CPU and the default VM has 8 CPUs, so there should be 8 / 0.5 = 16 jobs running.
            # The first 16 jobs are canceled, so there should be 75 - 32 = 43 jobs PENDING.
            f's=$(sky queue {name}); echo "$s"; echo; echo; echo "$s" | grep -v grep | grep PENDING | wc -l | grep 43',
            # Make sure the jobs are scheduled in FIFO order
            *[
                f's=$(sky queue {name}); echo "$s"; echo; echo; echo "$s" | grep {name}-{i} | grep CANCELLED'
                for i in range(1, 17)
            ],
            *[
                f's=$(sky queue {name}); echo "$s"; echo; echo; echo "$s" | grep {name}-{i} | grep RUNNING'
                for i in range(17, 33)
            ],
            *[
                f's=$(sky queue {name}); echo "$s"; echo; echo; echo "$s" | grep {name}-{i} | grep PENDING'
                for i in range(33, 75)
            ],
            f'sky cancel -y {name} 33 35 37 39 17 18 19',
            *[
                f's=$(sky queue {name}); echo "$s"; echo; echo; echo "$s" | grep {name}-{i} | grep CANCELLED'
                for i in range(33, 40, 2)
            ],
            'sleep 10',
            *[
                f's=$(sky queue {name}); echo "$s"; echo; echo; echo "$s" | grep {name}-{i} | grep RUNNING'
                for i in [34, 36, 38]
            ],
        ],
        f'sky down -y {name}',
        timeout=20 * 60,
    )
    run_one_test(test)


@pytest.mark.no_lambda_cloud  # No Lambda Cloud VM has 8 CPUs
def test_fast_large_job_queue(generic_cloud: str):
    # This is to test the jobs can be scheduled quickly when there are many jobs in the queue.
    name = _get_cluster_name()
    test = Test(
        'fast_large_job_queue',
        [
            f'sky launch -y -c {name} --cpus 8 --cloud {generic_cloud}',
            f'for i in `seq 1 32`; do sky exec {name} -n {name}-$i -d "echo $i"; done',
            'sleep 60',
            f's=$(sky queue {name}); echo "$s"; echo; echo; echo "$s" | grep -v grep | grep SUCCEEDED | wc -l | grep 32',
        ],
        f'sky down -y {name}',
        timeout=20 * 60,
    )
    run_one_test(test)


@pytest.mark.ibm
def test_ibm_job_queue_multinode():
    name = _get_cluster_name()
    task_file = 'examples/job_queue/job_multinode_ibm.yaml'
    test = Test(
        'ibm_job_queue_multinode',
        [
            f'sky launch -y -c {name} --cloud ibm --gpus v100 --num-nodes 2',
            f'sky exec {name} -n {name}-1 -d {task_file}',
            f'sky exec {name} -n {name}-2 -d {task_file}',
            f'sky launch -y -c {name} -n {name}-3 --detach-setup -d {task_file}',
            f's=$(sky queue {name}) && printf "$s" && (echo "$s" | grep {name}-1 | grep RUNNING)',
            f's=$(sky queue {name}) && printf "$s" && (echo "$s" | grep {name}-2 | grep RUNNING)',
            f's=$(sky queue {name}) && printf "$s" && (echo "$s" | grep {name}-3 | grep SETTING_UP)',
            'sleep 90',
            f's=$(sky queue {name}) && printf "$s" && (echo "$s" | grep {name}-3 | grep PENDING)',
            f'sky cancel -y {name} 1',
            'sleep 5',
            f'sky queue {name} | grep {name}-3 | grep RUNNING',
            f'sky cancel -y {name} 1 2 3',
            f'sky launch -c {name} -n {name}-4 --detach-setup -d {task_file}',
            # Test the job status is correctly set to SETTING_UP, during the setup is running,
            # and the job can be cancelled during the setup.
            f's=$(sky queue {name}) && printf "$s" && (echo "$s" | grep {name}-4 | grep SETTING_UP)',
            f'sky cancel -y {name} 4',
            f's=$(sky queue {name}) && printf "$s" && (echo "$s" | grep {name}-4 | grep CANCELLED)',
            f'sky exec {name} --gpus v100:0.2 "[[ \$SKYPILOT_NUM_GPUS_PER_NODE -eq 1 ]] || exit 1"',
            f'sky exec {name} --gpus v100:0.2 --num-nodes 2 "[[ \$SKYPILOT_NUM_GPUS_PER_NODE -eq 1 ]] || exit 1"',
            f'sky exec {name} --gpus v100:1 --num-nodes 2 "[[ \$SKYPILOT_NUM_GPUS_PER_NODE -eq 1 ]] || exit 1"',
            f'sky logs {name} 5 --status',
            f'sky logs {name} 6 --status',
            f'sky logs {name} 7 --status',
        ],
        f'sky down -y {name}',
        timeout=20 * 60,  # 20 mins
    )
    run_one_test(test)


# ---------- Docker with preinstalled package. ----------
@pytest.mark.no_lambda_cloud  # Doesn't support Lambda Cloud for now
@pytest.mark.no_ibm  # Doesn't support IBM Cloud for now
@pytest.mark.no_scp  # Doesn't support SCP for now
@pytest.mark.no_oci  # Doesn't support OCI for now
@pytest.mark.no_kubernetes  # Doesn't support Kubernetes for now
def test_docker_preinstalled_package(generic_cloud: str):
    name = _get_cluster_name()
    test = Test(
        'docker_with_preinstalled_package',
        [
            f'sky launch -y -c {name} --cloud {generic_cloud} --image-id docker:nginx',
            f'sky exec {name} "nginx -V" | grep SUCCEEDED',
            f'sky exec {name} whoami | grep root',
        ],
        f'sky down -y {name}',
    )
    run_one_test(test)


# ---------- Submitting multiple tasks to the same cluster. ----------
@pytest.mark.no_lambda_cloud  # Lambda Cloud does not have T4 gpus
@pytest.mark.no_ibm  # IBM Cloud does not have T4 gpus
@pytest.mark.no_scp  # SCP does not support num_nodes > 1 yet
@pytest.mark.no_oci  # OCI Cloud does not have T4 gpus
@pytest.mark.no_kubernetes  # Kubernetes does not support num_nodes > 1
def test_multi_echo(generic_cloud: str):
    name = _get_cluster_name()
    test = Test(
        'multi_echo',
        [
            f'python examples/multi_echo.py {name} {generic_cloud}',
            'sleep 120',
        ] +
        # Ensure jobs succeeded.
        [f'sky logs {name} {i + 1} --status' for i in range(32)] +
        # Ensure monitor/autoscaler didn't crash on the 'assert not
        # unfulfilled' error.  If process not found, grep->ssh returns 1.
        [f'ssh {name} \'ps aux | grep "[/]"monitor.py\''],
        f'sky down -y {name}',
        timeout=20 * 60,
    )
    run_one_test(test)


# ---------- Task: 1 node training. ----------
@pytest.mark.no_lambda_cloud  # Lambda Cloud does not have V100 gpus
@pytest.mark.no_ibm  # IBM cloud currently doesn't provide public image with CUDA
@pytest.mark.no_scp  # SCP does not have V100 (16GB) GPUs. Run test_scp_huggingface instead.
def test_huggingface(generic_cloud: str):
    name = _get_cluster_name()
    test = Test(
        'huggingface_glue_imdb_app',
        [
            f'sky launch -y -c {name} --cloud {generic_cloud} examples/huggingface_glue_imdb_app.yaml',
            f'sky logs {name} 1 --status',  # Ensure the job succeeded.
            f'sky exec {name} examples/huggingface_glue_imdb_app.yaml',
            f'sky logs {name} 2 --status',  # Ensure the job succeeded.
        ],
        f'sky down -y {name}',
    )
    run_one_test(test)


@pytest.mark.lambda_cloud
def test_lambda_huggingface(generic_cloud: str):
    name = _get_cluster_name()
    test = Test(
        'lambda_huggingface_glue_imdb_app',
        [
            f'sky launch -y -c {name} {LAMBDA_TYPE} examples/huggingface_glue_imdb_app.yaml',
            f'sky logs {name} 1 --status',  # Ensure the job succeeded.
            f'sky exec {name} {LAMBDA_TYPE} examples/huggingface_glue_imdb_app.yaml',
            f'sky logs {name} 2 --status',  # Ensure the job succeeded.
        ],
        f'sky down -y {name}',
    )
    run_one_test(test)


@pytest.mark.scp
def test_scp_huggingface(generic_cloud: str):
    name = _get_cluster_name()
    num_of_gpu_launch = 1
    test = Test(
        'SCP_huggingface_glue_imdb_app',
        [
            f'sky launch -y -c {name} {SCP_TYPE} {SCP_GPU_V100}:{num_of_gpu_launch} examples/huggingface_glue_imdb_app.yaml',
            f'sky logs {name} 1 --status',  # Ensure the job succeeded.
            f'sky exec {name} {SCP_TYPE} {SCP_GPU_V100}:{num_of_gpu_launch} examples/huggingface_glue_imdb_app.yaml',
            f'sky logs {name} 2 --status',  # Ensure the job succeeded.
        ],
        f'sky down -y {name}',
    )
    run_one_test(test)


# ---------- TPU. ----------
@pytest.mark.gcp
def test_tpu():
    name = _get_cluster_name()
    test = Test(
        'tpu_app',
        [
            f'sky launch -y -c {name} examples/tpu/tpu_app.yaml',
            f'sky logs {name} 1',  # Ensure the job finished.
            f'sky logs {name} 1 --status',  # Ensure the job succeeded.
            f'sky launch -y -c {name} examples/tpu/tpu_app.yaml | grep "TPU .* already exists"',  # Ensure sky launch won't create another TPU.
        ],
        f'sky down -y {name}',
        timeout=30 * 60,  # can take >20 mins
    )
    run_one_test(test)


# ---------- TPU VM. ----------
@pytest.mark.gcp
def test_tpu_vm():
    name = _get_cluster_name()
    test = Test(
        'tpu_vm_app',
        [
            f'sky launch -y -c {name} examples/tpu/tpuvm_mnist.yaml',
            f'sky logs {name} 1',  # Ensure the job finished.
            f'sky logs {name} 1 --status',  # Ensure the job succeeded.
            f'sky stop -y {name}',
            f's=$(sky status {name} --refresh); echo "$s"; echo; echo; echo "$s"  | grep {name} | grep STOPPED',  # Ensure the cluster is STOPPED.
            # Use retry: guard against transient errors observed for
            # just-stopped TPU VMs (#962).
            f'sky start --retry-until-up -y {name}',
            f'sky exec {name} examples/tpu/tpuvm_mnist.yaml',
            f'sky logs {name} 2 --status',  # Ensure the job succeeded.
            f'sky stop -y {name}',
        ],
        f'sky down -y {name}',
        timeout=30 * 60,  # can take 30 mins
    )
    run_one_test(test)


# ---------- TPU VM Pod. ----------
@pytest.mark.gcp
def test_tpu_vm_pod():
    name = _get_cluster_name()
    test = Test(
        'tpu_pod',
        [
            f'sky launch -y -c {name} examples/tpu/tpuvm_mnist.yaml --gpus tpu-v2-32 --use-spot --zone europe-west4-a',
            f'sky logs {name} 1',  # Ensure the job finished.
            f'sky logs {name} 1 --status',  # Ensure the job succeeded.
        ],
        f'sky down -y {name}',
        timeout=30 * 60,  # can take 30 mins
    )
    run_one_test(test)


# ---------- Simple apps. ----------
@pytest.mark.no_scp  # SCP does not support num_nodes > 1 yet
@pytest.mark.no_kubernetes  # Kubernetes does not support num_nodes > 1 node yet
def test_multi_hostname(generic_cloud: str):
    name = _get_cluster_name()
    test = Test(
        'multi_hostname',
        [
            f'sky launch -y -c {name} --cloud {generic_cloud} examples/multi_hostname.yaml',
            f'sky logs {name} 1 --status',  # Ensure the job succeeded.
            f'sky logs {name} 1 | grep "My hostname:" | wc -l | grep 2',  # Ensure there are 2 hosts.
            f'sky exec {name} examples/multi_hostname.yaml',
            f'sky logs {name} 2 --status',  # Ensure the job succeeded.
        ],
        f'sky down -y {name}',
    )
    run_one_test(test)


# ---------- Web apps with custom ports on GCP. ----------
@pytest.mark.gcp
def test_gcp_http_server_with_custom_ports():
    name = _get_cluster_name()
    test = Test(
        'gcp_http_server_with_custom_ports',
        [
            f'sky launch -y -d -c {name} --cloud gcp examples/http_server_with_custom_ports/task.yaml',
            'sleep 10',
            'ip=$(grep -A1 "Host ' + name +
            '" ~/.ssh/config | grep "HostName" | awk \'{print $2}\'); curl $ip:33828 | grep "<h1>This is a demo HTML page.</h1>"',
        ],
        f'sky down -y {name}',
    )
    run_one_test(test)


# ---------- Web apps with custom ports on AWS. ----------
@pytest.mark.aws
def test_aws_http_server_with_custom_ports():
    name = _get_cluster_name()
    test = Test(
        'aws_http_server_with_custom_ports',
        [
            f'sky launch -y -d -c {name} --cloud aws examples/http_server_with_custom_ports/task.yaml',
            'sleep 10',
            'ip=$(grep -A1 "Host ' + name +
            '" ~/.ssh/config | grep "HostName" | awk \'{print $2}\'); curl $ip:33828 | grep "<h1>This is a demo HTML page.</h1>"',
        ],
        f'sky down -y {name}',
    )
    run_one_test(test)


# ---------- Web apps with custom ports on Azure. ----------
@pytest.mark.azure
def test_azure_http_server_with_custom_ports():
    name = _get_cluster_name()
    test = Test(
        'azure_http_server_with_custom_ports',
        [
            f'sky launch -y -d -c {name} --cloud azure examples/http_server_with_custom_ports/task.yaml',
            'sleep 10',
            'ip=$(grep -A1 "Host ' + name +
            '" ~/.ssh/config | grep "HostName" | awk \'{print $2}\'); curl $ip:33828 | grep "<h1>This is a demo HTML page.</h1>"',
        ],
        f'sky down -y {name}',
    )
    run_one_test(test)


# ---------- Task: n=2 nodes with setups. ----------
@pytest.mark.no_lambda_cloud  # Lambda Cloud does not have V100 gpus
@pytest.mark.no_ibm  # IBM cloud currently doesn't provide public image with CUDA
@pytest.mark.no_scp  # SCP does not support num_nodes > 1 yet
@pytest.mark.no_kubernetes  # Kubernetes does not support num_nodes > 1 node yet
@pytest.mark.skip(
    reason=
    'The resnet_distributed_tf_app is flaky, due to it failing to detect GPUs.')
def test_distributed_tf(generic_cloud: str):
    name = _get_cluster_name()
    test = Test(
        'resnet_distributed_tf_app',
        [
            # NOTE: running it twice will hang (sometimes?) - an app-level bug.
            f'python examples/resnet_distributed_tf_app.py {name} {generic_cloud}',
            f'sky logs {name} 1 --status',  # Ensure the job succeeded.
        ],
        f'sky down -y {name}',
        timeout=25 * 60,  # 25 mins (it takes around ~19 mins)
    )
    run_one_test(test)


# ---------- Testing GCP start and stop instances ----------
@pytest.mark.gcp
def test_gcp_start_stop():
    name = _get_cluster_name()
    test = Test(
        'gcp-start-stop',
        [
            f'sky launch -y -c {name} examples/gcp_start_stop.yaml',
            f'sky logs {name} 1 --status',  # Ensure the job succeeded.
            f'sky exec {name} examples/gcp_start_stop.yaml',
            f'sky logs {name} 2 --status',  # Ensure the job succeeded.
            f'sky exec {name} "prlimit -n --pid=\$(pgrep -f \'raylet/raylet --raylet_socket_name\') | grep \'"\'1048576 1048576\'"\'"',  # Ensure the raylet process has the correct file descriptor limit.
            f'sky logs {name} 3 --status',  # Ensure the job succeeded.
            f'sky stop -y {name}',
            f'sleep 20',
            f'sky start -y {name} -i 1',
            f'sky exec {name} examples/gcp_start_stop.yaml',
            f'sky logs {name} 4 --status',  # Ensure the job succeeded.
            'sleep 180',
            f'sky status -r {name} | grep "INIT\|STOPPED"',
        ],
        f'sky down -y {name}',
    )
    run_one_test(test)


# ---------- Testing Azure start and stop instances ----------
@pytest.mark.azure
def test_azure_start_stop():
    name = _get_cluster_name()
    test = Test(
        'azure-start-stop',
        [
            f'sky launch -y -c {name} examples/azure_start_stop.yaml',
            f'sky exec {name} examples/azure_start_stop.yaml',
            f'sky logs {name} 1 --status',  # Ensure the job succeeded.
            f'sky exec {name} "prlimit -n --pid=\$(pgrep -f \'raylet/raylet --raylet_socket_name\') | grep \'"\'1048576 1048576\'"\'"',  # Ensure the raylet process has the correct file descriptor limit.
            f'sky logs {name} 2 --status',  # Ensure the job succeeded.
            f'sky stop -y {name}',
            f'sky start -y {name} -i 1',
            f'sky exec {name} examples/azure_start_stop.yaml',
            f'sky logs {name} 3 --status',  # Ensure the job succeeded.
            'sleep 200',
            f's=$(sky status -r {name}) && echo $s && echo $s | grep "INIT\|STOPPED"'
        ],
        f'sky down -y {name}',
        timeout=30 * 60,  # 30 mins
    )
    run_one_test(test)


# ---------- Testing Autostopping ----------
@pytest.mark.no_lambda_cloud  # Lambda Cloud does not support stopping instances
@pytest.mark.no_ibm  # FIX(IBM) sporadically fails, as restarted workers stay uninitialized indefinitely
@pytest.mark.no_scp  # SCP does not support num_nodes > 1 yet
@pytest.mark.no_kubernetes  # Kubernetes does not autostop yet
def test_autostop(generic_cloud: str):
    name = _get_cluster_name()
    test = Test(
        'autostop',
        [
            f'sky launch -y -d -c {name} --num-nodes 2 --cloud {generic_cloud} tests/test_yamls/minimal.yaml',
            f'sky autostop -y {name} -i 1',

            # Ensure autostop is set.
            f'sky status | grep {name} | grep "1m"',

            # Ensure the cluster is not stopped early.
            'sleep 45',
            f's=$(sky status {name} --refresh); echo "$s"; echo; echo; echo "$s"  | grep {name} | grep UP',

            # Ensure the cluster is STOPPED.
            'sleep 250',
            f's=$(sky status {name} --refresh); echo "$s"; echo; echo; echo "$s"  | grep {name} | grep STOPPED',

            # Ensure the cluster is UP and the autostop setting is reset ('-').
            f'sky start -y {name}',
            f'sky status | grep {name} | grep -E "UP\s+-"',

            # Ensure the job succeeded.
            f'sky exec {name} tests/test_yamls/minimal.yaml',
            f'sky logs {name} 2 --status',

            # Test restarting the idleness timer via cancel + reset:
            f'sky autostop -y {name} -i 1',  # Idleness starts counting.
            'sleep 45',  # Almost reached the threshold.
            f'sky autostop -y {name} --cancel',
            f'sky autostop -y {name} -i 1',  # Should restart the timer.
            'sleep 45',
            f's=$(sky status {name} --refresh); echo "$s"; echo; echo; echo "$s" | grep {name} | grep UP',
            'sleep 250',
            f's=$(sky status {name} --refresh); echo "$s"; echo; echo; echo "$s"  | grep {name} | grep STOPPED',

            # Test restarting the idleness timer via exec:
            f'sky start -y {name}',
            f'sky status | grep {name} | grep -E "UP\s+-"',
            f'sky autostop -y {name} -i 1',  # Idleness starts counting.
            'sleep 45',  # Almost reached the threshold.
            f'sky exec {name} echo hi',  # Should restart the timer.
            'sleep 45',
            f's=$(sky status {name} --refresh); echo "$s"; echo; echo; echo "$s"  | grep {name} | grep UP',
            'sleep 250',
            f's=$(sky status {name} --refresh); echo "$s"; echo; echo; echo "$s"  | grep {name} | grep STOPPED',
        ],
        f'sky down -y {name}',
        timeout=20 * 60,
    )
    run_one_test(test)


# ---------- Testing Autodowning ----------
@pytest.mark.no_scp  # SCP does not support num_nodes > 1 yet. Run test_scp_autodown instead.
@pytest.mark.no_kubernetes  # Kubernetes does not support num_nodes > 1 yet. Run test_kubernetes_autodown instead.
def test_autodown(generic_cloud: str):
    name = _get_cluster_name()
    test = Test(
        'autodown',
        [
            f'sky launch -y -d -c {name} --num-nodes 2 --cloud {generic_cloud} tests/test_yamls/minimal.yaml',
            f'sky autostop -y {name} --down -i 1',
            # Ensure autostop is set.
            f'sky status | grep {name} | grep "1m (down)"',
            # Ensure the cluster is not terminated early.
            'sleep 45',
            f's=$(sky status {name} --refresh); echo "$s"; echo; echo; echo "$s"  | grep {name} | grep UP',
            # Ensure the cluster is terminated.
            'sleep 200',
            f's=$(SKYPILOT_DEBUG=0 sky status {name} --refresh) && echo "$s" && {{ echo "$s" | grep {name} | grep "Autodowned cluster\|terminated on the cloud"; }} || {{ echo "$s" | grep {name} && exit 1 || exit 0; }}',
            f'sky launch -y -d -c {name} --cloud {generic_cloud} --num-nodes 2 --down tests/test_yamls/minimal.yaml',
            f'sky status | grep {name} | grep UP',  # Ensure the cluster is UP.
            f'sky exec {name} --cloud {generic_cloud} tests/test_yamls/minimal.yaml',
            f'sky status | grep {name} | grep "1m (down)"',
            'sleep 240',
            # Ensure the cluster is terminated.
            f's=$(SKYPILOT_DEBUG=0 sky status {name} --refresh) && echo "$s" && {{ echo "$s" | grep {name} | grep "Autodowned cluster\|terminated on the cloud"; }} || {{ echo "$s" | grep {name} && exit 1 || exit 0; }}',
            f'sky launch -y -d -c {name} --cloud {generic_cloud} --num-nodes 2 --down tests/test_yamls/minimal.yaml',
            f'sky autostop -y {name} --cancel',
            'sleep 240',
            # Ensure the cluster is still UP.
            f's=$(SKYPILOT_DEBUG=0 sky status {name} --refresh) && echo "$s" && echo "$s" | grep {name} | grep UP',
        ],
        f'sky down -y {name}',
        timeout=20 * 60,
    )
    run_one_test(test)


@pytest.mark.scp
def test_scp_autodown():
    name = _get_cluster_name()
    test = Test(
        'SCP_autodown',
        [
            f'sky launch -y -d -c {name} {SCP_TYPE} tests/test_yamls/minimal.yaml',
            f'sky autostop -y {name} --down -i 1',
            # Ensure autostop is set.
            f'sky status | grep {name} | grep "1m (down)"',
            # Ensure the cluster is not terminated early.
            'sleep 45',
            f'sky status --refresh | grep {name} | grep UP',
            # Ensure the cluster is terminated.
            'sleep 200',
            f's=$(SKYPILOT_DEBUG=0 sky status --refresh) && printf "$s" && {{ echo "$s" | grep {name} | grep "Autodowned cluster\|terminated on the cloud"; }} || {{ echo "$s" | grep {name} && exit 1 || exit 0; }}',
            f'sky launch -y -d -c {name} {SCP_TYPE} --down tests/test_yamls/minimal.yaml',
            f'sky status | grep {name} | grep UP',  # Ensure the cluster is UP.
            f'sky exec {name} {SCP_TYPE} tests/test_yamls/minimal.yaml',
            f'sky status | grep {name} | grep "1m (down)"',
            'sleep 200',
            # Ensure the cluster is terminated.
            f's=$(SKYPILOT_DEBUG=0 sky status --refresh) && printf "$s" && {{ echo "$s" | grep {name} | grep "Autodowned cluster\|terminated on the cloud"; }} || {{ echo "$s" | grep {name} && exit 1 || exit 0; }}',
            f'sky launch -y -d -c {name} {SCP_TYPE} --down tests/test_yamls/minimal.yaml',
            f'sky autostop -y {name} --cancel',
            'sleep 200',
            # Ensure the cluster is still UP.
            f's=$(SKYPILOT_DEBUG=0 sky status --refresh) && printf "$s" && echo "$s" | grep {name} | grep UP',
        ],
        f'sky down -y {name}',
        timeout=25 * 60,
    )
    run_one_test(test)


@pytest.mark.kubernetes
def test_kubernetes_autodown():
    name = _get_cluster_name()
    test = Test(
        'kubernetes_autodown',
        [
            f'sky launch -y -d -c {name} --cloud kubernetes tests/test_yamls/minimal.yaml',
            f'sky autostop -y {name} --down -i 1',
            # Ensure autostop is set.
            f'sky status | grep {name} | grep "1m (down)"',
            # Ensure the cluster is not terminated early.
            'sleep 45',
            f'sky status --refresh | grep {name} | grep UP',
            # Ensure the cluster is terminated.
            'sleep 200',
            f's=$(SKYPILOT_DEBUG=0 sky status --refresh) && printf "$s" && {{ echo "$s" | grep {name} | grep "Autodowned cluster\|terminated on the cloud"; }} || {{ echo "$s" | grep {name} && exit 1 || exit 0; }}',
            f'sky launch -y -d -c {name} --cloud kubernetes --down tests/test_yamls/minimal.yaml',
            f'sky status | grep {name} | grep UP',  # Ensure the cluster is UP.
            f'sky exec {name} --cloud kubernetes tests/test_yamls/minimal.yaml',
            f'sky status | grep {name} | grep "1m (down)"',
            'sleep 200',
            # Ensure the cluster is terminated.
            f's=$(SKYPILOT_DEBUG=0 sky status --refresh) && printf "$s" && {{ echo "$s" | grep {name} | grep "Autodowned cluster\|terminated on the cloud"; }} || {{ echo "$s" | grep {name} && exit 1 || exit 0; }}',
            f'sky launch -y -d -c {name} --cloud kubernetes --down tests/test_yamls/minimal.yaml',
            f'sky autostop -y {name} --cancel',
            'sleep 200',
            # Ensure the cluster is still UP.
            f's=$(SKYPILOT_DEBUG=0 sky status --refresh) && printf "$s" && echo "$s" | grep {name} | grep UP',
        ],
        f'sky down -y {name}',
        timeout=25 * 60,
    )
    run_one_test(test)


def _get_cancel_task_with_cloud(name, cloud, timeout=15 * 60):
    test = Test(
        f'{cloud}-cancel-task',
        [
            f'sky launch -c {name} examples/resnet_app.yaml --cloud {cloud} -y -d',
            # Wait the GPU process to start.
            'sleep 60',
            f'sky exec {name} "nvidia-smi | grep python"',
            f'sky logs {name} 2 --status',  # Ensure the job succeeded.
            f'sky cancel -y {name} 1',
            'sleep 60',
            # check if the python job is gone.
            f'sky exec {name} "! nvidia-smi | grep python"',
            f'sky logs {name} 3 --status',  # Ensure the job succeeded.
        ],
        f'sky down -y {name}',
        timeout=timeout,
    )
    return test


# ---------- Testing `sky cancel` ----------
@pytest.mark.aws
@pytest.mark.skip(
    reason='The resnet_app is flaky, due to TF failing to detect GPUs.')
def test_cancel_aws():
    name = _get_cluster_name()
    test = _get_cancel_task_with_cloud(name, 'aws')
    run_one_test(test)


@pytest.mark.gcp
@pytest.mark.skip(
    reason='The resnet_app is flaky, due to TF failing to detect GPUs.')
def test_cancel_gcp():
    name = _get_cluster_name()
    test = _get_cancel_task_with_cloud(name, 'gcp')
    run_one_test(test)


@pytest.mark.azure
@pytest.mark.skip(
    reason='The resnet_app is flaky, due to TF failing to detect GPUs.')
def test_cancel_azure():
    name = _get_cluster_name()
    test = _get_cancel_task_with_cloud(name, 'azure', timeout=30 * 60)
    run_one_test(test)


@pytest.mark.no_lambda_cloud  # Lambda Cloud does not have V100 gpus
@pytest.mark.no_ibm  # IBM cloud currently doesn't provide public image with CUDA
@pytest.mark.no_scp  # SCP does not support num_nodes > 1 yet
@pytest.mark.no_kubernetes  # Kubernetes does not support num_nodes > 1 yet
def test_cancel_pytorch(generic_cloud: str):
    name = _get_cluster_name()
    test = Test(
        'cancel-pytorch',
        [
            f'sky launch -c {name} --cloud {generic_cloud} examples/resnet_distributed_torch.yaml -y -d',
            # Wait the GPU process to start.
            'sleep 90',
            f'sky exec {name} "nvidia-smi | grep python"',
            f'sky logs {name} 2 --status',  # Ensure the job succeeded.
            f'sky cancel -y {name} 1',
            'sleep 60',
            f'sky exec {name} "(nvidia-smi | grep \'No running process\') || '
            # Ensure Xorg is the only process running.
            '[ \$(nvidia-smi | grep -A 10 Processes | grep -A 10 === | grep -v Xorg) -eq 2 ]"',
            f'sky logs {name} 3 --status',  # Ensure the job succeeded.
        ],
        f'sky down -y {name}',
        timeout=20 * 60,
    )
    run_one_test(test)


# can't use `_get_cancel_task_with_cloud()`, as command `nvidia-smi`
# requires a CUDA public image, which IBM doesn't offer
@pytest.mark.ibm
def test_cancel_ibm():
    name = _get_cluster_name()
    test = Test(
        'ibm-cancel-task',
        [
            f'sky launch -y -c {name} --cloud ibm examples/minimal.yaml',
            f'sky exec {name} -n {name}-1 -d  "while true; do echo \'Hello SkyPilot\'; sleep 2; done"',
            'sleep 20',
            f'sky queue {name} | grep {name}-1 | grep RUNNING',
            f'sky cancel -y {name} 2',
            f'sleep 5',
            f'sky queue {name} | grep {name}-1 | grep CANCELLED',
        ],
        f'sky down -y {name}',
    )
    run_one_test(test)


# ---------- Testing use-spot option ----------
@pytest.mark.no_lambda_cloud  # Lambda Cloud does not support spot instances
@pytest.mark.no_ibm  # IBM Cloud does not support spot instances
@pytest.mark.no_scp  # SCP does not support spot instances
@pytest.mark.no_kubernetes  # Kubernetes does not have a notion of spot instances
def test_use_spot(generic_cloud: str):
    """Test use-spot and sky exec."""
    name = _get_cluster_name()
    test = Test(
        'use-spot',
        [
            f'sky launch -c {name} --cloud {generic_cloud} tests/test_yamls/minimal.yaml --use-spot -y',
            f'sky logs {name} 1 --status',
            f'sky exec {name} echo hi',
            f'sky logs {name} 2 --status',
        ],
        f'sky down -y {name}',
    )
    run_one_test(test)


# ---------- Testing managed spot ----------
@pytest.mark.no_lambda_cloud  # Lambda Cloud does not support spot instances
@pytest.mark.no_ibm  # IBM Cloud does not support spot instances
@pytest.mark.no_scp  # SCP does not support spot instances
@pytest.mark.no_kubernetes  # Kubernetes does not have a notion of spot instances
@pytest.mark.managed_spot
def test_spot(generic_cloud: str):
    """Test the spot yaml."""
    name = _get_cluster_name()
    test = Test(
        'managed-spot',
        [
            f'sky spot launch -n {name}-1 --cloud {generic_cloud} examples/managed_spot.yaml -y -d',
            f'sky spot launch -n {name}-2 --cloud {generic_cloud} examples/managed_spot.yaml -y -d',
            'sleep 5',
            f'{_SPOT_QUEUE_WAIT}| grep {name}-1 | head -n1 | grep "STARTING\|RUNNING"',
            f'{_SPOT_QUEUE_WAIT}| grep {name}-2 | head -n1 | grep "STARTING\|RUNNING"',
            _SPOT_CANCEL_WAIT.format(job_name=f'{name}-1'),
            'sleep 5',
            f'{_SPOT_QUEUE_WAIT}| grep {name}-1 | head -n1 | grep "CANCELLING\|CANCELLED"',
            'sleep 200',
            f'{_SPOT_QUEUE_WAIT}| grep {name}-1 | head -n1 | grep CANCELLED',
            f'{_SPOT_QUEUE_WAIT}| grep {name}-2 | head -n1 | grep "RUNNING\|SUCCEEDED"',
        ],
        # TODO(zhwu): Change to _SPOT_CANCEL_WAIT.format(job_name=f'{name}-1 -n {name}-2') when
        # canceling multiple job names is supported.
        (_SPOT_CANCEL_WAIT.format(job_name=f'{name}-1') + '; ' +
         _SPOT_CANCEL_WAIT.format(job_name=f'{name}-2')),
        # Increase timeout since sky spot queue -r can be blocked by other spot tests.
        timeout=20 * 60,
    )
    run_one_test(test)


@pytest.mark.no_lambda_cloud  # Lambda Cloud does not support spot instances
@pytest.mark.no_ibm  # IBM Cloud does not support spot instances
@pytest.mark.no_scp  # SCP does not support spot instances
@pytest.mark.no_kubernetes  # Kubernetes does not have a notion of spot instances
@pytest.mark.managed_spot
def test_spot_pipeline(generic_cloud: str):
    """Test a spot pipeline."""
    name = _get_cluster_name()
    test = Test(
        'spot-pipeline',
        [
            f'sky spot launch -n {name} tests/test_yamls/pipeline.yaml -y -d',
            'sleep 5',
            f'{_SPOT_QUEUE_WAIT}| grep {name} | head -n1 | grep "STARTING\|RUNNING"',
            # `grep -A 4 {name}` finds the job with {name} and the 4 lines
            # after it, i.e. the 4 tasks within the job.
            # `sed -n 2p` gets the second line of the 4 lines, i.e. the first
            # task within the job.
            f'{_SPOT_QUEUE_WAIT}| grep -A 4 {name}| sed -n 2p | grep "STARTING\|RUNNING"',
            f'{_SPOT_QUEUE_WAIT}| grep -A 4 {name}| sed -n 3p | grep "PENDING"',
            _SPOT_CANCEL_WAIT.format(job_name=f'{name}'),
            'sleep 5',
            f'{_SPOT_QUEUE_WAIT}| grep -A 4 {name}| sed -n 2p | grep "CANCELLING\|CANCELLED"',
            f'{_SPOT_QUEUE_WAIT}| grep -A 4 {name}| sed -n 3p | grep "CANCELLING\|CANCELLED"',
            f'{_SPOT_QUEUE_WAIT}| grep -A 4 {name}| sed -n 4p | grep "CANCELLING\|CANCELLED"',
            f'{_SPOT_QUEUE_WAIT}| grep -A 4 {name}| sed -n 5p | grep "CANCELLING\|CANCELLED"',
            'sleep 200',
            f'{_SPOT_QUEUE_WAIT}| grep -A 4 {name}| sed -n 2p | grep "CANCELLED"',
            f'{_SPOT_QUEUE_WAIT}| grep -A 4 {name}| sed -n 3p | grep "CANCELLED"',
            f'{_SPOT_QUEUE_WAIT}| grep -A 4 {name}| sed -n 4p | grep "CANCELLED"',
            f'{_SPOT_QUEUE_WAIT}| grep -A 4 {name}| sed -n 5p | grep "CANCELLED"',
        ],
        _SPOT_CANCEL_WAIT.format(job_name=f'{name}'),
        # Increase timeout since sky spot queue -r can be blocked by other spot tests.
        timeout=30 * 60,
    )
    run_one_test(test)


@pytest.mark.no_lambda_cloud  # Lambda Cloud does not support spot instances
@pytest.mark.no_ibm  # IBM Cloud does not support spot instances
@pytest.mark.no_scp  # SCP does not support spot instances
@pytest.mark.no_kubernetes  # Kubernetes does not have a notion of spot instances
@pytest.mark.managed_spot
def test_spot_failed_setup(generic_cloud: str):
    """Test managed spot job with failed setup."""
    name = _get_cluster_name()
    test = Test(
        'spot_failed_setup',
        [
            f'sky spot launch -n {name} --cloud {generic_cloud} -y -d tests/test_yamls/failed_setup.yaml',
            'sleep 330',
            # Make sure the job failed quickly.
            f'{_SPOT_QUEUE_WAIT} | grep {name} | head -n1 | grep "FAILED_SETUP"',
        ],
        _SPOT_CANCEL_WAIT.format(job_name=name),
        # Increase timeout since sky spot queue -r can be blocked by other spot tests.
        timeout=20 * 60,
    )
    run_one_test(test)


@pytest.mark.no_lambda_cloud  # Lambda Cloud does not support spot instances
@pytest.mark.no_ibm  # IBM Cloud does not support spot instances
@pytest.mark.no_scp  # SCP does not support spot instances
@pytest.mark.no_kubernetes  # Kubernetes does not have a notion of spot instances
@pytest.mark.managed_spot
def test_spot_pipeline_failed_setup(generic_cloud: str):
    """Test managed spot job with failed setup for a pipeline."""
    name = _get_cluster_name()
    test = Test(
        'spot_pipeline_failed_setup',
        [
            f'sky spot launch -n {name} -y -d tests/test_yamls/failed_setup_pipeline.yaml',
            'sleep 800',
            # Make sure the job failed quickly.
            f'{_SPOT_QUEUE_WAIT} | grep {name} | head -n1 | grep "FAILED_SETUP"',
            # Task 0 should be SUCCEEDED.
            f'{_SPOT_QUEUE_WAIT} | grep -A 4 {name}| sed -n 2p | grep "SUCCEEDED"',
            # Task 1 should be FAILED_SETUP.
            f'{_SPOT_QUEUE_WAIT} | grep -A 4 {name}| sed -n 3p | grep "FAILED_SETUP"',
            # Task 2 should be CANCELLED.
            f'{_SPOT_QUEUE_WAIT} | grep -A 4 {name}| sed -n 4p | grep "CANCELLED"',
            # Task 3 should be CANCELLED.
            f'{_SPOT_QUEUE_WAIT} | grep -A 4 {name}| sed -n 5p | grep "CANCELLED"',
        ],
        _SPOT_CANCEL_WAIT.format(job_name=name),
        # Increase timeout since sky spot queue -r can be blocked by other spot tests.
        timeout=30 * 60,
    )
    run_one_test(test)


# ---------- Testing managed spot recovery ----------


@pytest.mark.aws
@pytest.mark.managed_spot
def test_spot_recovery_aws(aws_config_region):
    """Test managed spot recovery."""
    name = _get_cluster_name()
    name_on_cloud = common_utils.make_cluster_name_on_cloud(
        name, spot.SPOT_CLUSTER_NAME_PREFIX_LENGTH, add_user_hash=False)
    region = aws_config_region
    test = Test(
        'spot_recovery_aws',
        [
            f'sky spot launch --cloud aws --region {region} -n {name} "echo SKYPILOT_TASK_ID: \$SKYPILOT_TASK_ID; sleep 1800"  -y -d',
            'sleep 360',
            f'{_SPOT_QUEUE_WAIT}| grep {name} | head -n1 | grep "RUNNING"',
            f'RUN_ID=$(sky spot logs -n {name} --no-follow | grep SKYPILOT_TASK_ID | cut -d: -f2); echo "$RUN_ID" | tee /tmp/{name}-run-id',
            # Terminate the cluster manually.
            (f'aws ec2 terminate-instances --region {region} --instance-ids $('
             f'aws ec2 describe-instances --region {region} '
             f'--filters Name=tag:ray-cluster-name,Values={name_on_cloud}* '
             f'--query Reservations[].Instances[].InstanceId '
             '--output text)'),
            'sleep 100',
            f'{_SPOT_QUEUE_WAIT}| grep {name} | head -n1 | grep "RECOVERING"',
            'sleep 200',
            f'{_SPOT_QUEUE_WAIT}| grep {name} | head -n1 | grep "RUNNING"',
            f'RUN_ID=$(cat /tmp/{name}-run-id); echo $RUN_ID; sky spot logs -n {name} --no-follow | grep SKYPILOT_TASK_ID | grep "$RUN_ID"',
        ],
        _SPOT_CANCEL_WAIT.format(job_name=name),
        timeout=25 * 60,
    )
    run_one_test(test)


@pytest.mark.gcp
@pytest.mark.managed_spot
def test_spot_recovery_gcp():
    """Test managed spot recovery."""
    name = _get_cluster_name()
    name_on_cloud = common_utils.make_cluster_name_on_cloud(
        name, spot.SPOT_CLUSTER_NAME_PREFIX_LENGTH, add_user_hash=False)
    zone = 'us-east4-b'
    query_cmd = (
        f'gcloud compute instances list --filter='
        # `:` means prefix match.
        f'"(labels.ray-cluster-name:{name_on_cloud})" '
        f'--zones={zone} --format="value(name)"')
    terminate_cmd = (f'gcloud compute instances delete --zone={zone}'
                     f' --quiet $({query_cmd})')
    test = Test(
        'spot_recovery_gcp',
        [
            f'sky spot launch --cloud gcp --zone {zone} -n {name} --cpus 2 "echo SKYPILOT_TASK_ID: \$SKYPILOT_TASK_ID; sleep 1800"  -y -d',
            'sleep 360',
            f'{_SPOT_QUEUE_WAIT}| grep {name} | head -n1 | grep "RUNNING"',
            f'RUN_ID=$(sky spot logs -n {name} --no-follow | grep SKYPILOT_TASK_ID | cut -d: -f2); echo "$RUN_ID" | tee /tmp/{name}-run-id',
            # Terminate the cluster manually.
            terminate_cmd,
            'sleep 100',
            f'{_SPOT_QUEUE_WAIT}| grep {name} | head -n1 | grep "RECOVERING"',
            'sleep 200',
            f'{_SPOT_QUEUE_WAIT}| grep {name} | head -n1 | grep "RUNNING"',
            f'RUN_ID=$(cat /tmp/{name}-run-id); echo $RUN_ID; sky spot logs -n {name} --no-follow | grep SKYPILOT_TASK_ID: | grep "$RUN_ID"',
        ],
        _SPOT_CANCEL_WAIT.format(job_name=name),
        timeout=25 * 60,
    )
    run_one_test(test)


@pytest.mark.aws
@pytest.mark.managed_spot
def test_spot_pipeline_recovery_aws(aws_config_region):
    """Test managed spot recovery for a pipeline."""
    name = _get_cluster_name()
    user_hash = common_utils.get_user_hash()
    user_hash = user_hash[:common_utils.USER_HASH_LENGTH_IN_CLUSTER_NAME]
    region = aws_config_region
    if region != 'us-west-2':
        pytest.skip('Only run spot pipeline recovery test in us-west-2')
    test = Test(
        'spot_pipeline_recovery_aws',
        [
            f'sky spot launch -n {name} tests/test_yamls/pipeline_aws.yaml  -y -d',
            'sleep 400',
            f'{_SPOT_QUEUE_WAIT}| grep {name} | head -n1 | grep "RUNNING"',
            f'RUN_ID=$(sky spot logs -n {name} --no-follow | grep SKYPILOT_TASK_ID: | cut -d: -f2); echo "$RUN_ID" | tee /tmp/{name}-run-id',
            f'RUN_IDS=$(sky spot logs -n {name} --no-follow | grep -A 4 SKYPILOT_TASK_IDS | cut -d")" -f2); echo "$RUN_IDS" | tee /tmp/{name}-run-ids',
            # Terminate the cluster manually.
            # The `cat ...| rev` is to retrieve the job_id from the
            # SKYPILOT_TASK_ID, which gets the second to last field
            # separated by `-`.
            (
                f'SPOT_JOB_ID=`cat /tmp/{name}-run-id | rev | '
                'cut -d\'-\' -f2 | rev`;'
                f'aws ec2 terminate-instances --region {region} --instance-ids $('
                f'aws ec2 describe-instances --region {region} '
                # TODO(zhwu): fix the name for spot cluster.
                '--filters Name=tag:ray-cluster-name,Values=*-${SPOT_JOB_ID}'
                f'-{user_hash} '
                f'--query Reservations[].Instances[].InstanceId '
                '--output text)'),
            'sleep 100',
            f'{_SPOT_QUEUE_WAIT}| grep {name} | head -n1 | grep "RECOVERING"',
            'sleep 200',
            f'{_SPOT_QUEUE_WAIT}| grep {name} | head -n1 | grep "RUNNING"',
            f'RUN_ID=$(cat /tmp/{name}-run-id); echo $RUN_ID; sky spot logs -n {name} --no-follow | grep SKYPILOT_TASK_ID: | grep "$RUN_ID"',
            f'RUN_IDS=$(sky spot logs -n {name} --no-follow | grep -A 4 SKYPILOT_TASK_IDS | cut -d")" -f2); echo "$RUN_IDS" | tee /tmp/{name}-run-ids-new',
            f'diff /tmp/{name}-run-ids /tmp/{name}-run-ids-new',
            f'cat /tmp/{name}-run-ids | sed -n 2p | grep `cat /tmp/{name}-run-id`',
        ],
        _SPOT_CANCEL_WAIT.format(job_name=name),
        timeout=25 * 60,
    )
    run_one_test(test)


@pytest.mark.gcp
@pytest.mark.managed_spot
def test_spot_pipeline_recovery_gcp():
    """Test managed spot recovery for a pipeline."""
    name = _get_cluster_name()
    zone = 'us-east4-b'
    user_hash = common_utils.get_user_hash()
    user_hash = user_hash[:common_utils.USER_HASH_LENGTH_IN_CLUSTER_NAME]
    query_cmd = ('gcloud compute instances list --filter='
                 f'"(labels.ray-cluster-name:*-${{SPOT_JOB_ID}}-{user_hash})" '
                 f'--zones={zone} --format="value(name)"')
    terminate_cmd = (f'gcloud compute instances delete --zone={zone}'
                     f' --quiet $({query_cmd})')
    test = Test(
        'spot_pipeline_recovery_gcp',
        [
            f'sky spot launch -n {name} tests/test_yamls/pipeline_gcp.yaml  -y -d',
            'sleep 400',
            f'{_SPOT_QUEUE_WAIT}| grep {name} | head -n1 | grep "RUNNING"',
            f'RUN_ID=$(sky spot logs -n {name} --no-follow | grep SKYPILOT_TASK_ID: | cut -d: -f2); echo "$RUN_ID" | tee /tmp/{name}-run-id',
            f'RUN_IDS=$(sky spot logs -n {name} --no-follow | grep -A 4 SKYPILOT_TASK_IDS | cut -d")" -f2); echo "$RUN_IDS" | tee /tmp/{name}-run-ids',
            # Terminate the cluster manually.
            # The `cat ...| rev` is to retrieve the job_id from the
            # SKYPILOT_TASK_ID, which gets the second to last field
            # separated by `-`.
            (f'SPOT_JOB_ID=`cat /tmp/{name}-run-id | rev | '
             f'cut -d\'-\' -f2 | rev`;{terminate_cmd}'),
            'sleep 100',
            f'{_SPOT_QUEUE_WAIT}| grep {name} | head -n1 | grep "RECOVERING"',
            'sleep 200',
            f'{_SPOT_QUEUE_WAIT}| grep {name} | head -n1 | grep "RUNNING"',
            f'RUN_ID=$(cat /tmp/{name}-run-id); echo $RUN_ID; sky spot logs -n {name} --no-follow | grep SKYPILOT_TASK_ID: | grep "$RUN_ID"',
            f'RUN_IDS=$(sky spot logs -n {name} --no-follow | grep -A 4 SKYPILOT_TASK_IDS | cut -d")" -f2); echo "$RUN_IDS" | tee /tmp/{name}-run-ids-new',
            f'diff /tmp/{name}-run-ids /tmp/{name}-run-ids-new',
            f'cat /tmp/{name}-run-ids | sed -n 2p | grep `cat /tmp/{name}-run-id`',
        ],
        _SPOT_CANCEL_WAIT.format(job_name=name),
        timeout=25 * 60,
    )
    run_one_test(test)


@pytest.mark.no_lambda_cloud  # Lambda Cloud does not support spot instances
@pytest.mark.no_ibm  # IBM Cloud does not support spot instances
@pytest.mark.no_scp  # SCP does not support spot instances
@pytest.mark.no_kubernetes  # Kubernetes does not have a notion of spot instances
@pytest.mark.managed_spot
def test_spot_recovery_default_resources(generic_cloud: str):
    """Test managed spot recovery for default resources."""
    name = _get_cluster_name()
    test = Test(
        'managed-spot-recovery-default-resources',
        [
            f'sky spot launch -n {name} --cloud {generic_cloud} "sleep 30 && sudo shutdown now && sleep 1000" -y -d',
            'sleep 360',
            f'{_SPOT_QUEUE_WAIT}| grep {name} | head -n1 | grep "RUNNING\|RECOVERING"',
        ],
        _SPOT_CANCEL_WAIT.format(job_name=name),
        timeout=25 * 60,
    )
    run_one_test(test)


@pytest.mark.aws
@pytest.mark.managed_spot
def test_spot_recovery_multi_node_aws(aws_config_region):
    """Test managed spot recovery."""
    name = _get_cluster_name()
    name_on_cloud = common_utils.make_cluster_name_on_cloud(
        name, spot.SPOT_CLUSTER_NAME_PREFIX_LENGTH, add_user_hash=False)
    region = aws_config_region
    test = Test(
        'spot_recovery_multi_node_aws',
        [
            f'sky spot launch --cloud aws --region {region} -n {name} --num-nodes 2 "echo SKYPILOT_TASK_ID: \$SKYPILOT_TASK_ID; sleep 1800"  -y -d',
            'sleep 450',
            f'{_SPOT_QUEUE_WAIT}| grep {name} | head -n1 | grep "RUNNING"',
            f'RUN_ID=$(sky spot logs -n {name} --no-follow | grep SKYPILOT_TASK_ID | cut -d: -f2); echo "$RUN_ID" | tee /tmp/{name}-run-id',
            # Terminate the worker manually.
            (f'aws ec2 terminate-instances --region {region} --instance-ids $('
             f'aws ec2 describe-instances --region {region} '
             f'--filters Name=tag:ray-cluster-name,Values={name_on_cloud}* '
             'Name=tag:ray-node-type,Values=worker '
             f'--query Reservations[].Instances[].InstanceId '
             '--output text)'),
            'sleep 50',
            f'{_SPOT_QUEUE_WAIT}| grep {name} | head -n1 | grep "RECOVERING"',
            'sleep 560',
            f'{_SPOT_QUEUE_WAIT}| grep {name} | head -n1 | grep "RUNNING"',
            f'RUN_ID=$(cat /tmp/{name}-run-id); echo $RUN_ID; sky spot logs -n {name} --no-follow | grep SKYPILOT_TASK_ID | cut -d: -f2 | grep "$RUN_ID"',
        ],
        _SPOT_CANCEL_WAIT.format(job_name=name),
        timeout=30 * 60,
    )
    run_one_test(test)


@pytest.mark.gcp
@pytest.mark.managed_spot
def test_spot_recovery_multi_node_gcp():
    """Test managed spot recovery."""
    name = _get_cluster_name()
    name_on_cloud = common_utils.make_cluster_name_on_cloud(
        name, spot.SPOT_CLUSTER_NAME_PREFIX_LENGTH, add_user_hash=False)
    zone = 'us-west2-a'
    # Use ':' to match as the cluster name will contain the suffix with job id
    query_cmd = (
        f'gcloud compute instances list --filter='
        f'"(labels.ray-cluster-name:{name_on_cloud} AND '
        f'labels.ray-node-type=worker)" --zones={zone} --format="value(name)"')
    terminate_cmd = (f'gcloud compute instances delete --zone={zone}'
                     f' --quiet $({query_cmd})')
    test = Test(
        'spot_recovery_multi_node_gcp',
        [
            f'sky spot launch --cloud gcp --zone {zone} -n {name} --num-nodes 2 "echo SKYPILOT_TASK_ID: \$SKYPILOT_TASK_ID; sleep 1800"  -y -d',
            'sleep 400',
            f'{_SPOT_QUEUE_WAIT}| grep {name} | head -n1 | grep "RUNNING"',
            f'RUN_ID=$(sky spot logs -n {name} --no-follow | grep SKYPILOT_TASK_ID | cut -d: -f2); echo "$RUN_ID" | tee /tmp/{name}-run-id',
            # Terminate the worker manually.
            terminate_cmd,
            'sleep 50',
            f'{_SPOT_QUEUE_WAIT}| grep {name} | head -n1 | grep "RECOVERING"',
            'sleep 420',
            f'{_SPOT_QUEUE_WAIT}| grep {name} | head -n1 | grep "RUNNING"',
            f'RUN_ID=$(cat /tmp/{name}-run-id); echo $RUN_ID; sky spot logs -n {name} --no-follow | grep SKYPILOT_TASK_ID | cut -d: -f2 | grep "$RUN_ID"',
        ],
        _SPOT_CANCEL_WAIT.format(job_name=name),
        timeout=25 * 60,
    )
    run_one_test(test)


@pytest.mark.aws
@pytest.mark.managed_spot
def test_spot_cancellation_aws(aws_config_region):
    name = _get_cluster_name()
    name_on_cloud = common_utils.make_cluster_name_on_cloud(
        name, spot.SPOT_CLUSTER_NAME_PREFIX_LENGTH, add_user_hash=False)
    name_2_on_cloud = common_utils.make_cluster_name_on_cloud(
        f'{name}-2', spot.SPOT_CLUSTER_NAME_PREFIX_LENGTH, add_user_hash=False)
    name_3_on_cloud = common_utils.make_cluster_name_on_cloud(
        f'{name}-3', spot.SPOT_CLUSTER_NAME_PREFIX_LENGTH, add_user_hash=False)
    region = aws_config_region
    test = Test(
        'spot_cancellation_aws',
        [
            # Test cancellation during spot cluster being launched.
            f'sky spot launch --cloud aws --region {region} -n {name} "sleep 1000"  -y -d',
            'sleep 60',
            f'{_SPOT_QUEUE_WAIT}| grep {name} | head -n1 | grep "STARTING"',
            _SPOT_CANCEL_WAIT.format(job_name=name),
            'sleep 5',
            f'{_SPOT_QUEUE_WAIT}| grep {name} | head -n1 | grep "CANCELLING\|CANCELLED"',
            'sleep 120',
            f'{_SPOT_QUEUE_WAIT}| grep {name} | head -n1 | grep "CANCELLED"',
            (f's=$(aws ec2 describe-instances --region {region} '
             f'--filters Name=tag:ray-cluster-name,Values={name_on_cloud}-* '
             f'--query Reservations[].Instances[].State[].Name '
             '--output text) && echo "$s" && echo; [[ -z "$s" ]] || [[ "$s" = "terminated" ]] || [[ "$s" = "shutting-down" ]]'
            ),
            # Test cancelling the spot cluster during spot job being setup.
            f'sky spot launch --cloud aws --region {region} -n {name}-2 tests/test_yamls/test_long_setup.yaml  -y -d',
            'sleep 300',
            _SPOT_CANCEL_WAIT.format(job_name=f'{name}-2'),
            'sleep 5',
            f'{_SPOT_QUEUE_WAIT}| grep {name}-2 | head -n1 | grep "CANCELLING\|CANCELLED"',
            'sleep 120',
            f'{_SPOT_QUEUE_WAIT}| grep {name}-2 | head -n1 | grep "CANCELLED"',
            (f's=$(aws ec2 describe-instances --region {region} '
             f'--filters Name=tag:ray-cluster-name,Values={name_2_on_cloud}-* '
             f'--query Reservations[].Instances[].State[].Name '
             '--output text) && echo "$s" && echo; [[ -z "$s" ]] || [[ "$s" = "terminated" ]] || [[ "$s" = "shutting-down" ]]'
            ),
            # Test cancellation during spot job is recovering.
            f'sky spot launch --cloud aws --region {region} -n {name}-3 "sleep 1000"  -y -d',
            'sleep 300',
            f'{_SPOT_QUEUE_WAIT}| grep {name}-3 | head -n1 | grep "RUNNING"',
            # Terminate the cluster manually.
            (f'aws ec2 terminate-instances --region {region} --instance-ids $('
             f'aws ec2 describe-instances --region {region} '
             f'--filters Name=tag:ray-cluster-name,Values={name_3_on_cloud}-* '
             f'--query Reservations[].Instances[].InstanceId '
             '--output text)'),
            'sleep 120',
            f'{_SPOT_QUEUE_WAIT}| grep {name}-3 | head -n1 | grep "RECOVERING"',
            _SPOT_CANCEL_WAIT.format(job_name=f'{name}-3'),
            'sleep 5',
            f'{_SPOT_QUEUE_WAIT}| grep {name}-3 | head -n1 | grep "CANCELLING\|CANCELLED"',
            'sleep 120',
            f'{_SPOT_QUEUE_WAIT}| grep {name}-3 | head -n1 | grep "CANCELLED"',
            # The cluster should be terminated (shutting-down) after cancellation. We don't use the `=` operator here because
            # there can be multiple VM with the same name due to the recovery.
            (f's=$(aws ec2 describe-instances --region {region} '
             f'--filters Name=tag:ray-cluster-name,Values={name_3_on_cloud}-* '
             f'--query Reservations[].Instances[].State[].Name '
             '--output text) && echo "$s" && echo; [[ -z "$s" ]] || echo "$s" | grep -v -E "pending|running|stopped|stopping"'
            ),
        ],
        timeout=25 * 60)
    run_one_test(test)


@pytest.mark.gcp
@pytest.mark.managed_spot
def test_spot_cancellation_gcp():
    name = _get_cluster_name()
    name_3 = f'{name}-3'
    name_3_on_cloud = common_utils.make_cluster_name_on_cloud(
        name_3, spot.SPOT_CLUSTER_NAME_PREFIX_LENGTH, add_user_hash=False)
    zone = 'us-west3-b'
    query_state_cmd = (
        'gcloud compute instances list '
        f'--filter="(labels.ray-cluster-name:{name_3_on_cloud})" '
        '--format="value(status)"')
    query_cmd = (f'gcloud compute instances list --filter='
                 f'"(labels.ray-cluster-name:{name_3_on_cloud})" '
                 f'--zones={zone} --format="value(name)"')
    terminate_cmd = (f'gcloud compute instances delete --zone={zone}'
                     f' --quiet $({query_cmd})')
    test = Test(
        'spot_cancellation_gcp',
        [
            # Test cancellation during spot cluster being launched.
            f'sky spot launch --cloud gcp --zone {zone} -n {name} "sleep 1000"  -y -d',
            'sleep 60',
            f'{_SPOT_QUEUE_WAIT}| grep {name} | head -n1 | grep "STARTING"',
            _SPOT_CANCEL_WAIT.format(job_name=name),
            'sleep 5',
            f'{_SPOT_QUEUE_WAIT}| grep {name} | head -n1 | grep "CANCELLING\|CANCELLED"',
            'sleep 120',
            f'{_SPOT_QUEUE_WAIT}| grep {name} | head -n1 | grep "CANCELLED"',
            # Test cancelling the spot cluster during spot job being setup.
            f'sky spot launch --cloud gcp --zone {zone} -n {name}-2 tests/test_yamls/test_long_setup.yaml  -y -d',
            'sleep 300',
            _SPOT_CANCEL_WAIT.format(job_name=f'{name}-2'),
            'sleep 5',
            f'{_SPOT_QUEUE_WAIT}| grep {name}-2 | head -n1 | grep "CANCELLING\|CANCELLED"',
            'sleep 120',
            f'{_SPOT_QUEUE_WAIT}| grep {name}-2 | head -n1 | grep "CANCELLED"',
            # Test cancellation during spot job is recovering.
            f'sky spot launch --cloud gcp --zone {zone} -n {name}-3 "sleep 1000"  -y -d',
            'sleep 300',
            f'{_SPOT_QUEUE_WAIT}| grep {name}-3 | head -n1 | grep "RUNNING"',
            # Terminate the cluster manually.
            terminate_cmd,
            'sleep 100',
            f'{_SPOT_QUEUE_WAIT}| grep {name}-3 | head -n1 | grep "RECOVERING"',
            _SPOT_CANCEL_WAIT.format(job_name=f'{name}-3'),
            'sleep 5',
            f'{_SPOT_QUEUE_WAIT}| grep {name}-3 | head -n1 | grep "CANCELLING\|CANCELLED"',
            'sleep 120',
            f'{_SPOT_QUEUE_WAIT}| grep {name}-3 | head -n1 | grep "CANCELLED"',
            # The cluster should be terminated (STOPPING) after cancellation. We don't use the `=` operator here because
            # there can be multiple VM with the same name due to the recovery.
            (f's=$({query_state_cmd}) && echo "$s" && echo; [[ -z "$s" ]] || echo "$s" | grep -v -E "PROVISIONING|STAGING|RUNNING|REPAIRING|TERMINATED|SUSPENDING|SUSPENDED|SUSPENDED"'
            ),
        ],
        timeout=25 * 60)
    run_one_test(test)


# ---------- Testing storage for managed spot ----------
@pytest.mark.no_lambda_cloud  # Lambda Cloud does not support spot instances
@pytest.mark.no_ibm  # IBM Cloud does not support spot instances
@pytest.mark.no_scp  # SCP does not support spot instances
@pytest.mark.no_kubernetes  # Kubernetes does not have a notion of spot instances
@pytest.mark.managed_spot
def test_spot_storage(generic_cloud: str):
    """Test storage with managed spot"""
    name = _get_cluster_name()
    yaml_str = pathlib.Path(
        'examples/managed_spot_with_storage.yaml').read_text()
    storage_name = f'sky-test-{int(time.time())}'
    yaml_str = yaml_str.replace('sky-workdir-zhwu', storage_name)
    with tempfile.NamedTemporaryFile(suffix='.yaml', mode='w') as f:
        f.write(yaml_str)
        f.flush()
        file_path = f.name
        test = Test(
            'spot_storage',
            [
                *storage_setup_commands,
                f'sky spot launch -n {name} --cloud {generic_cloud} {file_path} -y',
                'sleep 60',  # Wait the spot queue to be updated
                f'{_SPOT_QUEUE_WAIT}| grep {name} | grep SUCCEEDED',
                f'[ $(aws s3api list-buckets --query "Buckets[?contains(Name, \'{storage_name}\')].Name" --output text | wc -l) -eq 0 ]'
            ],
            _SPOT_CANCEL_WAIT.format(job_name=name),
            # Increase timeout since sky spot queue -r can be blocked by other spot tests.
            timeout=20 * 60,
        )
        run_one_test(test)


# ---------- Testing spot TPU ----------
@pytest.mark.gcp
@pytest.mark.managed_spot
def test_spot_tpu():
    """Test managed spot on TPU."""
    name = _get_cluster_name()
    test = Test(
        'test-spot-tpu',
        [
            f'sky spot launch -n {name} examples/tpu/tpuvm_mnist.yaml -y -d',
            'sleep 5',
            f'{_SPOT_QUEUE_WAIT}| grep {name} | head -n1 | grep STARTING',
            'sleep 840',  # TPU takes a while to launch
            f'{_SPOT_QUEUE_WAIT}| grep {name} | head -n1 | grep "RUNNING\|SUCCEEDED"',
        ],
        _SPOT_CANCEL_WAIT.format(job_name=name),
        # Increase timeout since sky spot queue -r can be blocked by other spot tests.
        timeout=20 * 60,
    )
    run_one_test(test)


# ---------- Testing env for spot ----------
@pytest.mark.no_lambda_cloud  # Lambda Cloud does not support spot instances
@pytest.mark.no_ibm  # IBM Cloud does not support spot instances
@pytest.mark.no_scp  # SCP does not support spot instances
@pytest.mark.no_kubernetes  # Kubernetes does not have a notion of spot instances
@pytest.mark.managed_spot
def test_spot_inline_env(generic_cloud: str):
    """Test spot env"""
    name = _get_cluster_name()
    test = Test(
        'test-spot-inline-env',
        [
            f'sky spot launch -n {name} -y --cloud {generic_cloud} --env TEST_ENV="hello world" -- "([[ ! -z \\"\$TEST_ENV\\" ]] && [[ ! -z \\"\$SKYPILOT_NODE_IPS\\" ]] && [[ ! -z \\"\$SKYPILOT_NODE_RANK\\" ]]) || exit 1"',
            'sleep 20',
            f'{_SPOT_QUEUE_WAIT} | grep {name} | grep SUCCEEDED',
        ],
        _SPOT_CANCEL_WAIT.format(job_name=name),
        # Increase timeout since sky spot queue -r can be blocked by other spot tests.
        timeout=20 * 60,
    )
    run_one_test(test)


# ---------- Testing env ----------
def test_inline_env(generic_cloud: str):
    """Test env"""
    name = _get_cluster_name()
    test = Test(
        'test-inline-env',
        [
            f'sky launch -c {name} -y --cloud {generic_cloud} --env TEST_ENV="hello world" -- "([[ ! -z \\"\$TEST_ENV\\" ]] && [[ ! -z \\"\$SKYPILOT_NODE_IPS\\" ]] && [[ ! -z \\"\$SKYPILOT_NODE_RANK\\" ]]) || exit 1"',
            f'sky logs {name} 1 --status',
            f'sky exec {name} --env TEST_ENV2="success" "([[ ! -z \\"\$TEST_ENV2\\" ]] && [[ ! -z \\"\$SKYPILOT_NODE_IPS\\" ]] && [[ ! -z \\"\$SKYPILOT_NODE_RANK\\" ]]) || exit 1"',
            f'sky logs {name} 2 --status',
        ],
        f'sky down -y {name}',
    )
    run_one_test(test)


# ---------- Testing env file ----------
def test_inline_env_file(generic_cloud: str):
    """Test env"""
    name = _get_cluster_name()
    test = Test(
        'test-inline-env-file',
        [
            f'sky launch -c {name} -y --cloud {generic_cloud} --env TEST_ENV="hello world" -- "([[ ! -z \\"\$TEST_ENV\\" ]] && [[ ! -z \\"\$SKYPILOT_NODE_IPS\\" ]] && [[ ! -z \\"\$SKYPILOT_NODE_RANK\\" ]]) || exit 1"',
            f'sky logs {name} 1 --status',
            f'sky exec {name} --env-file examples/sample_dotenv "([[ ! -z \\"\$TEST_ENV2\\" ]] && [[ ! -z \\"\$SKYPILOT_NODE_IPS\\" ]] && [[ ! -z \\"\$SKYPILOT_NODE_RANK\\" ]]) || exit 1"',
            f'sky logs {name} 2 --status',
        ],
        f'sky down -y {name}',
    )
    run_one_test(test)


# ---------- Testing custom image ----------
@pytest.mark.aws
def test_custom_image():
    """Test custom image"""
    name = _get_cluster_name()
    test = Test(
        'test-custom-image',
        [
            f'sky launch -c {name} --retry-until-up -y examples/custom_image.yaml',
            f'sky logs {name} 1 --status',
        ],
        f'sky down -y {name}',
        timeout=30 * 60,
    )
    run_one_test(test)


@pytest.mark.slow
def test_azure_start_stop_two_nodes():
    name = _get_cluster_name()
    test = Test(
        'azure-start-stop-two-nodes',
        [
            f'sky launch --num-nodes=2 -y -c {name} examples/azure_start_stop.yaml',
            f'sky exec --num-nodes=2 {name} examples/azure_start_stop.yaml',
            f'sky logs {name} 1 --status',  # Ensure the job succeeded.
            f'sky stop -y {name}',
            f'sky start -y {name}',
            f'sky exec --num-nodes=2 {name} examples/azure_start_stop.yaml',
            f'sky logs {name} 2 --status',  # Ensure the job succeeded.
        ],
        f'sky down -y {name}',
        timeout=30 * 60,  # 30 mins  (it takes around ~23 mins)
    )
    run_one_test(test)


# ---------- Testing env for disk tier ----------
@pytest.mark.aws
def test_aws_disk_tier():

    def _get_aws_query_command(region, instance_id, field, expected):
        return (f'aws ec2 describe-volumes --region {region} '
                f'--filters Name=attachment.instance-id,Values={instance_id} '
                f'--query Volumes[*].{field} | grep {expected} ; ')

    for disk_tier in ['low', 'medium', 'high']:
        specs = AWS._get_disk_specs(disk_tier)
        name = _get_cluster_name() + '-' + disk_tier
        name_on_cloud = common_utils.make_cluster_name_on_cloud(
            name, sky.AWS.max_cluster_name_length())
        region = 'us-west-2'
        test = Test(
            'aws-disk-tier',
            [
                f'sky launch -y -c {name} --cloud aws --region {region} '
                f'--disk-tier {disk_tier} echo "hello sky"',
                f'id=`aws ec2 describe-instances --region {region} --filters '
                f'Name=tag:ray-cluster-name,Values={name_on_cloud} --query '
                f'Reservations[].Instances[].InstanceId --output text`; ' +
                _get_aws_query_command(region, '$id', 'VolumeType',
                                       specs['disk_tier']) +
                ('' if disk_tier == 'low' else
                 (_get_aws_query_command(region, '$id', 'Iops',
                                         specs['disk_iops']) +
                  _get_aws_query_command(region, '$id', 'Throughput',
                                         specs['disk_throughput']))),
            ],
            f'sky down -y {name}',
            timeout=10 * 60,  # 10 mins  (it takes around ~6 mins)
        )
        run_one_test(test)


@pytest.mark.gcp
def test_gcp_disk_tier():
    for disk_tier in ['low', 'medium', 'high']:
        type = GCP._get_disk_type(disk_tier)
        name = _get_cluster_name() + '-' + disk_tier
        name_on_cloud = common_utils.make_cluster_name_on_cloud(
            name, sky.GCP.max_cluster_name_length())
        region = 'us-west2'
        test = Test(
            'gcp-disk-tier',
            [
                f'sky launch -y -c {name} --cloud gcp --region {region} '
                f'--disk-tier {disk_tier} echo "hello sky"',
                f'name=`gcloud compute instances list --filter='
                f'"labels.ray-cluster-name:{name_on_cloud}" '
                '--format="value(name)"`; '
                f'gcloud compute disks list --filter="name=$name" '
                f'--format="value(type)" | grep {type} '
            ],
            f'sky down -y {name}',
            timeout=6 * 60,  # 6 mins  (it takes around ~3 mins)
        )
        run_one_test(test)


@pytest.mark.azure
def test_azure_disk_tier():
    for disk_tier in ['low', 'medium']:
        type = Azure._get_disk_type(disk_tier)
        name = _get_cluster_name() + '-' + disk_tier
        name_on_cloud = common_utils.make_cluster_name_on_cloud(
            name, sky.Azure.max_cluster_name_length())
        region = 'westus2'
        test = Test(
            'azure-disk-tier',
            [
                f'sky launch -y -c {name} --cloud azure --region {region} '
                f'--disk-tier {disk_tier} echo "hello sky"',
                f'az resource list --tag ray-cluster-name={name_on_cloud} --query '
                f'"[?type==\'Microsoft.Compute/disks\'].sku.name" '
                f'--output tsv | grep {type}'
            ],
            f'sky down -y {name}',
            timeout=20 * 60,  # 20 mins  (it takes around ~12 mins)
        )
        run_one_test(test)


# ------ Testing Zero Quota Failover ------
@pytest.mark.aws
def test_aws_zero_quota_failover():

    name = _get_cluster_name()
    region = get_aws_region_for_quota_failover()

    if not region:
        pytest.xfail(
            'Unable to test zero quota failover optimization — quotas '
            'for EC2 P3 instances were found on all AWS regions. Is this '
            'expected for your account?')
        return

    test = Test(
        'aws-zero-quota-failover',
        [
            f'sky launch -y -c {name} --cloud aws --region {region} --gpus V100:8 --use-spot | grep "Found no quota"',
        ],
        f'sky down -y {name}',
    )
    run_one_test(test)


@pytest.mark.gcp
def test_gcp_zero_quota_failover():

    name = _get_cluster_name()
    region = get_gcp_region_for_quota_failover()

    if not region:
        pytest.xfail(
            'Unable to test zero quota failover optimization — quotas '
            'for A100-80GB GPUs were found on all GCP regions. Is this '
            'expected for your account?')
        return

    test = Test(
        'gcp-zero-quota-failover',
        [
            f'sky launch -y -c {name} --cloud gcp --region {region} --gpus A100-80GB:1 --use-spot | grep "Found no quota"',
        ],
        f'sky down -y {name}',
    )
    run_one_test(test)


# ---------- Testing skyserve ----------


# TODO(tian): Change this function after #2403 is merged.
def _get_service_name() -> str:
    """Returns a user-unique service name for each test_skyserve_<name>().

    Must be called from each test_skyserve_<name>().

    SkyServe controller have a 11-character prefix 'controller-'. This will
    generate a service name with 24 characters, which add the length of prefix,
    is the max length of service name on GCP (35).
    """
    caller_func_name = inspect.stack()[1][3]
    test_name = caller_func_name.replace('_', '-').replace('test-', 't-')
    test_name = test_name.replace('skyserve-', 'ss-')
    if len(test_name) >= 16:
        test_name = test_name[:11] + '-' + hashlib.md5(
            test_name.encode('utf-8')).hexdigest()[:4]
    return f'{test_name}-{_smoke_test_hash}-{test_id}'


# We check the output of the skyserve service to see if it is ready. Output of
# `REPLICAS` is in the form of `1/2` where the first number is the number of
# ready replicas and the second number is the number of total replicas. We
# grep such format to ensure that the service is ready, and early exit if any
# failure detected. In the end we sleep for serve.CONTROLLER_SYNC_INTERVAL to
# make sure load balancer have enough time to sync with the controller and get
# all ready replica IPs.
_SERVE_WAIT_UNTIL_READY = (
    '(while true; do'
    '     output=$(sky serve status {name});'
    '     echo "$output" | grep -q "{replica_num}/{replica_num}" && break;'
    '     echo "$output" | grep -q "FAILED" && exit 1;'
    '     sleep 10;'
    f' done); sleep {serve.CONTROLLER_SYNC_INTERVAL};')
_IP_REGEX = r'([0-9]{1,3}\.){3}[0-9]{1,3}'
_ENDPOINT_REGEX = _IP_REGEX + r':[0-9]{1,5}'
_AWK_ALL_LINES_BELOW_REPLICAS = r'/Replicas/{flag=1; next} flag'


def _get_serve_endpoint(name: str) -> str:
    return f'endpoint=$(sky serve status {name} | grep -Eo "{_ENDPOINT_REGEX}")'


def _get_replica_line(name: str, replica_id: int) -> str:
    return (f'sky serve status {name} | awk "{_AWK_ALL_LINES_BELOW_REPLICAS}"'
            f' | grep -E "{name}\s+{replica_id}"')


def _get_replica_ip(name: str, replica_id: int) -> str:
    return (f'ip{replica_id}=$({_get_replica_line(name, replica_id)}'
            f' | grep -Eo "{_IP_REGEX}")')


def _get_skyserve_http_test(name: str, cloud: str,
                            timeout_minutes: int) -> Test:
    test = Test(
        f'test-skyserve-{cloud.replace("_", "-")}',
        [
            f'sky serve up -n {name} -y tests/skyserve/http/{cloud}.yaml',
            _SERVE_WAIT_UNTIL_READY.format(name=name, replica_num=2),
            f'{_get_serve_endpoint(name)}; curl -L http://$endpoint | grep "Hi, SkyPilot here"',
        ],
        f'sky serve down -y {name}',
        timeout=timeout_minutes * 60,
    )
    return test


@pytest.mark.gcp
def test_skyserve_gcp_http():
    """Test skyserve on GCP"""
    name = _get_service_name()
    test = _get_skyserve_http_test(name, 'gcp', 20)
    run_one_test(test)


@pytest.mark.aws
def test_skyserve_aws_http():
    """Test skyserve on AWS"""
    name = _get_service_name()
    test = _get_skyserve_http_test(name, 'aws', 20)
    run_one_test(test)


@pytest.mark.azure
def test_skyserve_azure_http():
    """Test skyserve on Azure"""
    name = _get_service_name()
    test = _get_skyserve_http_test(name, 'azure', 30)
    run_one_test(test)


@pytest.mark.gcp
@pytest.mark.aws
def test_skyserve_mixed_cloud_http():
    """Test skyserve on mixed cloud"""
    name = _get_service_name()
    test = _get_skyserve_http_test(name, 'mixed_cloud', 20)
    run_one_test(test)


@pytest.mark.gcp
def test_skyserve_llm():
    """Test skyserve with real LLM usecase"""
    name = _get_service_name()

    def generate_llm_test_command(prompt: str, expected_output: str) -> str:
        prompt = shlex.quote(prompt)
        expected_output = shlex.quote(expected_output)
        return (
            f'{_get_serve_endpoint(name)}; python tests/skyserve/llm/get_response.py'
            f' --endpoint $endpoint --prompt {prompt} | grep {expected_output}')

    with open('tests/skyserve/llm/prompt_output.json', 'r') as f:
        prompt2output = json.load(f)

    test = Test(
        f'test-skyserve-llm',
        [
            f'sky serve up -n {name} -y tests/skyserve/llm/service.yaml',
            _SERVE_WAIT_UNTIL_READY.format(name=name, replica_num=1),
            *[
                generate_llm_test_command(prompt, output)
                for prompt, output in prompt2output.items()
            ],
        ],
        f'sky serve down -y {name}',
        timeout=20 * 60,
    )
    run_one_test(test)


@pytest.mark.gcp
def test_skyserve_interrupt():
    """Test skyserve with manually interrupting some replica"""
    name = _get_service_name()
    zone = 'us-central1-a'

    # Reference: test_spot_recovery_gcp
    def terminate_cmd(replica_id: int) -> str:
        cluster_name = serve.generate_replica_cluster_name(name, replica_id)
        query_cmd = (f'gcloud compute instances list --filter='
                     f'"(labels.ray-cluster-name:{cluster_name})" '
                     f'--zones={zone} --format="value(name)"')
        return (f'gcloud compute instances delete --zone={zone}'
                f' --quiet $({query_cmd})')

    test = Test(
        f'test-skyserve-interrupt',
        [
            f'sky serve up -n {name} -y tests/skyserve/interrupt/service.yaml',
            _SERVE_WAIT_UNTIL_READY.format(name=name, replica_num=3),
            f'{_get_serve_endpoint(name)}; {_get_replica_ip(name, 1)}; '
            f'{_get_replica_ip(name, 2)}; {_get_replica_ip(name, 3)}; '
            'python tests/skyserve/interrupt/test_round_robin.py '
            '--endpoint $endpoint --replica-num 3 --replica-ips $ip1 $ip2 $ip3',
            terminate_cmd(1),
            f'sleep {serve.CONTROLLER_SYNC_INTERVAL}',
            f'sky serve status {name} | grep 2/3',
            f'{_get_replica_line(name, 1)} | grep NOT_READY',
            f'{_get_serve_endpoint(name)}; {_get_replica_ip(name, 2)}; '
            f'{_get_replica_ip(name, 3)}; '
            'python tests/skyserve/interrupt/test_round_robin.py '
            '--endpoint $endpoint --replica-num 2 --replica-ips $ip2 $ip3',
            terminate_cmd(2),
            f'sleep {serve.CONTROLLER_SYNC_INTERVAL}',
            f'sky serve status {name} | grep 1/3',
            f'{_get_replica_line(name, 2)} | grep NOT_READY',
            f'{_get_serve_endpoint(name)}; {_get_replica_ip(name, 3)}; '
            'python tests/skyserve/interrupt/test_round_robin.py '
            '--endpoint $endpoint --replica-num 1 --replica-ips $ip3',
        ],
        f'sky serve down -y {name}',
        timeout=20 * 60,
    )
    run_one_test(test)


# ------- Testing user ray cluster --------
@pytest.mark.no_kubernetes  # Kubernetes does not support sky status -r yet.
def test_user_ray_cluster(generic_cloud: str):
    name = _get_cluster_name()
    test = Test(
        'user-ray-cluster',
        [
            f'sky launch -y -c {name} --cloud {generic_cloud} "ray start --head"',
            f'sky exec {name} "echo hi"',
            f'sky logs {name} 1 --status',
            f'sky status -r | grep {name} | grep UP',
            f'sky exec {name} "echo bye"',
            f'sky logs {name} 2 --status',
        ],
        f'sky down -y {name}',
    )
    run_one_test(test)


# ------- Testing the core API --------
# Most of the core APIs have been tested in the CLI tests.
# These tests are for testing the return value of the APIs not fully used in CLI.
def test_core_api():
    name = _get_cluster_name()
    sky.launch
    # TODO(zhwu): Add a test for core api.


# ---------- Testing Storage ----------
class TestStorageWithCredentials:
    """Storage tests which require credentials and network connection"""

    AWS_INVALID_NAMES = [
        'ab',  # less than 3 characters
        'abcdefghijklmnopqrstuvwxyzabcdefghijklmnopqrstuvwxyzabcdefghijklmnopqrstuvwxyz1',
        # more than 63 characters
        'Abcdef',  # contains an uppercase letter
        'abc def',  # contains a space
        'abc..def',  # two adjacent periods
        '192.168.5.4',  # formatted as an IP address
        'xn--bucket',  # starts with 'xn--' prefix
        'bucket-s3alias',  # ends with '-s3alias' suffix
        'bucket--ol-s3',  # ends with '--ol-s3' suffix
        '.abc',  # starts with a dot
        'abc.',  # ends with a dot
        '-abc',  # starts with a hyphen
        'abc-',  # ends with a hyphen
    ]

    GCS_INVALID_NAMES = [
        'ab',  # less than 3 characters
        'abcdefghijklmnopqrstuvwxyzabcdefghijklmnopqrstuvwxyzabcdefghijklmnopqrstuvwxyz1',
        # more than 63 characters (without dots)
        'Abcdef',  # contains an uppercase letter
        'abc def',  # contains a space
        'abc..def',  # two adjacent periods
        'abc_.def.ghi.jklmnopqrstuvwxyzabcdefghijklmnopqrstuvwxyzabcdefghijklmnopqrstuvwxyz1'
        # More than 63 characters between dots
        'abc_.def.ghi.jklmnopqrstuvwxyzabcdefghijklmnopqfghijklmnopqrstuvw' * 5,
        # more than 222 characters (with dots)
        '192.168.5.4',  # formatted as an IP address
        'googbucket',  # starts with 'goog' prefix
        'googlebucket',  # contains 'google'
        'g00glebucket',  # variant of 'google'
        'go0glebucket',  # variant of 'google'
        'g0oglebucket',  # variant of 'google'
        '.abc',  # starts with a dot
        'abc.',  # ends with a dot
        '_abc',  # starts with an underscore
        'abc_',  # ends with an underscore
    ]

    IBM_INVALID_NAMES = [
        'ab',  # less than 3 characters
        'abcdefghijklmnopqrstuvwxyzabcdefghijklmnopqrstuvwxyzabcdefghijklmnopqrstuvwxyz1',
        # more than 63 characters
        'Abcdef',  # contains an uppercase letter
        'abc def',  # contains a space
        'abc..def',  # two adjacent periods
        '192.168.5.4',  # formatted as an IP address
        'xn--bucket',  # starts with 'xn--' prefix
        '.abc',  # starts with a dot
        'abc.',  # ends with a dot
        '-abc',  # starts with a hyphen
        'abc-',  # ends with a hyphen
        'a.-bc',  # contains the sequence '.-'
        'a-.bc',  # contains the sequence '-.'
        'a&bc'  # contains special characters
        'ab^c'  # contains special characters
    ]
    GITIGNORE_SYNC_TEST_DIR_STRUCTURE = {
        'double_asterisk': {
            'double_asterisk_excluded': None,
            'double_asterisk_excluded_dir': {
                'dir_excluded': None,
            },
        },
        'double_asterisk_parent': {
            'parent': {
                'also_excluded.txt': None,
                'child': {
                    'double_asterisk_parent_child_excluded.txt': None,
                },
                'double_asterisk_parent_excluded.txt': None,
            },
        },
        'excluded.log': None,
        'excluded_dir': {
            'excluded.txt': None,
            'nested_excluded': {
                'excluded': None,
            },
        },
        'exp-1': {
            'be_excluded': None,
        },
        'exp-2': {
            'be_excluded': None,
        },
        'front_slash_excluded': None,
        'included.log': None,
        'included.txt': None,
        'include_dir': {
            'excluded.log': None,
            'included.log': None,
        },
        'nested_double_asterisk': {
            'one': {
                'also_exclude.txt': None,
            },
            'two': {
                'also_exclude.txt': None,
            },
        },
        'nested_wildcard_dir': {
            'monday': {
                'also_exclude.txt': None,
            },
            'tuesday': {
                'also_exclude.txt': None,
            },
        },
        'no_slash_excluded': None,
        'no_slash_tests': {
            'no_slash_excluded': {
                'also_excluded.txt': None,
            },
        },
        'question_mark': {
            'excluded1.txt': None,
            'excluded@.txt': None,
        },
        'square_bracket': {
            'excluded1.txt': None,
        },
        'square_bracket_alpha': {
            'excludedz.txt': None,
        },
        'square_bracket_excla': {
            'excluded2.txt': None,
            'excluded@.txt': None,
        },
        'square_bracket_single': {
            'excluded0.txt': None,
        },
    }

    @staticmethod
    def create_dir_structure(base_path, structure):
        # creates a given file STRUCTURE in BASE_PATH
        for name, substructure in structure.items():
            path = os.path.join(base_path, name)
            if substructure is None:
                # Create a file
                open(path, 'a').close()
            else:
                # Create a subdirectory
                os.mkdir(path)
                TestStorageWithCredentials.create_dir_structure(
                    path, substructure)

    @staticmethod
    def cli_delete_cmd(store_type, bucket_name):
        if store_type == storage_lib.StoreType.S3:
            url = f's3://{bucket_name}'
            return f'aws s3 rb {url} --force'
        if store_type == storage_lib.StoreType.GCS:
            url = f'gs://{bucket_name}'
            gsutil_alias, alias_gen = data_utils.get_gsutil_command()
            return f'{alias_gen}; {gsutil_alias} rm -r {url}'
        if store_type == storage_lib.StoreType.R2:
            endpoint_url = cloudflare.create_endpoint()
            url = f's3://{bucket_name}'
            return f'AWS_SHARED_CREDENTIALS_FILE={cloudflare.R2_CREDENTIALS_PATH} aws s3 rb {url} --force --endpoint {endpoint_url} --profile=r2'
        if store_type == storage_lib.StoreType.IBM:
            bucket_rclone_profile = Rclone.generate_rclone_bucket_profile_name(
                bucket_name, Rclone.RcloneClouds.IBM)
            return f'rclone purge {bucket_rclone_profile}:{bucket_name} && rclone config delete {bucket_rclone_profile}'

    @staticmethod
    def cli_ls_cmd(store_type, bucket_name, suffix=''):
        if store_type == storage_lib.StoreType.S3:
            if suffix:
                url = f's3://{bucket_name}/{suffix}'
            else:
                url = f's3://{bucket_name}'
            return f'aws s3 ls {url}'
        if store_type == storage_lib.StoreType.GCS:
            if suffix:
                url = f'gs://{bucket_name}/{suffix}'
            else:
                url = f'gs://{bucket_name}'
            return f'gsutil ls {url}'
        if store_type == storage_lib.StoreType.R2:
            endpoint_url = cloudflare.create_endpoint()
            if suffix:
                url = f's3://{bucket_name}/{suffix}'
            else:
                url = f's3://{bucket_name}'
            return f'AWS_SHARED_CREDENTIALS_FILE={cloudflare.R2_CREDENTIALS_PATH} aws s3 ls {url} --endpoint {endpoint_url} --profile=r2'
        if store_type == storage_lib.StoreType.IBM:
            bucket_rclone_profile = Rclone.generate_rclone_bucket_profile_name(
                bucket_name, Rclone.RcloneClouds.IBM)
            return f'rclone ls {bucket_rclone_profile}:{bucket_name}/{suffix}'

    @staticmethod
    def cli_count_name_in_bucket(store_type, bucket_name, file_name, suffix=''):
        if store_type == storage_lib.StoreType.S3:
            if suffix:
                return f'aws s3api list-objects --bucket "{bucket_name}" --prefix {suffix} --query "length(Contents[?contains(Key,\'{file_name}\')].Key)"'
            else:
                return f'aws s3api list-objects --bucket "{bucket_name}" --query "length(Contents[?contains(Key,\'{file_name}\')].Key)"'
        elif store_type == storage_lib.StoreType.GCS:
            if suffix:
                return f'gsutil ls -r gs://{bucket_name}/{suffix} | grep "{file_name}" | wc -l'
            else:
                return f'gsutil ls -r gs://{bucket_name} | grep "{file_name}" | wc -l'
        elif store_type == storage_lib.StoreType.R2:
            endpoint_url = cloudflare.create_endpoint()
            if suffix:
                return f'AWS_SHARED_CREDENTIALS_FILE={cloudflare.R2_CREDENTIALS_PATH} aws s3api list-objects --bucket "{bucket_name}" --prefix {suffix} --query "length(Contents[?contains(Key,\'{file_name}\')].Key)" --endpoint {endpoint_url} --profile=r2'
            else:
                return f'AWS_SHARED_CREDENTIALS_FILE={cloudflare.R2_CREDENTIALS_PATH} aws s3api list-objects --bucket "{bucket_name}" --query "length(Contents[?contains(Key,\'{file_name}\')].Key)" --endpoint {endpoint_url} --profile=r2'

    @staticmethod
    def cli_count_file_in_bucket(store_type, bucket_name):
        if store_type == storage_lib.StoreType.S3:
            return f'aws s3 ls s3://{bucket_name} --recursive | wc -l'
        elif store_type == storage_lib.StoreType.GCS:
            return f'gsutil ls -r gs://{bucket_name}/** | wc -l'
        elif store_type == storage_lib.StoreType.R2:
            endpoint_url = cloudflare.create_endpoint()
            return f'AWS_SHARED_CREDENTIALS_FILE={cloudflare.R2_CREDENTIALS_PATH} aws s3 ls s3://{bucket_name} --recursive --endpoint {endpoint_url} --profile=r2 | wc -l'

    @pytest.fixture
    def tmp_source(self, tmp_path):
        # Creates a temporary directory with a file in it
        tmp_dir = tmp_path / 'tmp-source'
        tmp_dir.mkdir()
        tmp_file = tmp_dir / 'tmp-file'
        tmp_file.write_text('test')
        circle_link = tmp_dir / 'circle-link'
        circle_link.symlink_to(tmp_dir, target_is_directory=True)
        yield str(tmp_dir)

    @pytest.fixture
    def tmp_bucket_name(self):
        # Creates a temporary bucket name
        # time.time() returns varying precision on different systems, so we
        # replace the decimal point and use whatever precision we can get.
        timestamp = str(time.time()).replace('.', '')
        yield f'sky-test-{timestamp}'

    @staticmethod
    def yield_storage_object(
            name: Optional[str] = None,
            source: Optional[storage_lib.Path] = None,
            stores: Optional[Dict[storage_lib.StoreType,
                                  storage_lib.AbstractStore]] = None,
            persistent: Optional[bool] = True,
            mode: storage_lib.StorageMode = storage_lib.StorageMode.MOUNT):
        # Creates a temporary storage object. Stores must be added in the test.
        storage_obj = storage_lib.Storage(name=name,
                                          source=source,
                                          stores=stores,
                                          persistent=persistent,
                                          mode=mode)
        yield storage_obj
        handle = global_user_state.get_handle_from_storage_name(
            storage_obj.name)
        if handle:
            # If handle exists, delete manually
            # TODO(romilb): This is potentially risky - if the delete method has
            #   bugs, this can cause resource leaks. Ideally we should manually
            #   eject storage from global_user_state and delete the bucket using
            #   boto3 directly.
            storage_obj.delete()

    @pytest.fixture
    def tmp_scratch_storage_obj(self, tmp_bucket_name):
        # Creates a storage object with no source to create a scratch storage.
        # Stores must be added in the test.
        yield from self.yield_storage_object(name=tmp_bucket_name)

    @pytest.fixture
    def tmp_multiple_scratch_storage_obj(self):
        # Creates a list of 5 storage objects with no source to create
        # multiple scratch storages.
        # Stores for each object in the list must be added in the test.
        storage_mult_obj = []
        for _ in range(5):
            timestamp = str(time.time()).replace('.', '')
            store_obj = storage_lib.Storage(name=f'sky-test-{timestamp}')
            storage_mult_obj.append(store_obj)
        yield storage_mult_obj
        for storage_obj in storage_mult_obj:
            handle = global_user_state.get_handle_from_storage_name(
                storage_obj.name)
            if handle:
                # If handle exists, delete manually
                # TODO(romilb): This is potentially risky - if the delete method has
                # bugs, this can cause resource leaks. Ideally we should manually
                # eject storage from global_user_state and delete the bucket using
                # boto3 directly.
                storage_obj.delete()

    @pytest.fixture
    def tmp_local_storage_obj(self, tmp_bucket_name, tmp_source):
        # Creates a temporary storage object. Stores must be added in the test.
        yield from self.yield_storage_object(name=tmp_bucket_name,
                                             source=tmp_source)

    @pytest.fixture
    def tmp_local_list_storage_obj(self, tmp_bucket_name, tmp_source):
        # Creates a temp storage object which uses a list of paths as source.
        # Stores must be added in the test. After upload, the bucket should
        # have two files - /tmp-file and /tmp-source/tmp-file
        list_source = [tmp_source, tmp_source + '/tmp-file']
        yield from self.yield_storage_object(name=tmp_bucket_name,
                                             source=list_source)

    @pytest.fixture
    def tmp_bulk_del_storage_obj(self, tmp_bucket_name):
        # Creates a temporary storage object for testing bulk deletion.
        # Stores must be added in the test.
        with tempfile.TemporaryDirectory() as tmpdir:
            subprocess.check_output(f'mkdir -p {tmpdir}/folder{{000..255}}',
                                    shell=True)
            subprocess.check_output(f'touch {tmpdir}/test{{000..255}}.txt',
                                    shell=True)
            subprocess.check_output(
                f'touch {tmpdir}/folder{{000..255}}/test.txt', shell=True)
            yield from self.yield_storage_object(name=tmp_bucket_name,
                                                 source=tmpdir)

    @pytest.fixture
    def tmp_copy_mnt_existing_storage_obj(self, tmp_scratch_storage_obj):
        # Creates a copy mount storage which reuses an existing storage object.
        tmp_scratch_storage_obj.add_store(storage_lib.StoreType.S3)
        storage_name = tmp_scratch_storage_obj.name

        # Try to initialize another storage with the storage object created
        # above, but now in COPY mode. This should succeed.
        yield from self.yield_storage_object(name=storage_name,
                                             mode=storage_lib.StorageMode.COPY)

    @pytest.fixture
    def tmp_gitignore_storage_obj(self, tmp_bucket_name, gitignore_structure):
        # Creates a temporary storage object for testing .gitignore filter.
        # GITIGINORE_STRUCTURE is representing a file structure in a dictionary
        # foramt. Created storage object will contain the file structure along
        # with .gitignore and .git/info/exclude files to test exclude filter.
        # Stores must be added in the test.
        with tempfile.TemporaryDirectory() as tmpdir:
            # Creates file structure to be uploaded in the Storage
            self.create_dir_structure(tmpdir, gitignore_structure)

            # Create .gitignore and list files/dirs to be excluded in it
            skypilot_path = os.path.dirname(os.path.dirname(sky.__file__))
            temp_path = f'{tmpdir}/.gitignore'
            file_path = os.path.join(skypilot_path, 'tests/gitignore_test')
            shutil.copyfile(file_path, temp_path)

            # Create .git/info/exclude and list files/dirs to be excluded in it
            temp_path = f'{tmpdir}/.git/info/'
            os.makedirs(temp_path)
            temp_exclude_path = os.path.join(temp_path, 'exclude')
            file_path = os.path.join(skypilot_path,
                                     'tests/git_info_exclude_test')
            shutil.copyfile(file_path, temp_exclude_path)

            # Create sky Storage with the files created
            yield from self.yield_storage_object(
                name=tmp_bucket_name,
                source=tmpdir,
                mode=storage_lib.StorageMode.COPY)

    @pytest.fixture
    def tmp_awscli_bucket(self, tmp_bucket_name):
        # Creates a temporary bucket using awscli
        subprocess.check_call(['aws', 's3', 'mb', f's3://{tmp_bucket_name}'])
        yield tmp_bucket_name
        subprocess.check_call(
            ['aws', 's3', 'rb', f's3://{tmp_bucket_name}', '--force'])

    @pytest.fixture
    def tmp_gsutil_bucket(self, tmp_bucket_name):
        # Creates a temporary bucket using gsutil
        subprocess.check_call(['gsutil', 'mb', f'gs://{tmp_bucket_name}'])
        yield tmp_bucket_name
        subprocess.check_call(['gsutil', 'rm', '-r', f'gs://{tmp_bucket_name}'])

    @pytest.fixture
    def tmp_awscli_bucket_r2(self, tmp_bucket_name):
        # Creates a temporary bucket using awscli
        endpoint_url = cloudflare.create_endpoint()
        subprocess.check_call(
            f'AWS_SHARED_CREDENTIALS_FILE={cloudflare.R2_CREDENTIALS_PATH} aws s3 mb s3://{tmp_bucket_name} --endpoint {endpoint_url} --profile=r2',
            shell=True)
        yield tmp_bucket_name
        subprocess.check_call(
            f'AWS_SHARED_CREDENTIALS_FILE={cloudflare.R2_CREDENTIALS_PATH} aws s3 rb s3://{tmp_bucket_name} --force --endpoint {endpoint_url} --profile=r2',
            shell=True)

    @pytest.fixture
    def tmp_ibm_cos_bucket(self, tmp_bucket_name):
        # Creates a temporary bucket using IBM COS API
        storage_obj = storage_lib.IBMCosStore(source="", name=tmp_bucket_name)
        yield tmp_bucket_name
        storage_obj.delete()

    @pytest.fixture
    def tmp_public_storage_obj(self, request):
        # Initializes a storage object with a public bucket
        storage_obj = storage_lib.Storage(source=request.param)
        yield storage_obj
        # This does not require any deletion logic because it is a public bucket
        # and should not get added to global_user_state.

    @pytest.mark.parametrize('store_type', [
        storage_lib.StoreType.S3, storage_lib.StoreType.GCS,
        pytest.param(storage_lib.StoreType.IBM, marks=pytest.mark.ibm),
        pytest.param(storage_lib.StoreType.R2, marks=pytest.mark.cloudflare)
    ])
    def test_new_bucket_creation_and_deletion(self, tmp_local_storage_obj,
                                              store_type):
        # Creates a new bucket with a local source, uploads files to it
        # and deletes it.
        tmp_local_storage_obj.add_store(store_type)

        # Run sky storage ls to check if storage object exists in the output
        out = subprocess.check_output(['sky', 'storage', 'ls'])
        assert tmp_local_storage_obj.name in out.decode('utf-8')

        # Run sky storage delete to delete the storage object
        subprocess.check_output(
            ['sky', 'storage', 'delete', tmp_local_storage_obj.name])

        # Run sky storage ls to check if storage object is deleted
        out = subprocess.check_output(['sky', 'storage', 'ls'])
        assert tmp_local_storage_obj.name not in out.decode('utf-8')

    @pytest.mark.xdist_group('multiple_bucket_deletion')
    @pytest.mark.parametrize('store_type', [
        storage_lib.StoreType.S3, storage_lib.StoreType.GCS,
        pytest.param(storage_lib.StoreType.R2, marks=pytest.mark.cloudflare),
        pytest.param(storage_lib.StoreType.IBM, marks=pytest.mark.ibm)
    ])
    def test_multiple_buckets_creation_and_deletion(
            self, tmp_multiple_scratch_storage_obj, store_type):
        # Creates multiple new buckets(5 buckets) with a local source
        # and deletes them.
        storage_obj_name = []
        for store_obj in tmp_multiple_scratch_storage_obj:
            store_obj.add_store(store_type)
            storage_obj_name.append(store_obj.name)

        # Run sky storage ls to check if all storage objects exists in the
        # output filtered by store type
        out_all = subprocess.check_output(['sky', 'storage', 'ls'])
        out = [
            item.split()[0]
            for item in out_all.decode('utf-8').splitlines()
            if store_type.value in item
        ]
        assert all([item in out for item in storage_obj_name])

        # Run sky storage delete all to delete all storage objects
        delete_cmd = ['sky', 'storage', 'delete']
        delete_cmd += storage_obj_name
        subprocess.check_output(delete_cmd)

        # Run sky storage ls to check if all storage objects filtered by store
        # type are deleted
        out_all = subprocess.check_output(['sky', 'storage', 'ls'])
        out = [
            item.split()[0]
            for item in out_all.decode('utf-8').splitlines()
            if store_type.value in item
        ]
        assert all([item not in out for item in storage_obj_name])

    @pytest.mark.parametrize('store_type', [
        storage_lib.StoreType.S3, storage_lib.StoreType.GCS,
        pytest.param(storage_lib.StoreType.IBM, marks=pytest.mark.ibm),
        pytest.param(storage_lib.StoreType.R2, marks=pytest.mark.cloudflare)
    ])
    def test_bucket_external_deletion(self, tmp_scratch_storage_obj,
                                      store_type):
        # Creates a bucket, deletes it externally using cloud cli commands
        # and then tries to delete it using sky storage delete.
        tmp_scratch_storage_obj.add_store(store_type)

        # Run sky storage ls to check if storage object exists in the output
        out = subprocess.check_output(['sky', 'storage', 'ls'])
        assert tmp_scratch_storage_obj.name in out.decode('utf-8')

        # Delete bucket externally
        cmd = self.cli_delete_cmd(store_type, tmp_scratch_storage_obj.name)
        subprocess.check_output(cmd, shell=True)

        # Run sky storage delete to delete the storage object
        out = subprocess.check_output(
            ['sky', 'storage', 'delete', tmp_scratch_storage_obj.name])
        # Make sure bucket was not created during deletion (see issue #1322)
        assert 'created' not in out.decode('utf-8').lower()

        # Run sky storage ls to check if storage object is deleted
        out = subprocess.check_output(['sky', 'storage', 'ls'])
        assert tmp_scratch_storage_obj.name not in out.decode('utf-8')

    @pytest.mark.parametrize('store_type', [
        storage_lib.StoreType.S3, storage_lib.StoreType.GCS,
        pytest.param(storage_lib.StoreType.IBM, marks=pytest.mark.ibm),
        pytest.param(storage_lib.StoreType.R2, marks=pytest.mark.cloudflare)
    ])
    def test_bucket_bulk_deletion(self, store_type, tmp_bulk_del_storage_obj):
        # Creates a temp folder with over 256 files and folders, upload
        # files and folders to a new bucket, then delete bucket.
        tmp_bulk_del_storage_obj.add_store(store_type)

        subprocess.check_output(
            ['sky', 'storage', 'delete', tmp_bulk_del_storage_obj.name])

        output = subprocess.check_output(['sky', 'storage', 'ls'])
        assert tmp_bulk_del_storage_obj.name not in output.decode('utf-8')

    @pytest.mark.parametrize(
        'tmp_public_storage_obj, store_type',
        [('s3://tcga-2-open', storage_lib.StoreType.S3),
         ('s3://digitalcorpora', storage_lib.StoreType.S3),
         ('gs://gcp-public-data-sentinel-2', storage_lib.StoreType.GCS)],
        indirect=['tmp_public_storage_obj'])
    def test_public_bucket(self, tmp_public_storage_obj, store_type):
        # Creates a new bucket with a public source and verifies that it is not
        # added to global_user_state.
        tmp_public_storage_obj.add_store(store_type)

        # Run sky storage ls to check if storage object exists in the output
        out = subprocess.check_output(['sky', 'storage', 'ls'])
        assert tmp_public_storage_obj.name not in out.decode('utf-8')

    @pytest.mark.parametrize('nonexist_bucket_url', [
        's3://{random_name}', 'gs://{random_name}',
        pytest.param('cos://us-east/{random_name}', marks=pytest.mark.ibm),
        pytest.param('r2://{random_name}', marks=pytest.mark.cloudflare)
    ])
    def test_nonexistent_bucket(self, nonexist_bucket_url):
        # Attempts to create fetch a stroage with a non-existent source.
        # Generate a random bucket name and verify it doesn't exist:
        retry_count = 0
        while True:
            nonexist_bucket_name = str(uuid.uuid4())
            if nonexist_bucket_url.startswith('s3'):
                command = f'aws s3api head-bucket --bucket {nonexist_bucket_name}'
                expected_output = '404'
            elif nonexist_bucket_url.startswith('gs'):
                command = f'gsutil ls {nonexist_bucket_url.format(random_name=nonexist_bucket_name)}'
                expected_output = 'BucketNotFoundException'
            elif nonexist_bucket_url.startswith('r2'):
                endpoint_url = cloudflare.create_endpoint()
                command = f'AWS_SHARED_CREDENTIALS_FILE={cloudflare.R2_CREDENTIALS_PATH} aws s3api head-bucket --bucket {nonexist_bucket_name} --endpoint {endpoint_url} --profile=r2'
                expected_output = '404'
            elif nonexist_bucket_url.startswith('cos'):
                # Using API calls, since using rclone requires a profile's name
                try:
                    expected_output = command = "echo"  # avoid unrelated exception in case of failure.
                    bucket_name = urllib.parse.urlsplit(
                        nonexist_bucket_url.format(
                            random_name=nonexist_bucket_name)).path.strip('/')
                    client = ibm.get_cos_client('us-east')
                    client.head_bucket(Bucket=bucket_name)
                except ibm.ibm_botocore.exceptions.ClientError as e:
                    if e.response['Error']['Code'] == '404':
                        # success
                        return
            else:
                raise ValueError('Unsupported bucket type '
                                 f'{nonexist_bucket_url}')

            # Check if bucket exists using the cli:
            try:
                out = subprocess.check_output(command,
                                              stderr=subprocess.STDOUT,
                                              shell=True)
            except subprocess.CalledProcessError as e:
                out = e.output
            out = out.decode('utf-8')
            if expected_output in out:
                break
            else:
                retry_count += 1
                if retry_count > 3:
                    raise RuntimeError('Unable to find a nonexistent bucket '
                                       'to use. This is higly unlikely - '
                                       'check if the tests are correct.')

        with pytest.raises(
                sky.exceptions.StorageBucketGetError,
                match='Attempted to connect to a non-existent bucket'):
            storage_obj = storage_lib.Storage(source=nonexist_bucket_url.format(
                random_name=nonexist_bucket_name))

    @pytest.mark.parametrize('private_bucket', [
        f's3://imagenet', f'gs://imagenet',
        pytest.param('cos://us-east/bucket1', marks=pytest.mark.ibm)
    ])
    def test_private_bucket(self, private_bucket):
        # Attempts to access private buckets not belonging to the user.
        # These buckets are known to be private, but may need to be updated if
        # they are removed by their owners.
        private_bucket_name = urllib.parse.urlsplit(private_bucket).netloc if \
              urllib.parse.urlsplit(private_bucket).scheme != 'cos' else \
                  urllib.parse.urlsplit(private_bucket).path.strip('/')
        with pytest.raises(
                sky.exceptions.StorageBucketGetError,
                match=storage_lib._BUCKET_FAIL_TO_CONNECT_MESSAGE.format(
                    name=private_bucket_name)):
            storage_obj = storage_lib.Storage(source=private_bucket)

    @pytest.mark.parametrize('ext_bucket_fixture, store_type',
                             [('tmp_awscli_bucket', storage_lib.StoreType.S3),
                              ('tmp_gsutil_bucket', storage_lib.StoreType.GCS),
                              pytest.param('tmp_ibm_cos_bucket',
                                           storage_lib.StoreType.IBM,
                                           marks=pytest.mark.ibm),
                              pytest.param('tmp_awscli_bucket_r2',
                                           storage_lib.StoreType.R2,
                                           marks=pytest.mark.cloudflare)])
    def test_upload_to_existing_bucket(self, ext_bucket_fixture, request,
                                       tmp_source, store_type):
        # Tries uploading existing files to newly created bucket (outside of
        # sky) and verifies that files are written.
        bucket_name = request.getfixturevalue(ext_bucket_fixture)
        storage_obj = storage_lib.Storage(name=bucket_name, source=tmp_source)
        storage_obj.add_store(store_type)

        # Check if tmp_source/tmp-file exists in the bucket using aws cli
        out = subprocess.check_output(self.cli_ls_cmd(store_type, bucket_name),
                                      shell=True)
        assert 'tmp-file' in out.decode('utf-8'), \
            'File not found in bucket - output was : {}'.format(out.decode
                                                                ('utf-8'))

        # Check symlinks - symlinks don't get copied by sky storage
        assert (pathlib.Path(tmp_source) / 'circle-link').is_symlink(), (
            'circle-link was not found in the upload source - '
            'are the test fixtures correct?')
        assert 'circle-link' not in out.decode('utf-8'), (
            'Symlink found in bucket - ls output was : {}'.format(
                out.decode('utf-8')))

        # Run sky storage ls to check if storage object exists in the output.
        # It should not exist because the bucket was created externally.
        out = subprocess.check_output(['sky', 'storage', 'ls'])
        assert storage_obj.name not in out.decode('utf-8')

    def test_copy_mount_existing_storage(self,
                                         tmp_copy_mnt_existing_storage_obj):
        # Creates a bucket with no source in MOUNT mode (empty bucket), and
        # then tries to load the same storage in COPY mode.
        tmp_copy_mnt_existing_storage_obj.add_store(storage_lib.StoreType.S3)
        storage_name = tmp_copy_mnt_existing_storage_obj.name

        # Check `sky storage ls` to ensure storage object exists
        out = subprocess.check_output(['sky', 'storage', 'ls']).decode('utf-8')
        assert storage_name in out, f'Storage {storage_name} not found in sky storage ls.'

    @pytest.mark.parametrize('store_type', [
        storage_lib.StoreType.S3, storage_lib.StoreType.GCS,
        pytest.param(storage_lib.StoreType.IBM, marks=pytest.mark.ibm),
        pytest.param(storage_lib.StoreType.R2, marks=pytest.mark.cloudflare)
    ])
    def test_list_source(self, tmp_local_list_storage_obj, store_type):
        # Uses a list in the source field to specify a file and a directory to
        # be uploaded to the storage object.
        tmp_local_list_storage_obj.add_store(store_type)

        # Check if tmp-file exists in the bucket root using cli
        out = subprocess.check_output(self.cli_ls_cmd(
            store_type, tmp_local_list_storage_obj.name),
                                      shell=True)
        assert 'tmp-file' in out.decode('utf-8'), \
            'File not found in bucket - output was : {}'.format(out.decode
                                                                ('utf-8'))

        # Check if tmp-file exists in the bucket/tmp-source using cli
        out = subprocess.check_output(self.cli_ls_cmd(
            store_type, tmp_local_list_storage_obj.name, 'tmp-source/'),
                                      shell=True)
        assert 'tmp-file' in out.decode('utf-8'), \
            'File not found in bucket - output was : {}'.format(out.decode
                                                                ('utf-8'))

    @pytest.mark.parametrize('invalid_name_list, store_type',
                             [(AWS_INVALID_NAMES, storage_lib.StoreType.S3),
                              (GCS_INVALID_NAMES, storage_lib.StoreType.GCS),
                              pytest.param(IBM_INVALID_NAMES,
                                           storage_lib.StoreType.IBM,
                                           marks=pytest.mark.ibm),
                              pytest.param(AWS_INVALID_NAMES,
                                           storage_lib.StoreType.R2,
                                           marks=pytest.mark.cloudflare)])
    def test_invalid_names(self, invalid_name_list, store_type):
        # Uses a list in the source field to specify a file and a directory to
        # be uploaded to the storage object.
        for name in invalid_name_list:
            with pytest.raises(sky.exceptions.StorageNameError):
                storage_obj = storage_lib.Storage(name=name)
                storage_obj.add_store(store_type)

    @pytest.mark.parametrize(
        'gitignore_structure, store_type',
        [(GITIGNORE_SYNC_TEST_DIR_STRUCTURE, storage_lib.StoreType.S3),
         (GITIGNORE_SYNC_TEST_DIR_STRUCTURE, storage_lib.StoreType.GCS),
         pytest.param(GITIGNORE_SYNC_TEST_DIR_STRUCTURE,
                      storage_lib.StoreType.R2,
                      marks=pytest.mark.cloudflare)])
    def test_excluded_file_cloud_storage_upload_copy(self, gitignore_structure,
                                                     store_type,
                                                     tmp_gitignore_storage_obj):
        # tests if files included in .gitignore and .git/info/exclude are
        # excluded from being transferred to Storage

        tmp_gitignore_storage_obj.add_store(store_type)

        upload_file_name = 'included'
        # Count the number of files with the given file name
        up_cmd = self.cli_count_name_in_bucket(store_type, \
            tmp_gitignore_storage_obj.name, file_name=upload_file_name)
        git_exclude_cmd = self.cli_count_name_in_bucket(store_type, \
            tmp_gitignore_storage_obj.name, file_name='.git')
        cnt_num_file_cmd = self.cli_count_file_in_bucket(
            store_type, tmp_gitignore_storage_obj.name)

        up_output = subprocess.check_output(up_cmd, shell=True)
        git_exclude_output = subprocess.check_output(git_exclude_cmd,
                                                     shell=True)
        cnt_output = subprocess.check_output(cnt_num_file_cmd, shell=True)

        assert '3' in up_output.decode('utf-8'), \
                'Files to be included are not completely uploaded.'
        # 1 is read as .gitignore is uploaded
        assert '1' in git_exclude_output.decode('utf-8'), \
               '.git directory should not be uploaded.'
        # 4 files include .gitignore, included.log, included.txt, include_dir/included.log
        assert '4' in cnt_output.decode('utf-8'), \
               'Some items listed in .gitignore and .git/info/exclude are not excluded.'


# ---------- Testing YAML Specs ----------
# Our sky storage requires credentials to check the bucket existance when
# loading a task from the yaml file, so we cannot make it a unit test.
class TestYamlSpecs:
    # TODO(zhwu): Add test for `to_yaml_config` for the Storage object.
    #  We should not use `examples/storage_demo.yaml` here, since it requires
    #  users to ensure bucket names to not exist and/or be unique.
    _TEST_YAML_PATHS = [
        'examples/minimal.yaml', 'examples/managed_spot.yaml',
        'examples/using_file_mounts.yaml', 'examples/resnet_app.yaml',
        'examples/multi_hostname.yaml'
    ]

    def _is_dict_subset(self, d1, d2):
        """Check if d1 is the subset of d2."""
        for k, v in d1.items():
            if k not in d2:
                if isinstance(v, list) or isinstance(v, dict):
                    assert len(v) == 0, (k, v)
                else:
                    assert False, (k, v)
            elif isinstance(v, dict):
                assert isinstance(d2[k], dict), (k, v, d2)
                self._is_dict_subset(v, d2[k])
            elif isinstance(v, str):
                if k == 'accelerators':
                    resources = sky.Resources()
                    resources._set_accelerators(v, None)
                    assert resources.accelerators == d2[k], (k, v, d2)
                else:
                    assert v.lower() == d2[k].lower(), (k, v, d2[k])
            else:
                assert v == d2[k], (k, v, d2[k])

    def _check_equivalent(self, yaml_path):
        """Check if the yaml is equivalent after load and dump again."""
        origin_task_config = common_utils.read_yaml(yaml_path)

        task = sky.Task.from_yaml(yaml_path)
        new_task_config = task.to_yaml_config()
        # d1 <= d2
        self._is_dict_subset(origin_task_config, new_task_config)

    def test_load_dump_yaml_config_equivalent(self):
        """Test if the yaml config is equivalent after load and dump again."""
        pathlib.Path('~/datasets').expanduser().mkdir(exist_ok=True)
        pathlib.Path('~/tmpfile').expanduser().touch()
        pathlib.Path('~/.ssh').expanduser().mkdir(exist_ok=True)
        pathlib.Path('~/.ssh/id_rsa.pub').expanduser().touch()
        pathlib.Path('~/tmp-workdir').expanduser().mkdir(exist_ok=True)
        pathlib.Path('~/Downloads/tpu').expanduser().mkdir(parents=True,
                                                           exist_ok=True)
        for yaml_path in self._TEST_YAML_PATHS:
            self._check_equivalent(yaml_path)<|MERGE_RESOLUTION|>--- conflicted
+++ resolved
@@ -42,11 +42,8 @@
 
 import sky
 from sky import global_user_state
-<<<<<<< HEAD
 from sky import serve
-=======
 from sky import spot
->>>>>>> 15556484
 from sky.adaptors import cloudflare
 from sky.adaptors import ibm
 from sky.clouds import AWS
