--- conflicted
+++ resolved
@@ -3101,7 +3101,7 @@
     """Check replicas' status and count in sky serve status
 
     We will check vCPU=2, as all our tests use vCPU=2.
-
+    
     Args:
         name: the name of the service
         check_tuples: A list of replica property to check. Each tuple is
@@ -3193,11 +3193,7 @@
             ],
         ],
         _TEARDOWN_SERVICE.format(name=name),
-<<<<<<< HEAD
         timeout=40 * 60,
-=======
-        timeout=25 * 60,
->>>>>>> d0f20aba
     )
     run_one_test(test)
 
@@ -3291,7 +3287,6 @@
 
 
 @pytest.mark.serve
-@pytest.mark
 def test_skyserve_user_bug_restart(generic_cloud: str):
     """Tests that we restart the service after user bug."""
     # TODO(zhwu): this behavior needs some rethinking.
