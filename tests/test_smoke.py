# Smoke tests for SkyPilot
# Default options are set in pyproject.toml
# Example usage:
# Run all tests except for AWS and Lambda Cloud
# > pytest tests/test_smoke.py
#
# Terminate failed clusters after test finishes
# > pytest tests/test_smoke.py --terminate-on-failure
#
# Re-run last failed tests
# > pytest --lf
#
# Run one of the smoke tests
# > pytest tests/test_smoke.py::test_minimal
#
# Only run managed jobtests
# > pytest tests/test_smoke.py --managed-jobs
#
# Only run sky serve tests
# > pytest tests/test_smoke.py --sky-serve
#
# Only run test for AWS + generic tests
# > pytest tests/test_smoke.py --aws
#
# Change cloud for generic tests to aws
# > pytest tests/test_smoke.py --generic-cloud aws

import inspect
import json
import os
import pathlib
import shlex
import shutil
import subprocess
import sys
import tempfile
import time
from typing import Dict, List, NamedTuple, Optional, Tuple
import urllib.parse
import uuid

import colorama
import jinja2
import pytest

import sky
from sky import global_user_state
from sky import job
from sky import serve
from sky.adaptors import cloudflare
from sky.adaptors import ibm
from sky.clouds import AWS
from sky.clouds import Azure
from sky.clouds import GCP
from sky.data import data_utils
from sky.data import storage as storage_lib
from sky.data.data_utils import Rclone
from sky.skylet import events
from sky.utils import common_utils
from sky.utils import resources_utils
from sky.utils import subprocess_utils

# To avoid the second smoke test reusing the cluster launched in the first
# smoke test. Also required for test_spot_recovery to make sure the manual
# termination with aws ec2 does not accidentally terminate other spot clusters
# from the different job launch with the same cluster name but a different job
# id.
test_id = str(uuid.uuid4())[-2:]

LAMBDA_TYPE = '--cloud lambda --gpus A10'
FLUIDSTACK_TYPE = '--cloud fluidstack --gpus RTXA4000'

SCP_TYPE = '--cloud scp'
SCP_GPU_V100 = '--gpus V100-32GB'

storage_setup_commands = [
    'touch ~/tmpfile', 'mkdir -p ~/tmp-workdir',
    'touch ~/tmp-workdir/tmp\ file', 'touch ~/tmp-workdir/tmp\ file2',
    'touch ~/tmp-workdir/foo',
    '[ ! -e ~/tmp-workdir/circle-link ] && ln -s ~/tmp-workdir/ ~/tmp-workdir/circle-link || true',
    'touch ~/.ssh/id_rsa.pub'
]

# Wait until the job controller is not in INIT state.
# This is a workaround for the issue that when multiple job tests
# are running in parallel, the job controller may be in INIT and
# the job queue/cancel command will return staled table.
_JOB_QUEUE_WAIT = ('s=$(sky job queue); '
                   'until ! echo "$s" | grep "jobs will not be shown until"; '
                   'do echo "Waiting for job queue to be ready..."; '
                   'sleep 5; s=$(sky job queue); done; echo "$s"; '
                   'echo; echo; echo "$s"')
_JOB_CANCEL_WAIT = (
    's=$(sky job cancel -y -n {job_name}); '
    'until ! echo "$s" | grep "Please wait for the controller to be ready."; '
    'do echo "Waiting for the job controller '
    'to be ready"; sleep 5; s=$(sky job cancel -y -n {job_name}); '
    'done; echo "$s"; echo; echo; echo "$s"')
# TODO(zhwu): make the job controller on GCP.

DEFAULT_CMD_TIMEOUT = 15 * 60


class Test(NamedTuple):
    name: str
    # Each command is executed serially.  If any failed, the remaining commands
    # are not run and the test is treated as failed.
    commands: List[str]
    teardown: Optional[str] = None
    # Timeout for each command in seconds.
    timeout: int = DEFAULT_CMD_TIMEOUT

    def echo(self, message: str):
        # pytest's xdist plugin captures stdout; print to stderr so that the
        # logs are streaming while the tests are running.
        prefix = f'[{self.name}]'
        message = f'{prefix} {message}'
        message = message.replace('\n', f'\n{prefix} ')
        print(message, file=sys.stderr, flush=True)


def _get_timeout(generic_cloud: str,
                 override_timeout: int = DEFAULT_CMD_TIMEOUT):
    timeouts = {'fluidstack': 60 * 60}  # file_mounts
    return timeouts.get(generic_cloud, override_timeout)


def _get_cluster_name() -> str:
    """Returns a user-unique cluster name for each test_<name>().

    Must be called from each test_<name>().
    """
    caller_func_name = inspect.stack()[1][3]
    test_name = caller_func_name.replace('_', '-').replace('test-', 't-')
    test_name = common_utils.make_cluster_name_on_cloud(test_name,
                                                        24,
                                                        add_user_hash=False)
    return f'{test_name}-{test_id}'


def _terminate_gcp_replica(name: str, zone: str, replica_id: int) -> str:
    cluster_name = serve.generate_replica_cluster_name(name, replica_id)
    query_cmd = (f'gcloud compute instances list --filter='
                 f'"(labels.ray-cluster-name:{cluster_name})" '
                 f'--zones={zone} --format="value(name)"')
    return (f'gcloud compute instances delete --zone={zone}'
            f' --quiet $({query_cmd})')


def run_one_test(test: Test) -> Tuple[int, str, str]:
    # Fail fast if `sky` CLI somehow errors out.
    subprocess.run(['sky', 'status'], stdout=subprocess.DEVNULL, check=True)
    log_file = tempfile.NamedTemporaryFile('a',
                                           prefix=f'{test.name}-',
                                           suffix='.log',
                                           delete=False)
    test.echo(f'Test started. Log: less {log_file.name}')
    for command in test.commands:
        log_file.write(f'+ {command}\n')
        log_file.flush()
        proc = subprocess.Popen(
            command,
            stdout=log_file,
            stderr=subprocess.STDOUT,
            shell=True,
            executable='/bin/bash',
        )
        try:
            proc.wait(timeout=test.timeout)
        except subprocess.TimeoutExpired as e:
            log_file.flush()
            test.echo(f'Timeout after {test.timeout} seconds.')
            test.echo(str(e))
            log_file.write(f'Timeout after {test.timeout} seconds.\n')
            log_file.flush()
            # Kill the current process.
            proc.terminate()
            proc.returncode = 1  # None if we don't set it.
            break

        if proc.returncode:
            break

    style = colorama.Style
    fore = colorama.Fore
    outcome = (f'{fore.RED}Failed{style.RESET_ALL}'
               if proc.returncode else f'{fore.GREEN}Passed{style.RESET_ALL}')
    reason = f'\nReason: {command}' if proc.returncode else ''
    msg = (f'{outcome}.'
           f'{reason}'
           f'\nLog: less {log_file.name}\n')
    test.echo(msg)
    log_file.write(msg)
    if (proc.returncode == 0 or
            pytest.terminate_on_failure) and test.teardown is not None:
        subprocess_utils.run(
            test.teardown,
            stdout=log_file,
            stderr=subprocess.STDOUT,
            timeout=10 * 60,  # 10 mins
            shell=True,
        )

    if proc.returncode:
        raise Exception(f'test failed: less {log_file.name}')


def get_aws_region_for_quota_failover() -> Optional[str]:
    candidate_regions = AWS.regions_with_offering(instance_type='p3.16xlarge',
                                                  accelerators=None,
                                                  use_spot=True,
                                                  region=None,
                                                  zone=None)
    original_resources = sky.Resources(cloud=sky.AWS(),
                                       instance_type='p3.16xlarge',
                                       use_spot=True)

    # Filter the regions with proxy command in ~/.sky/config.yaml.
    filtered_regions = original_resources.get_valid_regions_for_launchable()
    candidate_regions = [
        region for region in candidate_regions
        if region.name in filtered_regions
    ]

    for region in candidate_regions:
        resources = original_resources.copy(region=region.name)
        if not AWS.check_quota_available(resources):
            return region.name

    return None


def get_gcp_region_for_quota_failover() -> Optional[str]:

    candidate_regions = GCP.regions_with_offering(instance_type=None,
                                                  accelerators={'A100-80GB': 1},
                                                  use_spot=True,
                                                  region=None,
                                                  zone=None)

    original_resources = sky.Resources(cloud=sky.GCP(),
                                       instance_type='a2-ultragpu-1g',
                                       accelerators={'A100-80GB': 1},
                                       use_spot=True)

    # Filter the regions with proxy command in ~/.sky/config.yaml.
    filtered_regions = original_resources.get_valid_regions_for_launchable()
    candidate_regions = [
        region for region in candidate_regions
        if region.name in filtered_regions
    ]

    for region in candidate_regions:
        if not GCP.check_quota_available(
                original_resources.copy(region=region.name)):
            return region.name

    return None


# ---------- Dry run: 2 Tasks in a chain. ----------
@pytest.mark.no_fluidstack  #requires GCP and AWS set up
def test_example_app():
    test = Test(
        'example_app',
        ['python examples/example_app.py'],
    )
    run_one_test(test)


# ---------- A minimal task ----------
def test_minimal(generic_cloud: str):
    name = _get_cluster_name()
    test = Test(
        'minimal',
        [
            f'sky launch -y -c {name} --cloud {generic_cloud} tests/test_yamls/minimal.yaml',
            f'sky logs {name} 1 --status',
            f'sky logs {name} --status | grep "Job 1: SUCCEEDED"',  # Equivalent.
            # Check the logs downloading
            f'log_path=$(sky logs {name} 1 --sync-down | grep "Job 1 logs:" | sed -E "s/^.*Job 1 logs: (.*)\\x1b\\[0m/\\1/g") && echo "$log_path" && test -f $log_path/run.log',
            # Ensure the raylet process has the correct file descriptor limit.
            f'sky exec {name} "prlimit -n --pid=\$(pgrep -f \'raylet/raylet --raylet_socket_name\') | grep \'"\'1048576 1048576\'"\'"',
            f'sky logs {name} 2 --status',  # Ensure the job succeeded.
            # Check the cluster info
            f'sky exec {name} \'echo "$SKYPILOT_CLUSTER_INFO" | jq .cluster_name | grep {name}\'',
            f'sky logs {name} 3 --status',  # Ensure the job succeeded.
            f'sky exec {name} \'echo "$SKYPILOT_CLUSTER_INFO" | jq .cloud | grep -i {generic_cloud}\'',
            f'sky logs {name} 4 --status',  # Ensure the job succeeded.
        ],
        f'sky down -y {name}',
        _get_timeout(generic_cloud),
    )
    run_one_test(test)


# ---------- Test region ----------
@pytest.mark.aws
def test_aws_region():
    name = _get_cluster_name()
    test = Test(
        'aws_region',
        [
            f'sky launch -y -c {name} --region us-east-2 examples/minimal.yaml',
            f'sky exec {name} examples/minimal.yaml',
            f'sky logs {name} 1 --status',  # Ensure the job succeeded.
            f'sky status --all | grep {name} | grep us-east-2',  # Ensure the region is correct.
            f'sky exec {name} \'echo $SKYPILOT_CLUSTER_INFO | jq .region | grep us-east-2\'',
            f'sky logs {name} 2 --status',  # Ensure the job succeeded.
        ],
        f'sky down -y {name}',
    )
    run_one_test(test)


@pytest.mark.gcp
def test_gcp_region_and_service_account():
    name = _get_cluster_name()
    test = Test(
        'gcp_region',
        [
            f'sky launch -y -c {name} --region us-central1 --cloud gcp tests/test_yamls/minimal.yaml',
            f'sky exec {name} tests/test_yamls/minimal.yaml',
            f'sky logs {name} 1 --status',  # Ensure the job succeeded.
            f'sky exec {name} \'curl -H "Metadata-Flavor: Google" "http://metadata.google.internal/computeMetadata/v1/instance/service-accounts/default/identity?format=standard&audience=gcp"\'',
            f'sky logs {name} 2 --status',  # Ensure the job succeeded.
            f'sky status --all | grep {name} | grep us-central1',  # Ensure the region is correct.
            f'sky exec {name} \'echo $SKYPILOT_CLUSTER_INFO | jq .region | grep us-central1\'',
            f'sky logs {name} 3 --status',  # Ensure the job succeeded.
        ],
        f'sky down -y {name}',
    )
    run_one_test(test)


@pytest.mark.ibm
def test_ibm_region():
    name = _get_cluster_name()
    region = 'eu-de'
    test = Test(
        'region',
        [
            f'sky launch -y -c {name} --cloud ibm --region {region} examples/minimal.yaml',
            f'sky exec {name} --cloud ibm examples/minimal.yaml',
            f'sky logs {name} 1 --status',  # Ensure the job succeeded.
            f'sky status --all | grep {name} | grep {region}',  # Ensure the region is correct.
        ],
        f'sky down -y {name}',
    )
    run_one_test(test)


@pytest.mark.azure
def test_azure_region():
    name = _get_cluster_name()
    test = Test(
        'azure_region',
        [
            f'sky launch -y -c {name} --region eastus2 --cloud azure tests/test_yamls/minimal.yaml',
            f'sky exec {name} tests/test_yamls/minimal.yaml',
            f'sky logs {name} 1 --status',  # Ensure the job succeeded.
            f'sky status --all | grep {name} | grep eastus2',  # Ensure the region is correct.
            f'sky exec {name} \'echo $SKYPILOT_CLUSTER_INFO | jq .region | grep eastus2\'',
            f'sky logs {name} 2 --status',  # Ensure the job succeeded.
            f'sky exec {name} \'echo $SKYPILOT_CLUSTER_INFO | jq .zone | grep null\'',
            f'sky logs {name} 3 --status',  # Ensure the job succeeded.
        ],
        f'sky down -y {name}',
    )
    run_one_test(test)


# ---------- Test zone ----------
@pytest.mark.aws
def test_aws_zone():
    name = _get_cluster_name()
    test = Test(
        'aws_zone',
        [
            f'sky launch -y -c {name} examples/minimal.yaml --zone us-east-2b',
            f'sky exec {name} examples/minimal.yaml --zone us-east-2b',
            f'sky logs {name} 1 --status',  # Ensure the job succeeded.
            f'sky status --all | grep {name} | grep us-east-2b',  # Ensure the zone is correct.
        ],
        f'sky down -y {name}',
    )
    run_one_test(test)


@pytest.mark.ibm
def test_ibm_zone():
    name = _get_cluster_name()
    zone = 'eu-de-2'
    test = Test(
        'zone',
        [
            f'sky launch -y -c {name} --cloud ibm examples/minimal.yaml --zone {zone}',
            f'sky exec {name} --cloud ibm examples/minimal.yaml --zone {zone}',
            f'sky logs {name} 1 --status',  # Ensure the job succeeded.
            f'sky status --all | grep {name} | grep {zone}',  # Ensure the zone is correct.
        ],
        f'sky down -y {name} {name}-2 {name}-3',
    )
    run_one_test(test)


@pytest.mark.gcp
def test_gcp_zone():
    name = _get_cluster_name()
    test = Test(
        'gcp_zone',
        [
            f'sky launch -y -c {name} --zone us-central1-a --cloud gcp tests/test_yamls/minimal.yaml',
            f'sky exec {name} --zone us-central1-a --cloud gcp tests/test_yamls/minimal.yaml',
            f'sky logs {name} 1 --status',  # Ensure the job succeeded.
            f'sky status --all | grep {name} | grep us-central1-a',  # Ensure the zone is correct.
        ],
        f'sky down -y {name}',
    )
    run_one_test(test)


# ---------- Test the image ----------
@pytest.mark.aws
def test_aws_images():
    name = _get_cluster_name()
    test = Test(
        'aws_images',
        [
            f'sky launch -y -c {name} --image-id skypilot:gpu-ubuntu-1804 examples/minimal.yaml',
            f'sky logs {name} 1 --status',  # Ensure the job succeeded.
            f'sky launch -c {name} --image-id skypilot:gpu-ubuntu-2004 examples/minimal.yaml && exit 1 || true',
            f'sky launch -y -c {name} examples/minimal.yaml',
            f'sky logs {name} 2 --status',
            f'sky logs {name} --status | grep "Job 2: SUCCEEDED"',  # Equivalent.
            f'sky exec {name} \'echo $SKYPILOT_CLUSTER_INFO | jq .cloud | grep -i aws\'',
            f'sky logs {name} 3 --status',  # Ensure the job succeeded.
        ],
        f'sky down -y {name}',
    )
    run_one_test(test)


@pytest.mark.gcp
def test_gcp_images():
    name = _get_cluster_name()
    test = Test(
        'gcp_images',
        [
            f'sky launch -y -c {name} --image-id skypilot:gpu-debian-10 --cloud gcp tests/test_yamls/minimal.yaml',
            f'sky logs {name} 1 --status',  # Ensure the job succeeded.
            f'sky launch -c {name} --image-id skypilot:cpu-debian-10 --cloud gcp tests/test_yamls/minimal.yaml && exit 1 || true',
            f'sky launch -y -c {name} tests/test_yamls/minimal.yaml',
            f'sky logs {name} 2 --status',
            f'sky logs {name} --status | grep "Job 2: SUCCEEDED"',  # Equivalent.
            f'sky exec {name} \'echo $SKYPILOT_CLUSTER_INFO | jq .cloud | grep -i gcp\'',
            f'sky logs {name} 3 --status',  # Ensure the job succeeded.
        ],
        f'sky down -y {name}',
    )
    run_one_test(test)


@pytest.mark.azure
def test_azure_images():
    name = _get_cluster_name()
    test = Test(
        'azure_images',
        [
            f'sky launch -y -c {name} --image-id skypilot:gpu-ubuntu-2204 --cloud azure tests/test_yamls/minimal.yaml',
            f'sky logs {name} 1 --status',  # Ensure the job succeeded.
            f'sky launch -c {name} --image-id skypilot:v1-ubuntu-2004 --cloud azure tests/test_yamls/minimal.yaml && exit 1 || true',
            f'sky launch -y -c {name} tests/test_yamls/minimal.yaml',
            f'sky logs {name} 2 --status',
            f'sky logs {name} --status | grep "Job 2: SUCCEEDED"',  # Equivalent.
            f'sky exec {name} \'echo $SKYPILOT_CLUSTER_INFO | jq .cloud | grep -i azure\'',
            f'sky logs {name} 3 --status',  # Ensure the job succeeded.
        ],
        f'sky down -y {name}',
    )
    run_one_test(test)


@pytest.mark.aws
def test_aws_image_id_dict():
    name = _get_cluster_name()
    test = Test(
        'aws_image_id_dict',
        [
            # Use image id dict.
            f'sky launch -y -c {name} examples/per_region_images.yaml',
            f'sky exec {name} examples/per_region_images.yaml',
            f'sky exec {name} "ls ~"',
            f'sky logs {name} 1 --status',
            f'sky logs {name} 2 --status',
            f'sky logs {name} 3 --status',
        ],
        f'sky down -y {name}',
    )
    run_one_test(test)


@pytest.mark.gcp
def test_gcp_image_id_dict():
    name = _get_cluster_name()
    test = Test(
        'gcp_image_id_dict',
        [
            # Use image id dict.
            f'sky launch -y -c {name} tests/test_yamls/gcp_per_region_images.yaml',
            f'sky exec {name} tests/test_yamls/gcp_per_region_images.yaml',
            f'sky exec {name} "ls ~"',
            f'sky logs {name} 1 --status',
            f'sky logs {name} 2 --status',
            f'sky logs {name} 3 --status',
        ],
        f'sky down -y {name}',
    )
    run_one_test(test)


@pytest.mark.aws
def test_aws_image_id_dict_region():
    name = _get_cluster_name()
    test = Test(
        'aws_image_id_dict_region',
        [
            # YAML has
            #   image_id:
            #       us-west-2: skypilot:gpu-ubuntu-1804
            #       us-east-2: skypilot:gpu-ubuntu-2004
            # Use region to filter image_id dict.
            f'sky launch -y -c {name} --region us-east-1 examples/per_region_images.yaml && exit 1 || true',
            f'sky status | grep {name} && exit 1 || true',  # Ensure the cluster is not created.
            f'sky launch -y -c {name} --region us-east-2 examples/per_region_images.yaml',
            # Should success because the image id match for the region.
            f'sky launch -c {name} --image-id skypilot:gpu-ubuntu-2004 examples/minimal.yaml',
            f'sky exec {name} --image-id skypilot:gpu-ubuntu-2004 examples/minimal.yaml',
            f'sky exec {name} --image-id skypilot:gpu-ubuntu-1804 examples/minimal.yaml && exit 1 || true',
            f'sky logs {name} 1 --status',
            f'sky logs {name} 2 --status',
            f'sky logs {name} 3 --status',
            f'sky status --all | grep {name} | grep us-east-2',  # Ensure the region is correct.
            # Ensure exec works.
            f'sky exec {name} --region us-east-2 examples/per_region_images.yaml',
            f'sky exec {name} examples/per_region_images.yaml',
            f'sky exec {name} --cloud aws --region us-east-2 "ls ~"',
            f'sky exec {name} "ls ~"',
            f'sky logs {name} 4 --status',
            f'sky logs {name} 5 --status',
            f'sky logs {name} 6 --status',
            f'sky logs {name} 7 --status',
        ],
        f'sky down -y {name}',
    )
    run_one_test(test)


@pytest.mark.gcp
def test_gcp_image_id_dict_region():
    name = _get_cluster_name()
    test = Test(
        'gcp_image_id_dict_region',
        [
            # Use region to filter image_id dict.
            f'sky launch -y -c {name} --region us-east1 tests/test_yamls/gcp_per_region_images.yaml && exit 1 || true',
            f'sky status | grep {name} && exit 1 || true',  # Ensure the cluster is not created.
            f'sky launch -y -c {name} --region us-west3 tests/test_yamls/gcp_per_region_images.yaml',
            # Should success because the image id match for the region.
            f'sky launch -c {name} --cloud gcp --image-id projects/ubuntu-os-cloud/global/images/ubuntu-1804-bionic-v20230112 tests/test_yamls/minimal.yaml',
            f'sky exec {name} --cloud gcp --image-id projects/ubuntu-os-cloud/global/images/ubuntu-1804-bionic-v20230112 tests/test_yamls/minimal.yaml',
            f'sky exec {name} --cloud gcp --image-id skypilot:cpu-debian-10 tests/test_yamls/minimal.yaml && exit 1 || true',
            f'sky logs {name} 1 --status',
            f'sky logs {name} 2 --status',
            f'sky logs {name} 3 --status',
            f'sky status --all | grep {name} | grep us-west3',  # Ensure the region is correct.
            # Ensure exec works.
            f'sky exec {name} --region us-west3 tests/test_yamls/gcp_per_region_images.yaml',
            f'sky exec {name} tests/test_yamls/gcp_per_region_images.yaml',
            f'sky exec {name} --cloud gcp --region us-west3 "ls ~"',
            f'sky exec {name} "ls ~"',
            f'sky logs {name} 4 --status',
            f'sky logs {name} 5 --status',
            f'sky logs {name} 6 --status',
            f'sky logs {name} 7 --status',
        ],
        f'sky down -y {name}',
    )
    run_one_test(test)


@pytest.mark.aws
def test_aws_image_id_dict_zone():
    name = _get_cluster_name()
    test = Test(
        'aws_image_id_dict_zone',
        [
            # YAML has
            #   image_id:
            #       us-west-2: skypilot:gpu-ubuntu-1804
            #       us-east-2: skypilot:gpu-ubuntu-2004
            # Use zone to filter image_id dict.
            f'sky launch -y -c {name} --zone us-east-1b examples/per_region_images.yaml && exit 1 || true',
            f'sky status | grep {name} && exit 1 || true',  # Ensure the cluster is not created.
            f'sky launch -y -c {name} --zone us-east-2a examples/per_region_images.yaml',
            # Should success because the image id match for the zone.
            f'sky launch -y -c {name} --image-id skypilot:gpu-ubuntu-2004 examples/minimal.yaml',
            f'sky exec {name} --image-id skypilot:gpu-ubuntu-2004 examples/minimal.yaml',
            # Fail due to image id mismatch.
            f'sky exec {name} --image-id skypilot:gpu-ubuntu-1804 examples/minimal.yaml && exit 1 || true',
            f'sky logs {name} 1 --status',
            f'sky logs {name} 2 --status',
            f'sky logs {name} 3 --status',
            f'sky status --all | grep {name} | grep us-east-2a',  # Ensure the zone is correct.
            # Ensure exec works.
            f'sky exec {name} --zone us-east-2a examples/per_region_images.yaml',
            f'sky exec {name} examples/per_region_images.yaml',
            f'sky exec {name} --cloud aws --region us-east-2 "ls ~"',
            f'sky exec {name} "ls ~"',
            f'sky logs {name} 4 --status',
            f'sky logs {name} 5 --status',
            f'sky logs {name} 6 --status',
            f'sky logs {name} 7 --status',
        ],
        f'sky down -y {name}',
    )
    run_one_test(test)


@pytest.mark.gcp
def test_gcp_image_id_dict_zone():
    name = _get_cluster_name()
    test = Test(
        'gcp_image_id_dict_zone',
        [
            # Use zone to filter image_id dict.
            f'sky launch -y -c {name} --zone us-east1-a tests/test_yamls/gcp_per_region_images.yaml && exit 1 || true',
            f'sky status | grep {name} && exit 1 || true',  # Ensure the cluster is not created.
            f'sky launch -y -c {name} --zone us-central1-a tests/test_yamls/gcp_per_region_images.yaml',
            # Should success because the image id match for the zone.
            f'sky launch -y -c {name} --cloud gcp --image-id skypilot:cpu-debian-10 tests/test_yamls/minimal.yaml',
            f'sky exec {name} --cloud gcp --image-id skypilot:cpu-debian-10 tests/test_yamls/minimal.yaml',
            # Fail due to image id mismatch.
            f'sky exec {name} --cloud gcp --image-id skypilot:gpu-debian-10 tests/test_yamls/minimal.yaml && exit 1 || true',
            f'sky logs {name} 1 --status',
            f'sky logs {name} 2 --status',
            f'sky logs {name} 3 --status',
            f'sky status --all | grep {name} | grep us-central1',  # Ensure the zone is correct.
            # Ensure exec works.
            f'sky exec {name} --cloud gcp --zone us-central1-a tests/test_yamls/gcp_per_region_images.yaml',
            f'sky exec {name} tests/test_yamls/gcp_per_region_images.yaml',
            f'sky exec {name} --cloud gcp --region us-central1 "ls ~"',
            f'sky exec {name} "ls ~"',
            f'sky logs {name} 4 --status',
            f'sky logs {name} 5 --status',
            f'sky logs {name} 6 --status',
            f'sky logs {name} 7 --status',
        ],
        f'sky down -y {name}',
    )
    run_one_test(test)


@pytest.mark.aws
def test_clone_disk_aws():
    name = _get_cluster_name()
    test = Test(
        'clone_disk_aws',
        [
            f'sky launch -y -c {name} --cloud aws --region us-east-2 --retry-until-up "echo hello > ~/user_file.txt"',
            f'sky launch --clone-disk-from {name} -y -c {name}-clone && exit 1 || true',
            f'sky stop {name} -y',
            'sleep 60',
            f'sky launch --clone-disk-from {name} -y -c {name}-clone --cloud aws -d --region us-east-2 "cat ~/user_file.txt | grep hello"',
            f'sky launch --clone-disk-from {name} -y -c {name}-clone-2 --cloud aws -d --region us-east-2 "cat ~/user_file.txt | grep hello"',
            f'sky logs {name}-clone 1 --status',
            f'sky logs {name}-clone-2 1 --status',
        ],
        f'sky down -y {name} {name}-clone {name}-clone-2',
        timeout=30 * 60,
    )
    run_one_test(test)


@pytest.mark.gcp
def test_clone_disk_gcp():
    name = _get_cluster_name()
    test = Test(
        'clone_disk_gcp',
        [
            f'sky launch -y -c {name} --cloud gcp --zone us-east1-b --retry-until-up "echo hello > ~/user_file.txt"',
            f'sky launch --clone-disk-from {name} -y -c {name}-clone && exit 1 || true',
            f'sky stop {name} -y',
            f'sky launch --clone-disk-from {name} -y -c {name}-clone --cloud gcp --zone us-central1-a "cat ~/user_file.txt | grep hello"',
            f'sky launch --clone-disk-from {name} -y -c {name}-clone-2 --cloud gcp --zone us-east1-b "cat ~/user_file.txt | grep hello"',
            f'sky logs {name}-clone 1 --status',
            f'sky logs {name}-clone-2 1 --status',
        ],
        f'sky down -y {name} {name}-clone {name}-clone-2',
    )
    run_one_test(test)


@pytest.mark.aws
def test_image_no_conda():
    name = _get_cluster_name()
    test = Test(
        'image_no_conda',
        [
            # Use image id dict.
            f'sky launch -y -c {name} --region us-east-2 examples/per_region_images.yaml',
            f'sky logs {name} 1 --status',
            f'sky stop {name} -y',
            f'sky start {name} -y',
            f'sky exec {name} examples/per_region_images.yaml',
            f'sky logs {name} 2 --status',
        ],
        f'sky down -y {name}',
    )
    run_one_test(test)


@pytest.mark.no_kubernetes  # Kubernetes does not support stopping instances
def test_custom_default_conda_env(generic_cloud: str):
    name = _get_cluster_name()
    test = Test('custom_default_conda_env', [
        f'sky launch -c {name} -y --cloud {generic_cloud} tests/test_yamls/test_custom_default_conda_env.yaml',
        f'sky status -r {name} | grep "UP"',
        f'sky logs {name} 1 --status',
        f'sky logs {name} 1 --no-follow | grep -P "myenv\\s+\\*"',
        f'sky exec {name} tests/test_yamls/test_custom_default_conda_env.yaml',
        f'sky logs {name} 2 --status',
        f'sky autostop -y -i 0 {name}',
        'sleep 60',
        f'sky status -r {name} | grep "STOPPED"',
        f'sky start -y {name}',
        f'sky logs {name} 2 --no-follow | grep -P "myenv\\s+\\*"',
        f'sky exec {name} tests/test_yamls/test_custom_default_conda_env.yaml',
        f'sky logs {name} 3 --status',
    ], f'sky down -y {name}')
    run_one_test(test)


# ------------ Test stale job ------------
@pytest.mark.no_fluidstack  # FluidStack does not support stopping instances in SkyPilot implementation
@pytest.mark.no_lambda_cloud  # Lambda Cloud does not support stopping instances
@pytest.mark.no_kubernetes  # Kubernetes does not support stopping instances
def test_stale_job(generic_cloud: str):
    name = _get_cluster_name()
    test = Test(
        'stale_job',
        [
            f'sky launch -y -c {name} --cloud {generic_cloud} "echo hi"',
            f'sky exec {name} -d "echo start; sleep 10000"',
            f'sky stop {name} -y',
            'sleep 100',  # Ensure this is large enough, else GCP leaks.
            f'sky start {name} -y',
            f'sky logs {name} 1 --status',
            f's=$(sky queue {name}); echo "$s"; echo; echo; echo "$s" | grep FAILED',
        ],
        f'sky down -y {name}',
    )
    run_one_test(test)


@pytest.mark.aws
def test_aws_stale_job_manual_restart():
    name = _get_cluster_name()
    name_on_cloud = common_utils.make_cluster_name_on_cloud(
        name, sky.AWS.max_cluster_name_length())
    region = 'us-east-2'
    test = Test(
        'aws_stale_job_manual_restart',
        [
            f'sky launch -y -c {name} --cloud aws --region {region} "echo hi"',
            f'sky exec {name} -d "echo start; sleep 10000"',
            # Stop the cluster manually.
            f'id=`aws ec2 describe-instances --region {region} --filters '
            f'Name=tag:ray-cluster-name,Values={name_on_cloud} '
            f'--query Reservations[].Instances[].InstanceId '
            '--output text`; '
            f'aws ec2 stop-instances --region {region} '
            '--instance-ids $id',
            'sleep 40',
            f'sky launch -c {name} -y "echo hi"',
            f'sky logs {name} 1 --status',
            f'sky logs {name} 3 --status',
            # Ensure the skylet updated the stale job status.
            f'sleep {events.JobSchedulerEvent.EVENT_INTERVAL_SECONDS}',
            f's=$(sky queue {name}); echo "$s"; echo; echo; echo "$s" | grep FAILED',
        ],
        f'sky down -y {name}',
    )
    run_one_test(test)


@pytest.mark.gcp
def test_gcp_stale_job_manual_restart():
    name = _get_cluster_name()
    name_on_cloud = common_utils.make_cluster_name_on_cloud(
        name, sky.GCP.max_cluster_name_length())
    zone = 'us-west2-a'
    query_cmd = (f'gcloud compute instances list --filter='
                 f'"(labels.ray-cluster-name={name_on_cloud})" '
                 f'--zones={zone} --format="value(name)"')
    stop_cmd = (f'gcloud compute instances stop --zone={zone}'
                f' --quiet $({query_cmd})')
    test = Test(
        'gcp_stale_job_manual_restart',
        [
            f'sky launch -y -c {name} --cloud gcp --zone {zone} "echo hi"',
            f'sky exec {name} -d "echo start; sleep 10000"',
            # Stop the cluster manually.
            stop_cmd,
            'sleep 40',
            f'sky launch -c {name} -y "echo hi"',
            f'sky logs {name} 1 --status',
            f'sky logs {name} 3 --status',
            # Ensure the skylet updated the stale job status.
            f'sleep {events.JobSchedulerEvent.EVENT_INTERVAL_SECONDS}',
            f's=$(sky queue {name}); echo "$s"; echo; echo; echo "$s" | grep FAILED',
        ],
        f'sky down -y {name}',
    )
    run_one_test(test)


# ---------- Check Sky's environment variables; workdir. ----------
@pytest.mark.no_fluidstack  # Requires amazon S3
@pytest.mark.no_scp  # SCP does not support num_nodes > 1 yet
def test_env_check(generic_cloud: str):
    name = _get_cluster_name()
    total_timeout_minutes = 25 if generic_cloud == 'azure' else 15
    test = Test(
        'env_check',
        [
            f'sky launch -y -c {name} --cloud {generic_cloud} --detach-setup examples/env_check.yaml',
            f'sky logs {name} 1 --status',  # Ensure the job succeeded.
        ],
        f'sky down -y {name}',
        timeout=total_timeout_minutes * 60,
    )
    run_one_test(test)


# ---------- file_mounts ----------
@pytest.mark.no_scp  # SCP does not support num_nodes > 1 yet. Run test_scp_file_mounts instead.
def test_file_mounts(generic_cloud: str):
    name = _get_cluster_name()
    extra_flags = ''
    if generic_cloud in 'kubernetes':
        # Kubernetes does not support multi-node
        # NOTE: This test will fail if you have a Kubernetes cluster running on
        #  arm64 (e.g., Apple Silicon) since goofys does not work on arm64.
        extra_flags = '--num-nodes 1'
    test_commands = [
        *storage_setup_commands,
        f'sky launch -y -c {name} --cloud {generic_cloud} {extra_flags} examples/using_file_mounts.yaml',
        f'sky logs {name} 1 --status',  # Ensure the job succeeded.
    ]
    test = Test(
        'using_file_mounts',
        test_commands,
        f'sky down -y {name}',
        _get_timeout(generic_cloud, 20 * 60),  # 20 mins
    )
    run_one_test(test)


@pytest.mark.scp
def test_scp_file_mounts():
    name = _get_cluster_name()
    test_commands = [
        *storage_setup_commands,
        f'sky launch -y -c {name} {SCP_TYPE} --num-nodes 1 examples/using_file_mounts.yaml',
        f'sky logs {name} 1 --status',  # Ensure the job succeeded.
    ]
    test = Test(
        'SCP_using_file_mounts',
        test_commands,
        f'sky down -y {name}',
        timeout=20 * 60,  # 20 mins
    )
    run_one_test(test)


@pytest.mark.no_fluidstack  # Requires GCP to be enabled
def test_using_file_mounts_with_env_vars(generic_cloud: str):
    name = _get_cluster_name()
    storage_name = TestStorageWithCredentials.generate_bucket_name()
    test_commands = [
        *storage_setup_commands,
        (f'sky launch -y -c {name} --cpus 2+ --cloud {generic_cloud} '
         'examples/using_file_mounts_with_env_vars.yaml '
         f'--env MY_BUCKET={storage_name}'),
        f'sky logs {name} 1 --status',  # Ensure the job succeeded.
        # Override with --env:
        (f'sky launch -y -c {name}-2 --cpus 2+ --cloud {generic_cloud} '
         'examples/using_file_mounts_with_env_vars.yaml '
         f'--env MY_BUCKET={storage_name} '
         '--env MY_LOCAL_PATH=tmpfile'),
        f'sky logs {name}-2 1 --status',  # Ensure the job succeeded.
    ]
    test = Test(
        'using_file_mounts_with_env_vars',
        test_commands,
        (f'sky down -y {name} {name}-2',
         f'sky storage delete -y {storage_name} {storage_name}-2'),
        timeout=20 * 60,  # 20 mins
    )
    run_one_test(test)


# ---------- storage ----------
@pytest.mark.aws
def test_aws_storage_mounts_with_stop():
    name = _get_cluster_name()
    storage_name = f'sky-test-{int(time.time())}'
    template_str = pathlib.Path(
        'tests/test_yamls/test_storage_mounting.yaml.j2').read_text()
    template = jinja2.Template(template_str)
    content = template.render(storage_name=storage_name)
    with tempfile.NamedTemporaryFile(suffix='.yaml', mode='w') as f:
        f.write(content)
        f.flush()
        file_path = f.name
        test_commands = [
            *storage_setup_commands,
            f'sky launch -y -c {name} --cloud aws {file_path}',
            f'sky logs {name} 1 --status',  # Ensure job succeeded.
            f'aws s3 ls {storage_name}/hello.txt',
            f'sky stop -y {name}',
            f'sky start -y {name}',
            # Check if hello.txt from mounting bucket exists after restart in
            # the mounted directory
            f'sky exec {name} -- "set -ex; ls /mount_private_mount/hello.txt"'
        ]
        test = Test(
            'aws_storage_mounts',
            test_commands,
            f'sky down -y {name}; sky storage delete -y {storage_name}',
            timeout=20 * 60,  # 20 mins
        )
        run_one_test(test)


@pytest.mark.gcp
def test_gcp_storage_mounts_with_stop():
    name = _get_cluster_name()
    storage_name = f'sky-test-{int(time.time())}'
    template_str = pathlib.Path(
        'tests/test_yamls/test_storage_mounting.yaml.j2').read_text()
    template = jinja2.Template(template_str)
    content = template.render(storage_name=storage_name)
    with tempfile.NamedTemporaryFile(suffix='.yaml', mode='w') as f:
        f.write(content)
        f.flush()
        file_path = f.name
        test_commands = [
            *storage_setup_commands,
            f'sky launch -y -c {name} --cloud gcp {file_path}',
            f'sky logs {name} 1 --status',  # Ensure job succeeded.
            f'gsutil ls gs://{storage_name}/hello.txt',
            f'sky stop -y {name}',
            f'sky start -y {name}',
            # Check if hello.txt from mounting bucket exists after restart in
            # the mounted directory
            f'sky exec {name} -- "set -ex; ls /mount_private_mount/hello.txt"'
        ]
        test = Test(
            'gcp_storage_mounts',
            test_commands,
            f'sky down -y {name}; sky storage delete -y {storage_name}',
            timeout=20 * 60,  # 20 mins
        )
        run_one_test(test)


@pytest.mark.kubernetes
def test_kubernetes_storage_mounts():
    # Tests bucket mounting on k8s, assuming S3 is configured.
    # This test will fail if run on non x86_64 architecture, since goofys is
    # built for x86_64 only.
    name = _get_cluster_name()
    storage_name = f'sky-test-{int(time.time())}'
    template_str = pathlib.Path(
        'tests/test_yamls/test_storage_mounting.yaml.j2').read_text()
    template = jinja2.Template(template_str)
    content = template.render(storage_name=storage_name)
    with tempfile.NamedTemporaryFile(suffix='.yaml', mode='w') as f:
        f.write(content)
        f.flush()
        file_path = f.name
        test_commands = [
            *storage_setup_commands,
            f'sky launch -y -c {name} --cloud kubernetes {file_path}',
            f'sky logs {name} 1 --status',  # Ensure job succeeded.
            f'aws s3 ls {storage_name}/hello.txt || '
            f'gsutil ls gs://{storage_name}/hello.txt',
        ]
        test = Test(
            'kubernetes_storage_mounts',
            test_commands,
            f'sky down -y {name}; sky storage delete -y {storage_name}',
            timeout=20 * 60,  # 20 mins
        )
        run_one_test(test)


@pytest.mark.parametrize(
    'image_id',
    [
        'docker:nvidia/cuda:11.8.0-devel-ubuntu18.04',
        'docker:ubuntu:18.04',
        # Test latest image with python 3.11 installed by default.
        # Does not work for python 3.12 due to ray's requirement for 3.11.
        'docker:continuumio/miniconda3:24.1.2-0',
    ])
def test_docker_storage_mounts(generic_cloud: str, image_id: str):
    # Tests bucket mounting on docker container
    name = _get_cluster_name()
    timestamp = str(time.time()).replace('.', '')
    storage_name = f'sky-test-{timestamp}'
    template_str = pathlib.Path(
        'tests/test_yamls/test_storage_mounting.yaml.j2').read_text()
    template = jinja2.Template(template_str)
    content = template.render(storage_name=storage_name)
    with tempfile.NamedTemporaryFile(suffix='.yaml', mode='w') as f:
        f.write(content)
        f.flush()
        file_path = f.name
        test_commands = [
            *storage_setup_commands,
            f'sky launch -y -c {name} --cloud {generic_cloud} --image-id {image_id} {file_path}',
            f'sky logs {name} 1 --status',  # Ensure job succeeded.
            f'aws s3 ls {storage_name}/hello.txt || '
            f'gsutil ls gs://{storage_name}/hello.txt',
        ]
        test = Test(
            'docker_storage_mounts',
            test_commands,
            f'sky down -y {name}; sky storage delete -y {storage_name}',
            timeout=20 * 60,  # 20 mins
        )
        run_one_test(test)


@pytest.mark.cloudflare
def test_cloudflare_storage_mounts(generic_cloud: str):
    name = _get_cluster_name()
    storage_name = f'sky-test-{int(time.time())}'
    template_str = pathlib.Path(
        'tests/test_yamls/test_r2_storage_mounting.yaml').read_text()
    template = jinja2.Template(template_str)
    content = template.render(storage_name=storage_name)
    endpoint_url = cloudflare.create_endpoint()
    with tempfile.NamedTemporaryFile(suffix='.yaml', mode='w') as f:
        f.write(content)
        f.flush()
        file_path = f.name
        test_commands = [
            *storage_setup_commands,
            f'sky launch -y -c {name} --cloud {generic_cloud} {file_path}',
            f'sky logs {name} 1 --status',  # Ensure job succeeded.
            f'AWS_SHARED_CREDENTIALS_FILE={cloudflare.R2_CREDENTIALS_PATH} aws s3 ls s3://{storage_name}/hello.txt --endpoint {endpoint_url} --profile=r2'
        ]

        test = Test(
            'cloudflare_storage_mounts',
            test_commands,
            f'sky down -y {name}; sky storage delete -y {storage_name}',
            timeout=20 * 60,  # 20 mins
        )
        run_one_test(test)


@pytest.mark.ibm
def test_ibm_storage_mounts():
    name = _get_cluster_name()
    storage_name = f'sky-test-{int(time.time())}'
    bucket_rclone_profile = Rclone.generate_rclone_bucket_profile_name(
        storage_name, Rclone.RcloneClouds.IBM)
    template_str = pathlib.Path(
        'tests/test_yamls/test_ibm_cos_storage_mounting.yaml').read_text()
    template = jinja2.Template(template_str)
    content = template.render(storage_name=storage_name)
    with tempfile.NamedTemporaryFile(suffix='.yaml', mode='w') as f:
        f.write(content)
        f.flush()
        file_path = f.name
        test_commands = [
            *storage_setup_commands,
            f'sky launch -y -c {name} --cloud ibm {file_path}',
            f'sky logs {name} 1 --status',  # Ensure job succeeded.
            f'rclone ls {bucket_rclone_profile}:{storage_name}/hello.txt',
        ]
        test = Test(
            'ibm_storage_mounts',
            test_commands,
            f'sky down -y {name}; sky storage delete -y {storage_name}',
            timeout=20 * 60,  # 20 mins
        )
        run_one_test(test)


# ---------- CLI logs ----------
@pytest.mark.no_scp  # SCP does not support num_nodes > 1 yet. Run test_scp_logs instead.
def test_cli_logs(generic_cloud: str):
    name = _get_cluster_name()
    num_nodes = 2
    if generic_cloud == 'kubernetes':
        # Kubernetes does not support multi-node
        num_nodes = 1
    timestamp = time.time()
    test = Test('cli_logs', [
        f'sky launch -y -c {name} --cloud {generic_cloud} --num-nodes {num_nodes} "echo {timestamp} 1"',
        f'sky exec {name} "echo {timestamp} 2"',
        f'sky exec {name} "echo {timestamp} 3"',
        f'sky exec {name} "echo {timestamp} 4"',
        f'sky logs {name} 2 --status',
        f'sky logs {name} 3 4 --sync-down',
        f'sky logs {name} * --sync-down',
        f'sky logs {name} 1 | grep "{timestamp} 1"',
        f'sky logs {name} | grep "{timestamp} 4"',
    ], f'sky down -y {name}')
    run_one_test(test)


@pytest.mark.scp
def test_scp_logs():
    name = _get_cluster_name()
    timestamp = time.time()
    test = Test(
        'SCP_cli_logs',
        [
            f'sky launch -y -c {name} {SCP_TYPE} "echo {timestamp} 1"',
            f'sky exec {name} "echo {timestamp} 2"',
            f'sky exec {name} "echo {timestamp} 3"',
            f'sky exec {name} "echo {timestamp} 4"',
            f'sky logs {name} 2 --status',
            f'sky logs {name} 3 4 --sync-down',
            f'sky logs {name} * --sync-down',
            f'sky logs {name} 1 | grep "{timestamp} 1"',
            f'sky logs {name} | grep "{timestamp} 4"',
        ],
        f'sky down -y {name}',
    )
    run_one_test(test)


# ---------- Job Queue. ----------
@pytest.mark.no_fluidstack  # FluidStack DC has low availability of T4 GPUs
@pytest.mark.no_lambda_cloud  # Lambda Cloud does not have T4 gpus
@pytest.mark.no_ibm  # IBM Cloud does not have T4 gpus. run test_ibm_job_queue instead
@pytest.mark.no_scp  # SCP does not have T4 gpus. Run test_scp_job_queue instead
@pytest.mark.no_paperspace  # Paperspace does not have T4 gpus.
@pytest.mark.no_oci  # OCI does not have T4 gpus
def test_job_queue(generic_cloud: str):
    name = _get_cluster_name()
    test = Test(
        'job_queue',
        [
            f'sky launch -y -c {name} --cloud {generic_cloud} examples/job_queue/cluster.yaml',
            f'sky exec {name} -n {name}-1 -d examples/job_queue/job.yaml',
            f'sky exec {name} -n {name}-2 -d examples/job_queue/job.yaml',
            f'sky exec {name} -n {name}-3 -d examples/job_queue/job.yaml',
            f's=$(sky queue {name}); echo "$s"; echo; echo; echo "$s" | grep {name}-1 | grep RUNNING',
            f's=$(sky queue {name}); echo "$s"; echo; echo; echo "$s" | grep {name}-2 | grep RUNNING',
            f's=$(sky queue {name}); echo "$s"; echo; echo; echo "$s" | grep {name}-3 | grep PENDING',
            f'sky cancel -y {name} 2',
            'sleep 5',
            f's=$(sky queue {name}); echo "$s"; echo; echo; echo "$s" | grep {name}-3 | grep RUNNING',
            f'sky cancel -y {name} 3',
            f'sky exec {name} --gpus T4:0.2 "[[ \$SKYPILOT_NUM_GPUS_PER_NODE -eq 1 ]] || exit 1"',
            f'sky exec {name} --gpus T4:1 "[[ \$SKYPILOT_NUM_GPUS_PER_NODE -eq 1 ]] || exit 1"',
            f'sky logs {name} 4 --status',
            f'sky logs {name} 5 --status',
        ],
        f'sky down -y {name}',
    )
    run_one_test(test)


# ---------- Job Queue with Docker. ----------
@pytest.mark.no_fluidstack  # FluidStack does not support docker for now
@pytest.mark.no_lambda_cloud  # Doesn't support Lambda Cloud for now
@pytest.mark.no_ibm  # Doesn't support IBM Cloud for now
@pytest.mark.no_paperspace  # Paperspace doesn't have T4 GPUs
@pytest.mark.no_scp  # Doesn't support SCP for now
@pytest.mark.no_oci  # Doesn't support OCI for now
@pytest.mark.no_kubernetes  # Doesn't support Kubernetes for now
@pytest.mark.parametrize(
    'image_id',
    [
        'docker:nvidia/cuda:11.8.0-devel-ubuntu18.04',
        'docker:ubuntu:18.04',
        # Test latest image with python 3.11 installed by default.
        # Does not work for python 3.12 due to ray's requirement for 3.11.
        'docker:continuumio/miniconda3:24.1.2-0',
    ])
def test_job_queue_with_docker(generic_cloud: str, image_id: str):
    name = _get_cluster_name() + image_id[len('docker:'):][:4]
    total_timeout_minutes = 40 if generic_cloud == 'azure' else 15
    time_to_sleep = 300 if generic_cloud == 'azure' else 180
    test = Test(
        'job_queue_with_docker',
        [
            f'sky launch -y -c {name} --cloud {generic_cloud} --image-id {image_id} examples/job_queue/cluster_docker.yaml',
            f'sky exec {name} -n {name}-1 -d --image-id {image_id} --env TIME_TO_SLEEP={time_to_sleep} examples/job_queue/job_docker.yaml',
            f'sky exec {name} -n {name}-2 -d --image-id {image_id} --env TIME_TO_SLEEP={time_to_sleep} examples/job_queue/job_docker.yaml',
            f'sky exec {name} -n {name}-3 -d --image-id {image_id} --env TIME_TO_SLEEP={time_to_sleep} examples/job_queue/job_docker.yaml',
            f's=$(sky queue {name}); echo "$s"; echo; echo; echo "$s" | grep {name}-1 | grep RUNNING',
            f's=$(sky queue {name}); echo "$s"; echo; echo; echo "$s" | grep {name}-2 | grep RUNNING',
            f's=$(sky queue {name}); echo "$s"; echo; echo; echo "$s" | grep {name}-3 | grep PENDING',
            f'sky cancel -y {name} 2',
            'sleep 5',
            f's=$(sky queue {name}); echo "$s"; echo; echo; echo "$s" | grep {name}-3 | grep RUNNING',
            f'sky cancel -y {name} 3',
            # Make sure the GPU is still visible to the container.
            f'sky exec {name} --image-id {image_id} nvidia-smi | grep "Tesla T4"',
            f'sky logs {name} 4 --status',
            f'sky stop -y {name}',
            # Make sure the job status preserve after stop and start the
            # cluster. This is also a test for the docker container to be
            # preserved after stop and start.
            f'sky start -y {name}',
            f's=$(sky queue {name}); echo "$s"; echo; echo; echo "$s" | grep {name}-1 | grep FAILED',
            f's=$(sky queue {name}); echo "$s"; echo; echo; echo "$s" | grep {name}-2 | grep CANCELLED',
            f's=$(sky queue {name}); echo "$s"; echo; echo; echo "$s" | grep {name}-3 | grep CANCELLED',
            f'sky exec {name} --gpus T4:0.2 "[[ \$SKYPILOT_NUM_GPUS_PER_NODE -eq 1 ]] || exit 1"',
            f'sky exec {name} --gpus T4:1 "[[ \$SKYPILOT_NUM_GPUS_PER_NODE -eq 1 ]] || exit 1"',
            f'sky logs {name} 5 --status',
            f'sky logs {name} 6 --status',
            # Make sure it is still visible after an stop & start cycle.
            f'sky exec {name} --image-id {image_id} nvidia-smi | grep "Tesla T4"',
            f'sky logs {name} 7 --status'
        ],
        f'sky down -y {name}',
        timeout=total_timeout_minutes * 60,
    )
    run_one_test(test)


@pytest.mark.lambda_cloud
def test_lambda_job_queue():
    name = _get_cluster_name()
    test = Test(
        'lambda_job_queue',
        [
            f'sky launch -y -c {name} {LAMBDA_TYPE} examples/job_queue/cluster.yaml',
            f'sky exec {name} -n {name}-1 --gpus A10:0.5 -d examples/job_queue/job.yaml',
            f'sky exec {name} -n {name}-2 --gpus A10:0.5 -d examples/job_queue/job.yaml',
            f'sky exec {name} -n {name}-3 --gpus A10:0.5 -d examples/job_queue/job.yaml',
            f'sky queue {name} | grep {name}-1 | grep RUNNING',
            f'sky queue {name} | grep {name}-2 | grep RUNNING',
            f'sky queue {name} | grep {name}-3 | grep PENDING',
            f'sky cancel -y {name} 2',
            'sleep 5',
            f'sky queue {name} | grep {name}-3 | grep RUNNING',
            f'sky cancel -y {name} 3',
        ],
        f'sky down -y {name}',
    )
    run_one_test(test)


@pytest.mark.ibm
def test_ibm_job_queue():
    name = _get_cluster_name()
    test = Test(
        'ibm_job_queue',
        [
            f'sky launch -y -c {name} --cloud ibm --gpus v100',
            f'sky exec {name} -n {name}-1 --cloud ibm -d examples/job_queue/job_ibm.yaml',
            f'sky exec {name} -n {name}-2 --cloud ibm -d examples/job_queue/job_ibm.yaml',
            f'sky exec {name} -n {name}-3 --cloud ibm -d examples/job_queue/job_ibm.yaml',
            f'sky queue {name} | grep {name}-1 | grep RUNNING',
            f'sky queue {name} | grep {name}-2 | grep RUNNING',
            f'sky queue {name} | grep {name}-3 | grep PENDING',
            f'sky cancel -y {name} 2',
            'sleep 5',
            f'sky queue {name} | grep {name}-3 | grep RUNNING',
            f'sky cancel -y {name} 3',
        ],
        f'sky down -y {name}',
    )
    run_one_test(test)


@pytest.mark.scp
def test_scp_job_queue():
    name = _get_cluster_name()
    num_of_gpu_launch = 1
    num_of_gpu_exec = 0.5
    test = Test(
        'SCP_job_queue',
        [
            f'sky launch -y -c {name} {SCP_TYPE} {SCP_GPU_V100}:{num_of_gpu_launch} examples/job_queue/cluster.yaml',
            f'sky exec {name} -n {name}-1 {SCP_GPU_V100}:{num_of_gpu_exec} -d examples/job_queue/job.yaml',
            f'sky exec {name} -n {name}-2 {SCP_GPU_V100}:{num_of_gpu_exec} -d examples/job_queue/job.yaml',
            f'sky exec {name} -n {name}-3 {SCP_GPU_V100}:{num_of_gpu_exec} -d examples/job_queue/job.yaml',
            f'sky queue {name} | grep {name}-1 | grep RUNNING',
            f'sky queue {name} | grep {name}-2 | grep RUNNING',
            f'sky queue {name} | grep {name}-3 | grep PENDING',
            f'sky cancel -y {name} 2',
            'sleep 5',
            f'sky queue {name} | grep {name}-3 | grep RUNNING',
            f'sky cancel -y {name} 3',
        ],
        f'sky down -y {name}',
    )
    run_one_test(test)


@pytest.mark.no_fluidstack  # FluidStack DC has low availability of T4 GPUs
@pytest.mark.no_lambda_cloud  # Lambda Cloud does not have T4 gpus
@pytest.mark.no_ibm  # IBM Cloud does not have T4 gpus. run test_ibm_job_queue_multinode instead
@pytest.mark.no_paperspace  # Paperspace does not have T4 gpus.
@pytest.mark.no_scp  # SCP does not support num_nodes > 1 yet
@pytest.mark.no_oci  # OCI Cloud does not have T4 gpus.
@pytest.mark.no_kubernetes  # Kubernetes not support num_nodes > 1 yet
def test_job_queue_multinode(generic_cloud: str):
    name = _get_cluster_name()
    total_timeout_minutes = 30 if generic_cloud == 'azure' else 15
    test = Test(
        'job_queue_multinode',
        [
            f'sky launch -y -c {name} --cloud {generic_cloud} examples/job_queue/cluster_multinode.yaml',
            f'sky exec {name} -n {name}-1 -d examples/job_queue/job_multinode.yaml',
            f'sky exec {name} -n {name}-2 -d examples/job_queue/job_multinode.yaml',
            f'sky launch -c {name} -n {name}-3 --detach-setup -d examples/job_queue/job_multinode.yaml',
            f's=$(sky queue {name}) && echo "$s" && (echo "$s" | grep {name}-1 | grep RUNNING)',
            f's=$(sky queue {name}) && echo "$s" && (echo "$s" | grep {name}-2 | grep RUNNING)',
            f's=$(sky queue {name}) && echo "$s" && (echo "$s" | grep {name}-3 | grep PENDING)',
            'sleep 90',
            f'sky cancel -y {name} 1',
            'sleep 5',
            f's=$(sky queue {name}); echo "$s"; echo; echo; echo "$s" | grep {name}-3 | grep SETTING_UP',
            f'sky cancel -y {name} 1 2 3',
            f'sky launch -c {name} -n {name}-4 --detach-setup -d examples/job_queue/job_multinode.yaml',
            # Test the job status is correctly set to SETTING_UP, during the setup is running,
            # and the job can be cancelled during the setup.
            'sleep 5',
            f's=$(sky queue {name}) && echo "$s" && (echo "$s" | grep {name}-4 | grep SETTING_UP)',
            f'sky cancel -y {name} 4',
            f's=$(sky queue {name}) && echo "$s" && (echo "$s" | grep {name}-4 | grep CANCELLED)',
            f'sky exec {name} --gpus T4:0.2 "[[ \$SKYPILOT_NUM_GPUS_PER_NODE -eq 1 ]] || exit 1"',
            f'sky exec {name} --gpus T4:0.2 --num-nodes 2 "[[ \$SKYPILOT_NUM_GPUS_PER_NODE -eq 1 ]] || exit 1"',
            f'sky exec {name} --gpus T4:1 --num-nodes 2 "[[ \$SKYPILOT_NUM_GPUS_PER_NODE -eq 1 ]] || exit 1"',
            f'sky logs {name} 5 --status',
            f'sky logs {name} 6 --status',
            f'sky logs {name} 7 --status',
        ],
        f'sky down -y {name}',
        timeout=total_timeout_minutes * 60,
    )
    run_one_test(test)


@pytest.mark.no_lambda_cloud  # No Lambda Cloud VM has 8 CPUs
def test_large_job_queue(generic_cloud: str):
    name = _get_cluster_name()
    test = Test(
        'large_job_queue',
        [
            f'sky launch -y -c {name} --cpus 8 --cloud {generic_cloud}',
            f'for i in `seq 1 75`; do sky exec {name} -n {name}-$i -d "echo $i; sleep 100000000"; done',
            f'sky cancel -y {name} 1 2 3 4 5 6 7 8 9 10 11 12 13 14 15 16',
            'sleep 90',
            # Each job takes 0.5 CPU and the default VM has 8 CPUs, so there should be 8 / 0.5 = 16 jobs running.
            # The first 16 jobs are canceled, so there should be 75 - 32 = 43 jobs PENDING.
            f's=$(sky queue {name}); echo "$s"; echo; echo; echo "$s" | grep -v grep | grep PENDING | wc -l | grep 43',
            # Make sure the jobs are scheduled in FIFO order
            *[
                f's=$(sky queue {name}); echo "$s"; echo; echo; echo "$s" | grep {name}-{i} | grep CANCELLED'
                for i in range(1, 17)
            ],
            *[
                f's=$(sky queue {name}); echo "$s"; echo; echo; echo "$s" | grep {name}-{i} | grep RUNNING'
                for i in range(17, 33)
            ],
            *[
                f's=$(sky queue {name}); echo "$s"; echo; echo; echo "$s" | grep {name}-{i} | grep PENDING'
                for i in range(33, 75)
            ],
            f'sky cancel -y {name} 33 35 37 39 17 18 19',
            *[
                f's=$(sky queue {name}); echo "$s"; echo; echo; echo "$s" | grep {name}-{i} | grep CANCELLED'
                for i in range(33, 40, 2)
            ],
            'sleep 10',
            *[
                f's=$(sky queue {name}); echo "$s"; echo; echo; echo "$s" | grep {name}-{i} | grep RUNNING'
                for i in [34, 36, 38]
            ],
        ],
        f'sky down -y {name}',
        timeout=25 * 60,
    )
    run_one_test(test)


@pytest.mark.no_lambda_cloud  # No Lambda Cloud VM has 8 CPUs
def test_fast_large_job_queue(generic_cloud: str):
    # This is to test the jobs can be scheduled quickly when there are many jobs in the queue.
    name = _get_cluster_name()
    test = Test(
        'fast_large_job_queue',
        [
            f'sky launch -y -c {name} --cpus 8 --cloud {generic_cloud}',
            f'for i in `seq 1 32`; do sky exec {name} -n {name}-$i -d "echo $i"; done',
            'sleep 60',
            f's=$(sky queue {name}); echo "$s"; echo; echo; echo "$s" | grep -v grep | grep SUCCEEDED | wc -l | grep 32',
        ],
        f'sky down -y {name}',
        timeout=20 * 60,
    )
    run_one_test(test)


@pytest.mark.ibm
def test_ibm_job_queue_multinode():
    name = _get_cluster_name()
    task_file = 'examples/job_queue/job_multinode_ibm.yaml'
    test = Test(
        'ibm_job_queue_multinode',
        [
            f'sky launch -y -c {name} --cloud ibm --gpus v100 --num-nodes 2',
            f'sky exec {name} -n {name}-1 -d {task_file}',
            f'sky exec {name} -n {name}-2 -d {task_file}',
            f'sky launch -y -c {name} -n {name}-3 --detach-setup -d {task_file}',
            f's=$(sky queue {name}) && printf "$s" && (echo "$s" | grep {name}-1 | grep RUNNING)',
            f's=$(sky queue {name}) && printf "$s" && (echo "$s" | grep {name}-2 | grep RUNNING)',
            f's=$(sky queue {name}) && printf "$s" && (echo "$s" | grep {name}-3 | grep SETTING_UP)',
            'sleep 90',
            f's=$(sky queue {name}) && printf "$s" && (echo "$s" | grep {name}-3 | grep PENDING)',
            f'sky cancel -y {name} 1',
            'sleep 5',
            f'sky queue {name} | grep {name}-3 | grep RUNNING',
            f'sky cancel -y {name} 1 2 3',
            f'sky launch -c {name} -n {name}-4 --detach-setup -d {task_file}',
            # Test the job status is correctly set to SETTING_UP, during the setup is running,
            # and the job can be cancelled during the setup.
            f's=$(sky queue {name}) && printf "$s" && (echo "$s" | grep {name}-4 | grep SETTING_UP)',
            f'sky cancel -y {name} 4',
            f's=$(sky queue {name}) && printf "$s" && (echo "$s" | grep {name}-4 | grep CANCELLED)',
            f'sky exec {name} --gpus v100:0.2 "[[ \$SKYPILOT_NUM_GPUS_PER_NODE -eq 1 ]] || exit 1"',
            f'sky exec {name} --gpus v100:0.2 --num-nodes 2 "[[ \$SKYPILOT_NUM_GPUS_PER_NODE -eq 1 ]] || exit 1"',
            f'sky exec {name} --gpus v100:1 --num-nodes 2 "[[ \$SKYPILOT_NUM_GPUS_PER_NODE -eq 1 ]] || exit 1"',
            f'sky logs {name} 5 --status',
            f'sky logs {name} 6 --status',
            f'sky logs {name} 7 --status',
        ],
        f'sky down -y {name}',
        timeout=20 * 60,  # 20 mins
    )
    run_one_test(test)


# ---------- Docker with preinstalled package. ----------
@pytest.mark.no_fluidstack  # Doesn't support Fluidstack for now
@pytest.mark.no_lambda_cloud  # Doesn't support Lambda Cloud for now
@pytest.mark.no_ibm  # Doesn't support IBM Cloud for now
@pytest.mark.no_scp  # Doesn't support SCP for now
@pytest.mark.no_oci  # Doesn't support OCI for now
@pytest.mark.no_kubernetes  # Doesn't support Kubernetes for now
# TODO(zhwu): we should fix this for kubernetes
def test_docker_preinstalled_package(generic_cloud: str):
    name = _get_cluster_name()
    test = Test(
        'docker_with_preinstalled_package',
        [
            f'sky launch -y -c {name} --cloud {generic_cloud} --image-id docker:nginx',
            f'sky exec {name} "nginx -V"',
            f'sky logs {name} 1 --status',
            f'sky exec {name} whoami | grep root',
        ],
        f'sky down -y {name}',
    )
    run_one_test(test)


# ---------- Submitting multiple tasks to the same cluster. ----------
@pytest.mark.no_fluidstack  # FluidStack DC has low availability of T4 GPUs
@pytest.mark.no_lambda_cloud  # Lambda Cloud does not have T4 gpus
@pytest.mark.no_paperspace  # Paperspace does not have T4 gpus
@pytest.mark.no_ibm  # IBM Cloud does not have T4 gpus
@pytest.mark.no_scp  # SCP does not support num_nodes > 1 yet
@pytest.mark.no_oci  # OCI Cloud does not have T4 gpus
def test_multi_echo(generic_cloud: str):
    name = _get_cluster_name()
    test = Test(
        'multi_echo',
        [
            f'python examples/multi_echo.py {name} {generic_cloud}',
            'sleep 120',
        ] +
        # Ensure jobs succeeded.
        [f'sky logs {name} {i + 1} --status' for i in range(32)] +
        # Ensure monitor/autoscaler didn't crash on the 'assert not
        # unfulfilled' error.  If process not found, grep->ssh returns 1.
        [f'ssh {name} \'ps aux | grep "[/]"monitor.py\''],
        f'sky down -y {name}',
        timeout=20 * 60,
    )
    run_one_test(test)


# ---------- Task: 1 node training. ----------
@pytest.mark.no_lambda_cloud  # Lambda Cloud does not have V100 gpus
@pytest.mark.no_ibm  # IBM cloud currently doesn't provide public image with CUDA
@pytest.mark.no_scp  # SCP does not have V100 (16GB) GPUs. Run test_scp_huggingface instead.
def test_huggingface(generic_cloud: str):
    name = _get_cluster_name()
    test = Test(
        'huggingface_glue_imdb_app',
        [
            f'sky launch -y -c {name} --cloud {generic_cloud} examples/huggingface_glue_imdb_app.yaml',
            f'sky logs {name} 1 --status',  # Ensure the job succeeded.
            f'sky exec {name} examples/huggingface_glue_imdb_app.yaml',
            f'sky logs {name} 2 --status',  # Ensure the job succeeded.
        ],
        f'sky down -y {name}',
    )
    run_one_test(test)


@pytest.mark.lambda_cloud
def test_lambda_huggingface(generic_cloud: str):
    name = _get_cluster_name()
    test = Test(
        'lambda_huggingface_glue_imdb_app',
        [
            f'sky launch -y -c {name} {LAMBDA_TYPE} examples/huggingface_glue_imdb_app.yaml',
            f'sky logs {name} 1 --status',  # Ensure the job succeeded.
            f'sky exec {name} {LAMBDA_TYPE} examples/huggingface_glue_imdb_app.yaml',
            f'sky logs {name} 2 --status',  # Ensure the job succeeded.
        ],
        f'sky down -y {name}',
    )
    run_one_test(test)


@pytest.mark.scp
def test_scp_huggingface(generic_cloud: str):
    name = _get_cluster_name()
    num_of_gpu_launch = 1
    test = Test(
        'SCP_huggingface_glue_imdb_app',
        [
            f'sky launch -y -c {name} {SCP_TYPE} {SCP_GPU_V100}:{num_of_gpu_launch} examples/huggingface_glue_imdb_app.yaml',
            f'sky logs {name} 1 --status',  # Ensure the job succeeded.
            f'sky exec {name} {SCP_TYPE} {SCP_GPU_V100}:{num_of_gpu_launch} examples/huggingface_glue_imdb_app.yaml',
            f'sky logs {name} 2 --status',  # Ensure the job succeeded.
        ],
        f'sky down -y {name}',
    )
    run_one_test(test)


# ---------- Inferentia. ----------
@pytest.mark.aws
def test_inferentia():
    name = _get_cluster_name()
    test = Test(
        'test_inferentia',
        [
            f'sky launch -y -c {name} -t inf2.xlarge -- echo hi',
            f'sky exec {name} --gpus Inferentia:1 echo hi',
            f'sky logs {name} 1 --status',  # Ensure the job succeeded.
            f'sky logs {name} 2 --status',  # Ensure the job succeeded.
        ],
        f'sky down -y {name}',
    )
    run_one_test(test)


# ---------- TPU. ----------
@pytest.mark.gcp
@pytest.mark.tpu
def test_tpu():
    name = _get_cluster_name()
    test = Test(
        'tpu_app',
        [
            f'sky launch -y -c {name} examples/tpu/tpu_app.yaml',
            f'sky logs {name} 1',  # Ensure the job finished.
            f'sky logs {name} 1 --status',  # Ensure the job succeeded.
            f'sky launch -y -c {name} examples/tpu/tpu_app.yaml | grep "TPU .* already exists"',  # Ensure sky launch won't create another TPU.
        ],
        f'sky down -y {name}',
        timeout=30 * 60,  # can take >20 mins
    )
    run_one_test(test)


# ---------- TPU VM. ----------
@pytest.mark.gcp
@pytest.mark.tpu
def test_tpu_vm():
    name = _get_cluster_name()
    test = Test(
        'tpu_vm_app',
        [
            f'sky launch -y -c {name} examples/tpu/tpuvm_mnist.yaml',
            f'sky logs {name} 1',  # Ensure the job finished.
            f'sky logs {name} 1 --status',  # Ensure the job succeeded.
            f'sky stop -y {name}',
            f's=$(sky status {name} --refresh); echo "$s"; echo; echo; echo "$s"  | grep {name} | grep STOPPED',  # Ensure the cluster is STOPPED.
            # Use retry: guard against transient errors observed for
            # just-stopped TPU VMs (#962).
            f'sky start --retry-until-up -y {name}',
            f'sky exec {name} examples/tpu/tpuvm_mnist.yaml',
            f'sky logs {name} 2 --status',  # Ensure the job succeeded.
            f'sky stop -y {name}',
        ],
        f'sky down -y {name}',
        timeout=30 * 60,  # can take 30 mins
    )
    run_one_test(test)


# ---------- TPU VM Pod. ----------
@pytest.mark.gcp
@pytest.mark.tpu
def test_tpu_vm_pod():
    name = _get_cluster_name()
    test = Test(
        'tpu_pod',
        [
            f'sky launch -y -c {name} examples/tpu/tpuvm_mnist.yaml --gpus tpu-v2-32 --use-spot --zone europe-west4-a',
            f'sky logs {name} 1',  # Ensure the job finished.
            f'sky logs {name} 1 --status',  # Ensure the job succeeded.
        ],
        f'sky down -y {name}',
        timeout=30 * 60,  # can take 30 mins
    )
    run_one_test(test)


# ---------- Simple apps. ----------
@pytest.mark.no_scp  # SCP does not support num_nodes > 1 yet
def test_multi_hostname(generic_cloud: str):
    name = _get_cluster_name()
    total_timeout_minutes = 25 if generic_cloud == 'azure' else 15
    test = Test(
        'multi_hostname',
        [
            f'sky launch -y -c {name} --cloud {generic_cloud} examples/multi_hostname.yaml',
            f'sky logs {name} 1 --status',  # Ensure the job succeeded.
            f'sky logs {name} 1 | grep "My hostname:" | wc -l | grep 2',  # Ensure there are 2 hosts.
            f'sky exec {name} examples/multi_hostname.yaml',
            f'sky logs {name} 2 --status',  # Ensure the job succeeded.
        ],
        f'sky down -y {name}',
        timeout=_get_timeout(generic_cloud, total_timeout_minutes * 60),
    )
    run_one_test(test)


@pytest.mark.no_scp  # SCP does not support num_nodes > 1 yet
def test_multi_node_failure(generic_cloud: str):
    name = _get_cluster_name()
    test = Test(
        'multi_node_failure',
        [
            # TODO(zhwu): we use multi-thread to run the commands in setup
            # commands in parallel, which makes it impossible to fail fast
            # when one of the nodes fails. We should fix this in the future.
            # The --detach-setup version can fail fast, as the setup is
            # submitted to the remote machine, which does not use multi-thread.
            # Refer to the comment in `subprocess_utils.run_in_parallel`.
            # f'sky launch -y -c {name} --cloud {generic_cloud} tests/test_yamls/failed_worker_setup.yaml && exit 1',  # Ensure the job setup failed.
            f'sky launch -y -c {name} --cloud {generic_cloud} --detach-setup tests/test_yamls/failed_worker_setup.yaml',
            f'sky logs {name} 1 --status | grep FAILED_SETUP',  # Ensure the job setup failed.
            f'sky exec {name} tests/test_yamls/failed_worker_run.yaml',
            f'sky logs {name} 2 --status | grep FAILED',  # Ensure the job failed.
            f'sky logs {name} 2 | grep "My hostname:" | wc -l | grep 2',  # Ensure there 2 of the hosts printed their hostname.
        ],
        f'sky down -y {name}',
    )
    run_one_test(test)


# ---------- Web apps with custom ports on GCP. ----------
@pytest.mark.gcp
def test_gcp_http_server_with_custom_ports():
    name = _get_cluster_name()
    test = Test(
        'gcp_http_server_with_custom_ports',
        [
            f'sky launch -y -d -c {name} --cloud gcp examples/http_server_with_custom_ports/task.yaml',
            f'until SKYPILOT_DEBUG=0 sky status --endpoint 33828 {name}; do sleep 10; done',
            # Retry a few times to avoid flakiness in ports being open.
            f'ip=$(SKYPILOT_DEBUG=0 sky status --endpoint 33828 {name}); success=false; for i in $(seq 1 5); do if curl $ip | grep "<h1>This is a demo HTML page.</h1>"; then success=true; break; fi; sleep 10; done; if [ "$success" = false ]; then exit 1; fi',
        ],
        f'sky down -y {name}',
    )
    run_one_test(test)


# ---------- Web apps with custom ports on AWS. ----------
@pytest.mark.aws
def test_aws_http_server_with_custom_ports():
    name = _get_cluster_name()
    test = Test(
        'aws_http_server_with_custom_ports',
        [
            f'sky launch -y -d -c {name} --cloud aws examples/http_server_with_custom_ports/task.yaml',
            f'until SKYPILOT_DEBUG=0 sky status --endpoint 33828 {name}; do sleep 10; done',
            # Retry a few times to avoid flakiness in ports being open.
            f'ip=$(SKYPILOT_DEBUG=0 sky status --endpoint 33828 {name}); success=false; for i in $(seq 1 5); do if curl $ip | grep "<h1>This is a demo HTML page.</h1>"; then success=true; break; fi; sleep 10; done; if [ "$success" = false ]; then exit 1; fi'
        ],
        f'sky down -y {name}',
    )
    run_one_test(test)


# ---------- Web apps with custom ports on Azure. ----------
@pytest.mark.azure
def test_azure_http_server_with_custom_ports():
    name = _get_cluster_name()
    test = Test(
        'azure_http_server_with_custom_ports',
        [
            f'sky launch -y -d -c {name} --cloud azure examples/http_server_with_custom_ports/task.yaml',
            f'until SKYPILOT_DEBUG=0 sky status --endpoint 33828 {name}; do sleep 10; done',
            # Retry a few times to avoid flakiness in ports being open.
            f'ip=$(SKYPILOT_DEBUG=0 sky status --endpoint 33828 {name}); success=false; for i in $(seq 1 5); do if curl $ip | grep "<h1>This is a demo HTML page.</h1>"; then success=true; break; fi; sleep 10; done; if [ "$success" = false ]; then exit 1; fi'
        ],
        f'sky down -y {name}',
    )
    run_one_test(test)


# ---------- Web apps with custom ports on Kubernetes. ----------
@pytest.mark.kubernetes
def test_kubernetes_http_server_with_custom_ports():
    name = _get_cluster_name()
    test = Test(
        'kubernetes_http_server_with_custom_ports',
        [
            f'sky launch -y -d -c {name} --cloud kubernetes examples/http_server_with_custom_ports/task.yaml',
            f'until SKYPILOT_DEBUG=0 sky status --endpoint 33828 {name}; do sleep 10; done',
            # Retry a few times to avoid flakiness in ports being open.
            f'ip=$(SKYPILOT_DEBUG=0 sky status --endpoint 33828 {name}); success=false; for i in $(seq 1 100); do if curl $ip | grep "<h1>This is a demo HTML page.</h1>"; then success=true; break; fi; sleep 5; done; if [ "$success" = false ]; then exit 1; fi'
        ],
        f'sky down -y {name}',
    )
    run_one_test(test)


# ---------- Web apps with custom ports on Paperspace. ----------
@pytest.mark.paperspace
def test_paperspace_http_server_with_custom_ports():
    name = _get_cluster_name()
    test = Test(
        'paperspace_http_server_with_custom_ports',
        [
            f'sky launch -y -d -c {name} --cloud paperspace examples/http_server_with_custom_ports/task.yaml',
            f'until SKYPILOT_DEBUG=0 sky status --endpoint 33828 {name}; do sleep 10; done',
            # Retry a few times to avoid flakiness in ports being open.
            f'ip=$(SKYPILOT_DEBUG=0 sky status --endpoint 33828 {name}); success=false; for i in $(seq 1 5); do if curl $ip | grep "<h1>This is a demo HTML page.</h1>"; then success=true; break; fi; sleep 10; done; if [ "$success" = false ]; then exit 1; fi',
        ],
        f'sky down -y {name}',
    )
    run_one_test(test)


# ---------- Task: n=2 nodes with setups. ----------
@pytest.mark.no_lambda_cloud  # Lambda Cloud does not have V100 gpus
@pytest.mark.no_ibm  # IBM cloud currently doesn't provide public image with CUDA
@pytest.mark.no_scp  # SCP does not support num_nodes > 1 yet
@pytest.mark.skip(
    reason=
    'The resnet_distributed_tf_app is flaky, due to it failing to detect GPUs.')
def test_distributed_tf(generic_cloud: str):
    name = _get_cluster_name()
    test = Test(
        'resnet_distributed_tf_app',
        [
            # NOTE: running it twice will hang (sometimes?) - an app-level bug.
            f'python examples/resnet_distributed_tf_app.py {name} {generic_cloud}',
            f'sky logs {name} 1 --status',  # Ensure the job succeeded.
        ],
        f'sky down -y {name}',
        timeout=25 * 60,  # 25 mins (it takes around ~19 mins)
    )
    run_one_test(test)


# ---------- Testing GCP start and stop instances ----------
@pytest.mark.gcp
def test_gcp_start_stop():
    name = _get_cluster_name()
    test = Test(
        'gcp-start-stop',
        [
            f'sky launch -y -c {name} examples/gcp_start_stop.yaml',
            f'sky logs {name} 1 --status',  # Ensure the job succeeded.
            f'sky exec {name} examples/gcp_start_stop.yaml',
            f'sky logs {name} 2 --status',  # Ensure the job succeeded.
            f'sky exec {name} "prlimit -n --pid=\$(pgrep -f \'raylet/raylet --raylet_socket_name\') | grep \'"\'1048576 1048576\'"\'"',  # Ensure the raylet process has the correct file descriptor limit.
            f'sky logs {name} 3 --status',  # Ensure the job succeeded.
            f'sky stop -y {name}',
            f'sleep 20',
            f'sky start -y {name} -i 1',
            f'sky exec {name} examples/gcp_start_stop.yaml',
            f'sky logs {name} 4 --status',  # Ensure the job succeeded.
            'sleep 180',
            f'sky status -r {name} | grep "INIT\|STOPPED"',
        ],
        f'sky down -y {name}',
    )
    run_one_test(test)


# ---------- Testing Azure start and stop instances ----------
@pytest.mark.azure
def test_azure_start_stop():
    name = _get_cluster_name()
    test = Test(
        'azure-start-stop',
        [
            f'sky launch -y -c {name} examples/azure_start_stop.yaml',
            f'sky exec {name} examples/azure_start_stop.yaml',
            f'sky logs {name} 1 --status',  # Ensure the job succeeded.
            f'sky exec {name} "prlimit -n --pid=\$(pgrep -f \'raylet/raylet --raylet_socket_name\') | grep \'"\'1048576 1048576\'"\'"',  # Ensure the raylet process has the correct file descriptor limit.
            f'sky logs {name} 2 --status',  # Ensure the job succeeded.
            f'sky stop -y {name}',
            f'sky start -y {name} -i 1',
            f'sky exec {name} examples/azure_start_stop.yaml',
            f'sky logs {name} 3 --status',  # Ensure the job succeeded.
            'sleep 200',
            f's=$(sky status -r {name}) && echo "$s" && echo "$s" | grep "INIT\|STOPPED"'
        ],
        f'sky down -y {name}',
        timeout=30 * 60,  # 30 mins
    )
    run_one_test(test)


# ---------- Testing Autostopping ----------
@pytest.mark.no_fluidstack  # FluidStack does not support stopping in SkyPilot implementation
@pytest.mark.no_lambda_cloud  # Lambda Cloud does not support stopping instances
@pytest.mark.no_ibm  # FIX(IBM) sporadically fails, as restarted workers stay uninitialized indefinitely
@pytest.mark.no_scp  # SCP does not support num_nodes > 1 yet
@pytest.mark.no_kubernetes  # Kubernetes does not autostop yet
def test_autostop(generic_cloud: str):
    name = _get_cluster_name()
    # Azure takes ~ 7m15s (435s) to autostop a VM, so here we use 600 to ensure
    # the VM is stopped.
    autostop_timeout = 600 if generic_cloud == 'azure' else 250
    # Launching and starting Azure clusters can take a long time too. e.g., restart
    # a stopped Azure cluster can take 7m. So we set the total timeout to 70m.
    total_timeout_minutes = 70 if generic_cloud == 'azure' else 20
    test = Test(
        'autostop',
        [
            f'sky launch -y -d -c {name} --num-nodes 2 --cloud {generic_cloud} tests/test_yamls/minimal.yaml',
            f'sky autostop -y {name} -i 1',

            # Ensure autostop is set.
            f'sky status | grep {name} | grep "1m"',

            # Ensure the cluster is not stopped early.
            'sleep 40',
            f's=$(sky status {name} --refresh); echo "$s"; echo; echo; echo "$s"  | grep {name} | grep UP',

            # Ensure the cluster is STOPPED.
            f'sleep {autostop_timeout}',
            f's=$(sky status {name} --refresh); echo "$s"; echo; echo; echo "$s"  | grep {name} | grep STOPPED',

            # Ensure the cluster is UP and the autostop setting is reset ('-').
            f'sky start -y {name}',
            f'sky status | grep {name} | grep -E "UP\s+-"',

            # Ensure the job succeeded.
            f'sky exec {name} tests/test_yamls/minimal.yaml',
            f'sky logs {name} 2 --status',

            # Test restarting the idleness timer via reset:
            f'sky autostop -y {name} -i 1',  # Idleness starts counting.
            'sleep 40',  # Almost reached the threshold.
            f'sky autostop -y {name} -i 1',  # Should restart the timer.
            'sleep 40',
            f's=$(sky status {name} --refresh); echo "$s"; echo; echo; echo "$s" | grep {name} | grep UP',
            f'sleep {autostop_timeout}',
            f's=$(sky status {name} --refresh); echo "$s"; echo; echo; echo "$s"  | grep {name} | grep STOPPED',

            # Test restarting the idleness timer via exec:
            f'sky start -y {name}',
            f'sky status | grep {name} | grep -E "UP\s+-"',
            f'sky autostop -y {name} -i 1',  # Idleness starts counting.
            'sleep 45',  # Almost reached the threshold.
            f'sky exec {name} echo hi',  # Should restart the timer.
            'sleep 45',
            f's=$(sky status {name} --refresh); echo "$s"; echo; echo; echo "$s"  | grep {name} | grep UP',
            f'sleep {autostop_timeout}',
            f's=$(sky status {name} --refresh); echo "$s"; echo; echo; echo "$s"  | grep {name} | grep STOPPED',
        ],
        f'sky down -y {name}',
        timeout=total_timeout_minutes * 60,
    )
    run_one_test(test)


# ---------- Testing Autodowning ----------
@pytest.mark.no_fluidstack  # FluidStack does not support stopping in SkyPilot implementation
@pytest.mark.no_scp  # SCP does not support num_nodes > 1 yet. Run test_scp_autodown instead.
def test_autodown(generic_cloud: str):
    name = _get_cluster_name()
    # Azure takes ~ 13m30s (810s) to autodown a VM, so here we use 900 to ensure
    # the VM is terminated.
    autodown_timeout = 900 if generic_cloud == 'azure' else 240
    total_timeout_minutes = 90 if generic_cloud == 'azure' else 20
    test = Test(
        'autodown',
        [
            f'sky launch -y -d -c {name} --num-nodes 2 --cloud {generic_cloud} tests/test_yamls/minimal.yaml',
            f'sky autostop -y {name} --down -i 1',
            # Ensure autostop is set.
            f'sky status | grep {name} | grep "1m (down)"',
            # Ensure the cluster is not terminated early.
            'sleep 40',
            f's=$(sky status {name} --refresh); echo "$s"; echo; echo; echo "$s"  | grep {name} | grep UP',
            # Ensure the cluster is terminated.
            f'sleep {autodown_timeout}',
            f's=$(SKYPILOT_DEBUG=0 sky status {name} --refresh) && echo "$s" && {{ echo "$s" | grep {name} | grep "Autodowned cluster\|terminated on the cloud"; }} || {{ echo "$s" | grep {name} && exit 1 || exit 0; }}',
            f'sky launch -y -d -c {name} --cloud {generic_cloud} --num-nodes 2 --down tests/test_yamls/minimal.yaml',
            f'sky status | grep {name} | grep UP',  # Ensure the cluster is UP.
            f'sky exec {name} --cloud {generic_cloud} tests/test_yamls/minimal.yaml',
            f'sky status | grep {name} | grep "1m (down)"',
            f'sleep {autodown_timeout}',
            # Ensure the cluster is terminated.
            f's=$(SKYPILOT_DEBUG=0 sky status {name} --refresh) && echo "$s" && {{ echo "$s" | grep {name} | grep "Autodowned cluster\|terminated on the cloud"; }} || {{ echo "$s" | grep {name} && exit 1 || exit 0; }}',
            f'sky launch -y -d -c {name} --cloud {generic_cloud} --num-nodes 2 --down tests/test_yamls/minimal.yaml',
            f'sky autostop -y {name} --cancel',
            f'sleep {autodown_timeout}',
            # Ensure the cluster is still UP.
            f's=$(SKYPILOT_DEBUG=0 sky status {name} --refresh) && echo "$s" && echo "$s" | grep {name} | grep UP',
        ],
        f'sky down -y {name}',
        timeout=total_timeout_minutes * 60,
    )
    run_one_test(test)


@pytest.mark.scp
def test_scp_autodown():
    name = _get_cluster_name()
    test = Test(
        'SCP_autodown',
        [
            f'sky launch -y -d -c {name} {SCP_TYPE} tests/test_yamls/minimal.yaml',
            f'sky autostop -y {name} --down -i 1',
            # Ensure autostop is set.
            f'sky status | grep {name} | grep "1m (down)"',
            # Ensure the cluster is not terminated early.
            'sleep 45',
            f'sky status --refresh | grep {name} | grep UP',
            # Ensure the cluster is terminated.
            'sleep 200',
            f's=$(SKYPILOT_DEBUG=0 sky status --refresh) && printf "$s" && {{ echo "$s" | grep {name} | grep "Autodowned cluster\|terminated on the cloud"; }} || {{ echo "$s" | grep {name} && exit 1 || exit 0; }}',
            f'sky launch -y -d -c {name} {SCP_TYPE} --down tests/test_yamls/minimal.yaml',
            f'sky status | grep {name} | grep UP',  # Ensure the cluster is UP.
            f'sky exec {name} {SCP_TYPE} tests/test_yamls/minimal.yaml',
            f'sky status | grep {name} | grep "1m (down)"',
            'sleep 200',
            # Ensure the cluster is terminated.
            f's=$(SKYPILOT_DEBUG=0 sky status --refresh) && printf "$s" && {{ echo "$s" | grep {name} | grep "Autodowned cluster\|terminated on the cloud"; }} || {{ echo "$s" | grep {name} && exit 1 || exit 0; }}',
            f'sky launch -y -d -c {name} {SCP_TYPE} --down tests/test_yamls/minimal.yaml',
            f'sky autostop -y {name} --cancel',
            'sleep 200',
            # Ensure the cluster is still UP.
            f's=$(SKYPILOT_DEBUG=0 sky status --refresh) && printf "$s" && echo "$s" | grep {name} | grep UP',
        ],
        f'sky down -y {name}',
        timeout=25 * 60,
    )
    run_one_test(test)


def _get_cancel_task_with_cloud(name, cloud, timeout=15 * 60):
    test = Test(
        f'{cloud}-cancel-task',
        [
            f'sky launch -c {name} examples/resnet_app.yaml --cloud {cloud} -y -d',
            # Wait the GPU process to start.
            'sleep 60',
            f'sky exec {name} "nvidia-smi | grep python"',
            f'sky logs {name} 2 --status',  # Ensure the job succeeded.
            f'sky cancel -y {name} 1',
            'sleep 60',
            # check if the python job is gone.
            f'sky exec {name} "! nvidia-smi | grep python"',
            f'sky logs {name} 3 --status',  # Ensure the job succeeded.
        ],
        f'sky down -y {name}',
        timeout=timeout,
    )
    return test


# ---------- Testing `sky cancel` ----------
@pytest.mark.aws
@pytest.mark.skip(
    reason='The resnet_app is flaky, due to TF failing to detect GPUs.')
def test_cancel_aws():
    name = _get_cluster_name()
    test = _get_cancel_task_with_cloud(name, 'aws')
    run_one_test(test)


@pytest.mark.gcp
@pytest.mark.skip(
    reason='The resnet_app is flaky, due to TF failing to detect GPUs.')
def test_cancel_gcp():
    name = _get_cluster_name()
    test = _get_cancel_task_with_cloud(name, 'gcp')
    run_one_test(test)


@pytest.mark.azure
@pytest.mark.skip(
    reason='The resnet_app is flaky, due to TF failing to detect GPUs.')
def test_cancel_azure():
    name = _get_cluster_name()
    test = _get_cancel_task_with_cloud(name, 'azure', timeout=30 * 60)
    run_one_test(test)


@pytest.mark.no_lambda_cloud  # Lambda Cloud does not have V100 gpus
@pytest.mark.no_ibm  # IBM cloud currently doesn't provide public image with CUDA
@pytest.mark.no_paperspace  # Paperspace has `gnome-shell` on nvidia-smi
@pytest.mark.no_scp  # SCP does not support num_nodes > 1 yet
def test_cancel_pytorch(generic_cloud: str):
    name = _get_cluster_name()
    test = Test(
        'cancel-pytorch',
        [
            f'sky launch -c {name} --cloud {generic_cloud} examples/resnet_distributed_torch.yaml -y -d',
            # Wait the GPU process to start.
            'sleep 90',
            f'sky exec {name} "(nvidia-smi | grep python) || '
            # When run inside container/k8s, nvidia-smi cannot show process ids.
            # See https://github.com/NVIDIA/nvidia-docker/issues/179
            # To work around, we check if GPU utilization is greater than 0.
            f'[ \$(nvidia-smi --query-gpu=utilization.gpu --format=csv,noheader,nounits) -gt 0 ]"',
            f'sky logs {name} 2 --status',  # Ensure the job succeeded.
            f'sky cancel -y {name} 1',
            'sleep 60',
            f'sky exec {name} "(nvidia-smi | grep \'No running process\') || '
            # Ensure Xorg is the only process running.
            '[ \$(nvidia-smi | grep -A 10 Processes | grep -A 10 === | grep -v Xorg) -eq 2 ]"',
            f'sky logs {name} 3 --status',  # Ensure the job succeeded.
        ],
        f'sky down -y {name}',
        timeout=20 * 60,
    )
    run_one_test(test)


# can't use `_get_cancel_task_with_cloud()`, as command `nvidia-smi`
# requires a CUDA public image, which IBM doesn't offer
@pytest.mark.ibm
def test_cancel_ibm():
    name = _get_cluster_name()
    test = Test(
        'ibm-cancel-task',
        [
            f'sky launch -y -c {name} --cloud ibm examples/minimal.yaml',
            f'sky exec {name} -n {name}-1 -d  "while true; do echo \'Hello SkyPilot\'; sleep 2; done"',
            'sleep 20',
            f'sky queue {name} | grep {name}-1 | grep RUNNING',
            f'sky cancel -y {name} 2',
            f'sleep 5',
            f'sky queue {name} | grep {name}-1 | grep CANCELLED',
        ],
        f'sky down -y {name}',
    )
    run_one_test(test)


# ---------- Testing use-spot option ----------
@pytest.mark.no_fluidstack  # FluidStack does not support spot instances
@pytest.mark.no_azure  # Azure does not support spot instances
@pytest.mark.no_lambda_cloud  # Lambda Cloud does not support spot instances
@pytest.mark.no_paperspace  # Paperspace does not support spot instances
@pytest.mark.no_ibm  # IBM Cloud does not support spot instances
@pytest.mark.no_scp  # SCP does not support spot instances
@pytest.mark.no_kubernetes  # Kubernetes does not have a notion of spot instances
def test_use_spot(generic_cloud: str):
    """Test use-spot and sky exec."""
    name = _get_cluster_name()
    test = Test(
        'use-spot',
        [
            f'sky launch -c {name} --cloud {generic_cloud} tests/test_yamls/minimal.yaml --use-spot -y',
            f'sky logs {name} 1 --status',
            f'sky exec {name} echo hi',
            f'sky logs {name} 2 --status',
        ],
        f'sky down -y {name}',
    )
    run_one_test(test)


@pytest.mark.gcp
def test_stop_gcp_spot():
    """Test GCP spot can be stopped, autostopped, restarted."""
    name = _get_cluster_name()
    test = Test(
        'stop_gcp_spot',
        [
            f'sky launch -c {name} --cloud gcp --use-spot --cpus 2+ -y -- touch myfile',
            # stop should go through:
            f'sky stop {name} -y',
            f'sky start {name} -y',
            f'sky exec {name} -- ls myfile',
            f'sky logs {name} 2 --status',
            f'sky autostop {name} -i0 -y',
            'sleep 90',
            f's=$(sky status {name} --refresh); echo "$s"; echo; echo; echo "$s"  | grep {name} | grep STOPPED',
            f'sky start {name} -y',
            f'sky exec {name} -- ls myfile',
            f'sky logs {name} 3 --status',
            # -i option at launch should go through:
            f'sky launch -c {name} -i0 -y',
            'sleep 120',
            f's=$(sky status {name} --refresh); echo "$s"; echo; echo; echo "$s"  | grep {name} | grep STOPPED',
        ],
        f'sky down -y {name}',
    )
    run_one_test(test)


# ---------- Testing managed job ----------
@pytest.mark.no_fluidstack  # FluidStack does not support spot instances
@pytest.mark.no_azure  # Azure does not support spot instances
@pytest.mark.no_lambda_cloud  # Lambda Cloud does not support spot instances
@pytest.mark.no_ibm  # IBM Cloud does not support spot instances
@pytest.mark.no_scp  # SCP does not support spot instances
@pytest.mark.no_paperspace  # Papperspace does not support spot instances
@pytest.mark.no_kubernetes  # Kubernetes does not have a notion of spot instances
@pytest.mark.managed_jobs
def test_spot(generic_cloud: str):
    """Test the spot yaml."""
    name = _get_cluster_name()
    test = Test(
        'managed-spot',
        [
            f'sky job launch -n {name}-1 --cloud {generic_cloud} examples/managed_spot.yaml -y -d',
            f'sky job launch -n {name}-2 --cloud {generic_cloud} examples/managed_spot.yaml -y -d',
            'sleep 5',
            f'{_JOB_QUEUE_WAIT}| grep {name}-1 | head -n1 | grep "STARTING\|RUNNING"',
            f'{_JOB_QUEUE_WAIT}| grep {name}-2 | head -n1 | grep "STARTING\|RUNNING"',
            _JOB_CANCEL_WAIT.format(job_name=f'{name}-1'),
            'sleep 5',
            f'{_JOB_QUEUE_WAIT}| grep {name}-1 | head -n1 | grep "CANCELLING\|CANCELLED"',
            'sleep 200',
            f'{_JOB_QUEUE_WAIT}| grep {name}-1 | head -n1 | grep CANCELLED',
            f'{_JOB_QUEUE_WAIT}| grep {name}-2 | head -n1 | grep "RUNNING\|SUCCEEDED"',
        ],
        # TODO(zhwu): Change to _JOB_CANCEL_WAIT.format(job_name=f'{name}-1 -n {name}-2') when
        # canceling multiple job names is supported.
        (_JOB_CANCEL_WAIT.format(job_name=f'{name}-1') + '; ' +
         _JOB_CANCEL_WAIT.format(job_name=f'{name}-2')),
        # Increase timeout since sky job queue -r can be blocked by other spot tests.
        timeout=20 * 60,
    )
    run_one_test(test)


@pytest.mark.no_fluidstack  #fluidstack does not support spot instances
@pytest.mark.no_azure  # Azure does not support spot instances
@pytest.mark.no_lambda_cloud  # Lambda Cloud does not support spot instances
@pytest.mark.no_ibm  # IBM Cloud does not support spot instances
@pytest.mark.no_scp  # SCP does not support spot instances
@pytest.mark.no_paperspace  # Paperspace does not support spot instances
@pytest.mark.no_kubernetes  # Kubernetes does not have a notion of spot instances
@pytest.mark.managed_jobs
def test_job_pipeline(generic_cloud: str):
    """Test a job pipeline."""
    name = _get_cluster_name()
    test = Test(
        'spot-pipeline',
        [
            f'sky job launch -n {name} tests/test_yamls/pipeline.yaml -y -d',
            'sleep 5',
            f'{_JOB_QUEUE_WAIT}| grep {name} | head -n1 | grep "STARTING\|RUNNING"',
            # `grep -A 4 {name}` finds the job with {name} and the 4 lines
            # after it, i.e. the 4 tasks within the job.
            # `sed -n 2p` gets the second line of the 4 lines, i.e. the first
            # task within the job.
            f'{_JOB_QUEUE_WAIT}| grep -A 4 {name}| sed -n 2p | grep "STARTING\|RUNNING"',
            f'{_JOB_QUEUE_WAIT}| grep -A 4 {name}| sed -n 3p | grep "PENDING"',
            _JOB_CANCEL_WAIT.format(job_name=f'{name}'),
            'sleep 5',
            f'{_JOB_QUEUE_WAIT}| grep -A 4 {name}| sed -n 2p | grep "CANCELLING\|CANCELLED"',
            f'{_JOB_QUEUE_WAIT}| grep -A 4 {name}| sed -n 3p | grep "CANCELLING\|CANCELLED"',
            f'{_JOB_QUEUE_WAIT}| grep -A 4 {name}| sed -n 4p | grep "CANCELLING\|CANCELLED"',
            f'{_JOB_QUEUE_WAIT}| grep -A 4 {name}| sed -n 5p | grep "CANCELLING\|CANCELLED"',
            'sleep 200',
            f'{_JOB_QUEUE_WAIT}| grep -A 4 {name}| sed -n 2p | grep "CANCELLED"',
            f'{_JOB_QUEUE_WAIT}| grep -A 4 {name}| sed -n 3p | grep "CANCELLED"',
            f'{_JOB_QUEUE_WAIT}| grep -A 4 {name}| sed -n 4p | grep "CANCELLED"',
            f'{_JOB_QUEUE_WAIT}| grep -A 4 {name}| sed -n 5p | grep "CANCELLED"',
        ],
        _JOB_CANCEL_WAIT.format(job_name=f'{name}'),
        # Increase timeout since sky job queue -r can be blocked by other spot tests.
        timeout=30 * 60,
    )
    run_one_test(test)


@pytest.mark.no_fluidstack  #fluidstack does not support spot instances
@pytest.mark.no_azure  # Azure does not support spot instances
@pytest.mark.no_lambda_cloud  # Lambda Cloud does not support spot instances
@pytest.mark.no_ibm  # IBM Cloud does not support spot instances
@pytest.mark.no_scp  # SCP does not support spot instances
@pytest.mark.no_paperspace  # Paperspace does not support spot instances
@pytest.mark.no_kubernetes  # Kubernetes does not have a notion of spot instances
@pytest.mark.managed_jobs
def test_spot_failed_setup(generic_cloud: str):
    """Test managed job with failed setup."""
    name = _get_cluster_name()
    test = Test(
        'spot_failed_setup',
        [
            f'sky job launch -n {name} --cloud {generic_cloud} -y -d tests/test_yamls/failed_setup.yaml',
            'sleep 330',
            # Make sure the job failed quickly.
            f'{_JOB_QUEUE_WAIT} | grep {name} | head -n1 | grep "FAILED_SETUP"',
        ],
        _JOB_CANCEL_WAIT.format(job_name=name),
        # Increase timeout since sky job queue -r can be blocked by other spot tests.
        timeout=20 * 60,
    )
    run_one_test(test)


@pytest.mark.no_fluidstack  #fluidstack does not support spot instances
@pytest.mark.no_azure  # Azure does not support spot instances
@pytest.mark.no_lambda_cloud  # Lambda Cloud does not support spot instances
@pytest.mark.no_ibm  # IBM Cloud does not support spot instances
@pytest.mark.no_scp  # SCP does not support spot instances
@pytest.mark.no_paperspace  # Paperspace does not support spot instances
@pytest.mark.no_kubernetes  # Kubernetes does not have a notion of spot instances
@pytest.mark.managed_jobs
def test_spot_pipeline_failed_setup(generic_cloud: str):
    """Test managed job with failed setup for a pipeline."""
    name = _get_cluster_name()
    test = Test(
        'spot_pipeline_failed_setup',
        [
            f'sky job launch -n {name} -y -d tests/test_yamls/failed_setup_pipeline.yaml',
            'sleep 600',
            # Make sure the job failed quickly.
            f'{_JOB_QUEUE_WAIT} | grep {name} | head -n1 | grep "FAILED_SETUP"',
            # Task 0 should be SUCCEEDED.
            f'{_JOB_QUEUE_WAIT} | grep -A 4 {name}| sed -n 2p | grep "SUCCEEDED"',
            # Task 1 should be FAILED_SETUP.
            f'{_JOB_QUEUE_WAIT} | grep -A 4 {name}| sed -n 3p | grep "FAILED_SETUP"',
            # Task 2 should be CANCELLED.
            f'{_JOB_QUEUE_WAIT} | grep -A 4 {name}| sed -n 4p | grep "CANCELLED"',
            # Task 3 should be CANCELLED.
            f'{_JOB_QUEUE_WAIT} | grep -A 4 {name}| sed -n 5p | grep "CANCELLED"',
        ],
        _JOB_CANCEL_WAIT.format(job_name=name),
        # Increase timeout since sky job queue -r can be blocked by other spot tests.
        timeout=30 * 60,
    )
    run_one_test(test)


# ---------- Testing managed job recovery ----------


@pytest.mark.aws
@pytest.mark.managed_jobs
def test_spot_recovery_aws(aws_config_region):
    """Test managed job recovery."""
    name = _get_cluster_name()
    name_on_cloud = common_utils.make_cluster_name_on_cloud(
        name, job.JOB_CLUSTER_NAME_PREFIX_LENGTH, add_user_hash=False)
    region = aws_config_region
    test = Test(
        'spot_recovery_aws',
        [
            f'sky job launch --cloud aws --region {region} -n {name} "echo SKYPILOT_TASK_ID: \$SKYPILOT_TASK_ID; sleep 1800"  -y -d',
            'sleep 360',
            f'{_JOB_QUEUE_WAIT}| grep {name} | head -n1 | grep "RUNNING"',
            f'RUN_ID=$(sky job logs -n {name} --no-follow | grep SKYPILOT_TASK_ID | cut -d: -f2); echo "$RUN_ID" | tee /tmp/{name}-run-id',
            # Terminate the cluster manually.
            (f'aws ec2 terminate-instances --region {region} --instance-ids $('
             f'aws ec2 describe-instances --region {region} '
             f'--filters Name=tag:ray-cluster-name,Values={name_on_cloud}* '
             f'--query Reservations[].Instances[].InstanceId '
             '--output text)'),
            'sleep 100',
            f'{_JOB_QUEUE_WAIT}| grep {name} | head -n1 | grep "RECOVERING"',
            'sleep 200',
            f'{_JOB_QUEUE_WAIT}| grep {name} | head -n1 | grep "RUNNING"',
            f'RUN_ID=$(cat /tmp/{name}-run-id); echo "$RUN_ID"; sky job logs -n {name} --no-follow | grep SKYPILOT_TASK_ID | grep "$RUN_ID"',
        ],
        _JOB_CANCEL_WAIT.format(job_name=name),
        timeout=25 * 60,
    )
    run_one_test(test)


@pytest.mark.gcp
@pytest.mark.managed_jobs
def test_spot_recovery_gcp():
    """Test managed job recovery."""
    name = _get_cluster_name()
    name_on_cloud = common_utils.make_cluster_name_on_cloud(
        name, job.JOB_CLUSTER_NAME_PREFIX_LENGTH, add_user_hash=False)
    zone = 'us-east4-b'
    query_cmd = (
        f'gcloud compute instances list --filter='
        # `:` means prefix match.
        f'"(labels.ray-cluster-name:{name_on_cloud})" '
        f'--zones={zone} --format="value(name)"')
    terminate_cmd = (f'gcloud compute instances delete --zone={zone}'
                     f' --quiet $({query_cmd})')
    test = Test(
        'spot_recovery_gcp',
        [
            f'sky job launch --cloud gcp --zone {zone} -n {name} --cpus 2 "echo SKYPILOT_TASK_ID: \$SKYPILOT_TASK_ID; sleep 1800"  -y -d',
            'sleep 360',
            f'{_JOB_QUEUE_WAIT}| grep {name} | head -n1 | grep "RUNNING"',
            f'RUN_ID=$(sky job logs -n {name} --no-follow | grep SKYPILOT_TASK_ID | cut -d: -f2); echo "$RUN_ID" | tee /tmp/{name}-run-id',
            # Terminate the cluster manually.
            terminate_cmd,
            'sleep 60',
            f'{_JOB_QUEUE_WAIT}| grep {name} | head -n1 | grep "RECOVERING"',
            'sleep 200',
            f'{_JOB_QUEUE_WAIT}| grep {name} | head -n1 | grep "RUNNING"',
            f'RUN_ID=$(cat /tmp/{name}-run-id); echo "$RUN_ID"; sky job logs -n {name} --no-follow | grep SKYPILOT_TASK_ID: | grep "$RUN_ID"',
        ],
        _JOB_CANCEL_WAIT.format(job_name=name),
        timeout=25 * 60,
    )
    run_one_test(test)


@pytest.mark.aws
@pytest.mark.managed_jobs
def test_spot_pipeline_recovery_aws(aws_config_region):
    """Test managed job recovery for a pipeline."""
    name = _get_cluster_name()
    user_hash = common_utils.get_user_hash()
    user_hash = user_hash[:common_utils.USER_HASH_LENGTH_IN_CLUSTER_NAME]
    region = aws_config_region
    if region != 'us-east-2':
        pytest.skip('Only run spot pipeline recovery test in us-east-2')
    test = Test(
        'spot_pipeline_recovery_aws',
        [
            f'sky job launch -n {name} tests/test_yamls/pipeline_aws.yaml  -y -d',
            'sleep 400',
            f'{_JOB_QUEUE_WAIT}| grep {name} | head -n1 | grep "RUNNING"',
            f'RUN_ID=$(sky job logs -n {name} --no-follow | grep SKYPILOT_TASK_ID: | cut -d: -f2); echo "$RUN_ID" | tee /tmp/{name}-run-id',
            f'RUN_IDS=$(sky job logs -n {name} --no-follow | grep -A 4 SKYPILOT_TASK_IDS | cut -d")" -f2); echo "$RUN_IDS" | tee /tmp/{name}-run-ids',
            # Terminate the cluster manually.
            # The `cat ...| rev` is to retrieve the job_id from the
            # SKYPILOT_TASK_ID, which gets the second to last field
            # separated by `-`.
            (
                f'SPOT_JOB_ID=`cat /tmp/{name}-run-id | rev | '
                'cut -d\'_\' -f1 | rev | cut -d\'-\' -f1`;'
                f'aws ec2 terminate-instances --region {region} --instance-ids $('
                f'aws ec2 describe-instances --region {region} '
                # TODO(zhwu): fix the name for spot cluster.
                '--filters Name=tag:ray-cluster-name,Values=*-${SPOT_JOB_ID}'
                f'-{user_hash} '
                f'--query Reservations[].Instances[].InstanceId '
                '--output text)'),
            'sleep 100',
            f'{_JOB_QUEUE_WAIT}| grep {name} | head -n1 | grep "RECOVERING"',
            'sleep 200',
            f'{_JOB_QUEUE_WAIT}| grep {name} | head -n1 | grep "RUNNING"',
            f'RUN_ID=$(cat /tmp/{name}-run-id); echo $RUN_ID; sky job logs -n {name} --no-follow | grep SKYPILOT_TASK_ID: | grep "$RUN_ID"',
            f'RUN_IDS=$(sky job logs -n {name} --no-follow | grep -A 4 SKYPILOT_TASK_IDS | cut -d")" -f2); echo "$RUN_IDS" | tee /tmp/{name}-run-ids-new',
            f'diff /tmp/{name}-run-ids /tmp/{name}-run-ids-new',
            f'cat /tmp/{name}-run-ids | sed -n 2p | grep `cat /tmp/{name}-run-id`',
        ],
        _JOB_CANCEL_WAIT.format(job_name=name),
        timeout=25 * 60,
    )
    run_one_test(test)


@pytest.mark.gcp
@pytest.mark.managed_jobs
def test_spot_pipeline_recovery_gcp():
    """Test managed job recovery for a pipeline."""
    name = _get_cluster_name()
    zone = 'us-east4-b'
    user_hash = common_utils.get_user_hash()
    user_hash = user_hash[:common_utils.USER_HASH_LENGTH_IN_CLUSTER_NAME]
    query_cmd = ('gcloud compute instances list --filter='
                 f'"(labels.ray-cluster-name:*-${{SPOT_JOB_ID}}-{user_hash})" '
                 f'--zones={zone} --format="value(name)"')
    terminate_cmd = (f'gcloud compute instances delete --zone={zone}'
                     f' --quiet $({query_cmd})')
    test = Test(
        'spot_pipeline_recovery_gcp',
        [
            f'sky job launch -n {name} tests/test_yamls/pipeline_gcp.yaml  -y -d',
            'sleep 400',
            f'{_JOB_QUEUE_WAIT}| grep {name} | head -n1 | grep "RUNNING"',
            f'RUN_ID=$(sky job logs -n {name} --no-follow | grep SKYPILOT_TASK_ID: | cut -d: -f2); echo "$RUN_ID" | tee /tmp/{name}-run-id',
            f'RUN_IDS=$(sky job logs -n {name} --no-follow | grep -A 4 SKYPILOT_TASK_IDS | cut -d")" -f2); echo "$RUN_IDS" | tee /tmp/{name}-run-ids',
            # Terminate the cluster manually.
            # The `cat ...| rev` is to retrieve the job_id from the
            # SKYPILOT_TASK_ID, which gets the second to last field
            # separated by `-`.
            (f'SPOT_JOB_ID=`cat /tmp/{name}-run-id | rev | '
             f'cut -d\'_\' -f1 | rev | cut -d\'-\' -f1`; {terminate_cmd}'),
            'sleep 60',
            f'{_JOB_QUEUE_WAIT}| grep {name} | head -n1 | grep "RECOVERING"',
            'sleep 200',
            f'{_JOB_QUEUE_WAIT}| grep {name} | head -n1 | grep "RUNNING"',
            f'RUN_ID=$(cat /tmp/{name}-run-id); echo $RUN_ID; sky job logs -n {name} --no-follow | grep SKYPILOT_TASK_ID: | grep "$RUN_ID"',
            f'RUN_IDS=$(sky job logs -n {name} --no-follow | grep -A 4 SKYPILOT_TASK_IDS | cut -d")" -f2); echo "$RUN_IDS" | tee /tmp/{name}-run-ids-new',
            f'diff /tmp/{name}-run-ids /tmp/{name}-run-ids-new',
            f'cat /tmp/{name}-run-ids | sed -n 2p | grep `cat /tmp/{name}-run-id`',
        ],
        _JOB_CANCEL_WAIT.format(job_name=name),
        timeout=25 * 60,
    )
    run_one_test(test)


@pytest.mark.no_fluidstack  # Fluidstack does not support spot instances
@pytest.mark.no_azure  # Azure does not support spot instances
@pytest.mark.no_lambda_cloud  # Lambda Cloud does not support spot instances
@pytest.mark.no_ibm  # IBM Cloud does not support spot instances
@pytest.mark.no_scp  # SCP does not support spot instances
@pytest.mark.no_paperspace  # Paperspace does not support spot instances
@pytest.mark.no_kubernetes  # Kubernetes does not have a notion of spot instances
@pytest.mark.managed_jobs
def test_spot_recovery_default_resources(generic_cloud: str):
    """Test managed job recovery for default resources."""
    name = _get_cluster_name()
    test = Test(
        'managed-spot-recovery-default-resources',
        [
            f'sky job launch -n {name} --cloud {generic_cloud} "sleep 30 && sudo shutdown now && sleep 1000" -y -d',
            'sleep 360',
            f'{_JOB_QUEUE_WAIT}| grep {name} | head -n1 | grep "RUNNING\|RECOVERING"',
        ],
        _JOB_CANCEL_WAIT.format(job_name=name),
        timeout=25 * 60,
    )
    run_one_test(test)


@pytest.mark.aws
@pytest.mark.managed_jobs
def test_spot_recovery_multi_node_aws(aws_config_region):
    """Test managed job recovery."""
    name = _get_cluster_name()
    name_on_cloud = common_utils.make_cluster_name_on_cloud(
        name, job.JOB_CLUSTER_NAME_PREFIX_LENGTH, add_user_hash=False)
    region = aws_config_region
    test = Test(
        'spot_recovery_multi_node_aws',
        [
            f'sky job launch --cloud aws --region {region} -n {name} --num-nodes 2 "echo SKYPILOT_TASK_ID: \$SKYPILOT_TASK_ID; sleep 1800"  -y -d',
            'sleep 450',
            f'{_JOB_QUEUE_WAIT}| grep {name} | head -n1 | grep "RUNNING"',
            f'RUN_ID=$(sky job logs -n {name} --no-follow | grep SKYPILOT_TASK_ID | cut -d: -f2); echo "$RUN_ID" | tee /tmp/{name}-run-id',
            # Terminate the worker manually.
            (f'aws ec2 terminate-instances --region {region} --instance-ids $('
             f'aws ec2 describe-instances --region {region} '
             f'--filters Name=tag:ray-cluster-name,Values={name_on_cloud}* '
             'Name=tag:ray-node-type,Values=worker '
             f'--query Reservations[].Instances[].InstanceId '
             '--output text)'),
            'sleep 50',
            f'{_JOB_QUEUE_WAIT}| grep {name} | head -n1 | grep "RECOVERING"',
            'sleep 560',
            f'{_JOB_QUEUE_WAIT}| grep {name} | head -n1 | grep "RUNNING"',
            f'RUN_ID=$(cat /tmp/{name}-run-id); echo $RUN_ID; sky job logs -n {name} --no-follow | grep SKYPILOT_TASK_ID | cut -d: -f2 | grep "$RUN_ID"',
        ],
        _JOB_CANCEL_WAIT.format(job_name=name),
        timeout=30 * 60,
    )
    run_one_test(test)


@pytest.mark.gcp
@pytest.mark.managed_jobs
def test_spot_recovery_multi_node_gcp():
    """Test managed job recovery."""
    name = _get_cluster_name()
    name_on_cloud = common_utils.make_cluster_name_on_cloud(
        name, job.JOB_CLUSTER_NAME_PREFIX_LENGTH, add_user_hash=False)
    zone = 'us-west2-a'
    # Use ':' to match as the cluster name will contain the suffix with job id
    query_cmd = (
        f'gcloud compute instances list --filter='
        f'"(labels.ray-cluster-name:{name_on_cloud} AND '
        f'labels.ray-node-type=worker)" --zones={zone} --format="value(name)"')
    terminate_cmd = (f'gcloud compute instances delete --zone={zone}'
                     f' --quiet $({query_cmd})')
    test = Test(
        'spot_recovery_multi_node_gcp',
        [
            f'sky job launch --cloud gcp --zone {zone} -n {name} --num-nodes 2 "echo SKYPILOT_TASK_ID: \$SKYPILOT_TASK_ID; sleep 1800"  -y -d',
            'sleep 400',
            f'{_JOB_QUEUE_WAIT}| grep {name} | head -n1 | grep "RUNNING"',
            f'RUN_ID=$(sky job logs -n {name} --no-follow | grep SKYPILOT_TASK_ID | cut -d: -f2); echo "$RUN_ID" | tee /tmp/{name}-run-id',
            # Terminate the worker manually.
            terminate_cmd,
            'sleep 50',
            f'{_JOB_QUEUE_WAIT}| grep {name} | head -n1 | grep "RECOVERING"',
            'sleep 420',
            f'{_JOB_QUEUE_WAIT}| grep {name} | head -n1 | grep "RUNNING"',
            f'RUN_ID=$(cat /tmp/{name}-run-id); echo $RUN_ID; sky job logs -n {name} --no-follow | grep SKYPILOT_TASK_ID | cut -d: -f2 | grep "$RUN_ID"',
        ],
        _JOB_CANCEL_WAIT.format(job_name=name),
        timeout=25 * 60,
    )
    run_one_test(test)


@pytest.mark.aws
@pytest.mark.managed_jobs
def test_spot_cancellation_aws(aws_config_region):
    name = _get_cluster_name()
    name_on_cloud = common_utils.make_cluster_name_on_cloud(
        name, job.JOB_CLUSTER_NAME_PREFIX_LENGTH, add_user_hash=False)
    name_2_on_cloud = common_utils.make_cluster_name_on_cloud(
        f'{name}-2', job.JOB_CLUSTER_NAME_PREFIX_LENGTH, add_user_hash=False)
    name_3_on_cloud = common_utils.make_cluster_name_on_cloud(
        f'{name}-3', job.JOB_CLUSTER_NAME_PREFIX_LENGTH, add_user_hash=False)
    region = aws_config_region
    test = Test(
        'spot_cancellation_aws',
        [
            # Test cancellation during spot cluster being launched.
            f'sky job launch --cloud aws --region {region} -n {name} "sleep 1000"  -y -d',
            'sleep 60',
            f'{_JOB_QUEUE_WAIT}| grep {name} | head -n1 | grep "STARTING"',
            _JOB_CANCEL_WAIT.format(job_name=name),
            'sleep 5',
            f'{_JOB_QUEUE_WAIT}| grep {name} | head -n1 | grep "CANCELLING\|CANCELLED"',
            'sleep 120',
            f'{_JOB_QUEUE_WAIT}| grep {name} | head -n1 | grep "CANCELLED"',
            (f's=$(aws ec2 describe-instances --region {region} '
             f'--filters Name=tag:ray-cluster-name,Values={name_on_cloud}-* '
             f'--query Reservations[].Instances[].State[].Name '
             '--output text) && echo "$s" && echo; [[ -z "$s" ]] || [[ "$s" = "terminated" ]] || [[ "$s" = "shutting-down" ]]'
            ),
            # Test cancelling the spot cluster during spot job being setup.
            f'sky job launch --cloud aws --region {region} -n {name}-2 tests/test_yamls/test_long_setup.yaml  -y -d',
            'sleep 300',
            _JOB_CANCEL_WAIT.format(job_name=f'{name}-2'),
            'sleep 5',
            f'{_JOB_QUEUE_WAIT}| grep {name}-2 | head -n1 | grep "CANCELLING\|CANCELLED"',
            'sleep 120',
            f'{_JOB_QUEUE_WAIT}| grep {name}-2 | head -n1 | grep "CANCELLED"',
            (f's=$(aws ec2 describe-instances --region {region} '
             f'--filters Name=tag:ray-cluster-name,Values={name_2_on_cloud}-* '
             f'--query Reservations[].Instances[].State[].Name '
             '--output text) && echo "$s" && echo; [[ -z "$s" ]] || [[ "$s" = "terminated" ]] || [[ "$s" = "shutting-down" ]]'
            ),
            # Test cancellation during spot job is recovering.
            f'sky job launch --cloud aws --region {region} -n {name}-3 "sleep 1000"  -y -d',
            'sleep 300',
            f'{_JOB_QUEUE_WAIT}| grep {name}-3 | head -n1 | grep "RUNNING"',
            # Terminate the cluster manually.
            (f'aws ec2 terminate-instances --region {region} --instance-ids $('
             f'aws ec2 describe-instances --region {region} '
             f'--filters Name=tag:ray-cluster-name,Values={name_3_on_cloud}-* '
             f'--query Reservations[].Instances[].InstanceId '
             '--output text)'),
            'sleep 120',
            f'{_JOB_QUEUE_WAIT}| grep {name}-3 | head -n1 | grep "RECOVERING"',
            _JOB_CANCEL_WAIT.format(job_name=f'{name}-3'),
            'sleep 5',
            f'{_JOB_QUEUE_WAIT}| grep {name}-3 | head -n1 | grep "CANCELLING\|CANCELLED"',
            'sleep 120',
            f'{_JOB_QUEUE_WAIT}| grep {name}-3 | head -n1 | grep "CANCELLED"',
            # The cluster should be terminated (shutting-down) after cancellation. We don't use the `=` operator here because
            # there can be multiple VM with the same name due to the recovery.
            (f's=$(aws ec2 describe-instances --region {region} '
             f'--filters Name=tag:ray-cluster-name,Values={name_3_on_cloud}-* '
             f'--query Reservations[].Instances[].State[].Name '
             '--output text) && echo "$s" && echo; [[ -z "$s" ]] || echo "$s" | grep -v -E "pending|running|stopped|stopping"'
            ),
        ],
        timeout=25 * 60)
    run_one_test(test)


@pytest.mark.gcp
@pytest.mark.managed_jobs
def test_spot_cancellation_gcp():
    name = _get_cluster_name()
    name_3 = f'{name}-3'
    name_3_on_cloud = common_utils.make_cluster_name_on_cloud(
        name_3, job.JOB_CLUSTER_NAME_PREFIX_LENGTH, add_user_hash=False)
    zone = 'us-west3-b'
    query_state_cmd = (
        'gcloud compute instances list '
        f'--filter="(labels.ray-cluster-name:{name_3_on_cloud})" '
        '--format="value(status)"')
    query_cmd = (f'gcloud compute instances list --filter='
                 f'"(labels.ray-cluster-name:{name_3_on_cloud})" '
                 f'--zones={zone} --format="value(name)"')
    terminate_cmd = (f'gcloud compute instances delete --zone={zone}'
                     f' --quiet $({query_cmd})')
    test = Test(
        'spot_cancellation_gcp',
        [
            # Test cancellation during spot cluster being launched.
            f'sky job launch --cloud gcp --zone {zone} -n {name} "sleep 1000"  -y -d',
            'sleep 60',
            f'{_JOB_QUEUE_WAIT}| grep {name} | head -n1 | grep "STARTING"',
            _JOB_CANCEL_WAIT.format(job_name=name),
            'sleep 5',
            f'{_JOB_QUEUE_WAIT}| grep {name} | head -n1 | grep "CANCELLING\|CANCELLED"',
            'sleep 120',
            f'{_JOB_QUEUE_WAIT}| grep {name} | head -n1 | grep "CANCELLED"',
            # Test cancelling the spot cluster during spot job being setup.
            f'sky job launch --cloud gcp --zone {zone} -n {name}-2 tests/test_yamls/test_long_setup.yaml  -y -d',
            'sleep 300',
            _JOB_CANCEL_WAIT.format(job_name=f'{name}-2'),
            'sleep 5',
            f'{_JOB_QUEUE_WAIT}| grep {name}-2 | head -n1 | grep "CANCELLING\|CANCELLED"',
            'sleep 120',
            f'{_JOB_QUEUE_WAIT}| grep {name}-2 | head -n1 | grep "CANCELLED"',
            # Test cancellation during spot job is recovering.
            f'sky job launch --cloud gcp --zone {zone} -n {name}-3 "sleep 1000"  -y -d',
            'sleep 300',
            f'{_JOB_QUEUE_WAIT}| grep {name}-3 | head -n1 | grep "RUNNING"',
            # Terminate the cluster manually.
            terminate_cmd,
            'sleep 80',
            f'{_JOB_QUEUE_WAIT}| grep {name}-3 | head -n1 | grep "RECOVERING"',
            _JOB_CANCEL_WAIT.format(job_name=f'{name}-3'),
            'sleep 5',
            f'{_JOB_QUEUE_WAIT}| grep {name}-3 | head -n1 | grep "CANCELLING\|CANCELLED"',
            'sleep 120',
            f'{_JOB_QUEUE_WAIT}| grep {name}-3 | head -n1 | grep "CANCELLED"',
            # The cluster should be terminated (STOPPING) after cancellation. We don't use the `=` operator here because
            # there can be multiple VM with the same name due to the recovery.
            (f's=$({query_state_cmd}) && echo "$s" && echo; [[ -z "$s" ]] || echo "$s" | grep -v -E "PROVISIONING|STAGING|RUNNING|REPAIRING|TERMINATED|SUSPENDING|SUSPENDED|SUSPENDED"'
            ),
        ],
        timeout=25 * 60)
    run_one_test(test)


# ---------- Testing storage for managed job ----------
@pytest.mark.no_fluidstack  # Fluidstack does not support spot instances
@pytest.mark.no_azure  # Azure does not support spot instances
@pytest.mark.no_lambda_cloud  # Lambda Cloud does not support spot instances
@pytest.mark.no_ibm  # IBM Cloud does not support spot instances
@pytest.mark.no_paperspace  # Paperspace does not support spot instances
@pytest.mark.no_scp  # SCP does not support spot instances
@pytest.mark.no_kubernetes  # Kubernetes does not have a notion of spot instances
@pytest.mark.managed_jobs
def test_spot_storage(generic_cloud: str):
    """Test storage with managed job"""
    name = _get_cluster_name()
    yaml_str = pathlib.Path(
        'examples/managed_spot_with_storage.yaml').read_text()
    storage_name = f'sky-test-{int(time.time())}'

    # Also perform region testing for bucket creation to validate if buckets are
    # created in the correct region and correctly mounted in managed jobs.
    # However, we inject this testing only for AWS and GCP since they are the
    # supported object storage providers in SkyPilot.
    region_flag = ''
    region_validation_cmd = 'true'
    if generic_cloud == 'aws':
        region = 'eu-central-1'
        region_flag = f' --region {region}'
        region_cmd = TestStorageWithCredentials.cli_region_cmd(
            storage_lib.StoreType.S3, storage_name)
        region_validation_cmd = f'{region_cmd} | grep {region}'
    elif generic_cloud == 'gcp':
        region = 'us-west2'
        region_flag = f' --region {region}'
        region_cmd = TestStorageWithCredentials.cli_region_cmd(
            storage_lib.StoreType.GCS, storage_name)
        region_validation_cmd = f'{region_cmd} | grep {region}'

    yaml_str = yaml_str.replace('sky-workdir-zhwu', storage_name)
    with tempfile.NamedTemporaryFile(suffix='.yaml', mode='w') as f:
        f.write(yaml_str)
        f.flush()
        file_path = f.name
        test = Test(
            'spot_storage',
            [
                *storage_setup_commands,
                f'sky job launch -n {name} --cloud {generic_cloud}{region_flag} {file_path} -y',
                region_validation_cmd,  # Check if the bucket is created in the correct region
                'sleep 60',  # Wait the spot queue to be updated
                f'{_JOB_QUEUE_WAIT}| grep {name} | grep SUCCEEDED',
                f'[ $(aws s3api list-buckets --query "Buckets[?contains(Name, \'{storage_name}\')].Name" --output text | wc -l) -eq 0 ]'
            ],
            _JOB_CANCEL_WAIT.format(job_name=name),
            # Increase timeout since sky job queue -r can be blocked by other spot tests.
            timeout=20 * 60,
        )
        run_one_test(test)


# ---------- Testing spot TPU ----------
@pytest.mark.gcp
@pytest.mark.managed_jobs
@pytest.mark.tpu
def test_spot_tpu():
    """Test managed job on TPU."""
    name = _get_cluster_name()
    test = Test(
        'test-spot-tpu',
        [
            f'sky job launch -n {name} examples/tpu/tpuvm_mnist.yaml -y -d',
            'sleep 5',
<<<<<<< HEAD
            f'{_JOB_QUEUE_WAIT}| grep {name} | head -n1 | grep STARTING',
            'sleep 840',  # TPU takes a while to launch
            f'{_JOB_QUEUE_WAIT}| grep {name} | head -n1 | grep "RUNNING\|SUCCEEDED"',
=======
            f'{_SPOT_QUEUE_WAIT}| grep {name} | head -n1 | grep STARTING',
            'sleep 900',  # TPU takes a while to launch
            f'{_SPOT_QUEUE_WAIT}| grep {name} | head -n1 | grep "RUNNING\|SUCCEEDED"',
>>>>>>> 78b95b3b
        ],
        _JOB_CANCEL_WAIT.format(job_name=name),
        # Increase timeout since sky job queue -r can be blocked by other spot tests.
        timeout=20 * 60,
    )
    run_one_test(test)


# ---------- Testing env for spot ----------
@pytest.mark.no_fluidstack  # Fluidstack does not support spot instances
@pytest.mark.no_azure  # Azure does not support spot instances
@pytest.mark.no_lambda_cloud  # Lambda Cloud does not support spot instances
@pytest.mark.no_ibm  # IBM Cloud does not support spot instances
@pytest.mark.no_scp  # SCP does not support spot instances
@pytest.mark.no_paperspace  # Paperspace does not support spot instances
@pytest.mark.no_kubernetes  # Kubernetes does not have a notion of spot instances
@pytest.mark.managed_jobs
def test_spot_inline_env(generic_cloud: str):
    """Test spot env"""
    name = _get_cluster_name()
    test = Test(
        'test-spot-inline-env',
        [
            f'sky job launch -n {name} -y --cloud {generic_cloud} --env TEST_ENV="hello world" -- "([[ ! -z \\"\$TEST_ENV\\" ]] && [[ ! -z \\"\$SKYPILOT_NODE_IPS\\" ]] && [[ ! -z \\"\$SKYPILOT_NODE_RANK\\" ]]) || exit 1"',
            'sleep 20',
            f'{_JOB_QUEUE_WAIT} | grep {name} | grep SUCCEEDED',
        ],
        _JOB_CANCEL_WAIT.format(job_name=name),
        # Increase timeout since sky job queue -r can be blocked by other spot tests.
        timeout=20 * 60,
    )
    run_one_test(test)


# ---------- Testing env ----------
def test_inline_env(generic_cloud: str):
    """Test env"""
    name = _get_cluster_name()
    test = Test(
        'test-inline-env',
        [
            f'sky launch -c {name} -y --cloud {generic_cloud} --env TEST_ENV="hello world" -- "([[ ! -z \\"\$TEST_ENV\\" ]] && [[ ! -z \\"\$SKYPILOT_NODE_IPS\\" ]] && [[ ! -z \\"\$SKYPILOT_NODE_RANK\\" ]]) || exit 1"',
            'sleep 20',
            f'sky logs {name} 1 --status',
            f'sky exec {name} --env TEST_ENV2="success" "([[ ! -z \\"\$TEST_ENV2\\" ]] && [[ ! -z \\"\$SKYPILOT_NODE_IPS\\" ]] && [[ ! -z \\"\$SKYPILOT_NODE_RANK\\" ]]) || exit 1"',
            f'sky logs {name} 2 --status',
        ],
        f'sky down -y {name}',
        _get_timeout(generic_cloud),
    )
    run_one_test(test)


# ---------- Testing env file ----------
def test_inline_env_file(generic_cloud: str):
    """Test env"""
    name = _get_cluster_name()
    test = Test(
        'test-inline-env-file',
        [
            f'sky launch -c {name} -y --cloud {generic_cloud} --env TEST_ENV="hello world" -- "([[ ! -z \\"\$TEST_ENV\\" ]] && [[ ! -z \\"\$SKYPILOT_NODE_IPS\\" ]] && [[ ! -z \\"\$SKYPILOT_NODE_RANK\\" ]]) || exit 1"',
            f'sky logs {name} 1 --status',
            f'sky exec {name} --env-file examples/sample_dotenv "([[ ! -z \\"\$TEST_ENV2\\" ]] && [[ ! -z \\"\$SKYPILOT_NODE_IPS\\" ]] && [[ ! -z \\"\$SKYPILOT_NODE_RANK\\" ]]) || exit 1"',
            f'sky logs {name} 2 --status',
        ],
        f'sky down -y {name}',
        _get_timeout(generic_cloud),
    )
    run_one_test(test)


# ---------- Testing custom image ----------
@pytest.mark.aws
def test_aws_custom_image():
    """Test AWS custom image"""
    name = _get_cluster_name()
    test = Test(
        'test-aws-custom-image',
        [
            f'sky launch -c {name} --retry-until-up -y tests/test_yamls/test_custom_image.yaml --cloud aws --region us-east-2 --image-id ami-062ddd90fb6f8267a',  # Nvidia image
            f'sky logs {name} 1 --status',
        ],
        f'sky down -y {name}',
        timeout=30 * 60,
    )
    run_one_test(test)


@pytest.mark.kubernetes
@pytest.mark.parametrize(
    'image_id',
    [
        'docker:nvidia/cuda:11.8.0-devel-ubuntu18.04',
        'docker:ubuntu:18.04',
        # Test latest image with python 3.11 installed by default.
        # Does not work for python 3.12 due to ray's requirement for 3.11.
        'docker:continuumio/miniconda3:24.1.2-0',
    ])
def test_kubernetes_custom_image(image_id):
    """Test Kubernetes custom image"""
    name = _get_cluster_name()
    test = Test(
        'test-kubernetes-custom-image',
        [
            f'sky launch -c {name} --retry-until-up -y tests/test_yamls/test_custom_image.yaml --cloud kubernetes --image-id {image_id} --region None --gpus T4:1',
            f'sky logs {name} 1 --status',
            # Try exec to run again and check if the logs are printed
            f'sky exec {name} tests/test_yamls/test_custom_image.yaml --cloud kubernetes --image-id {image_id} --region None --gpus T4:1 | grep "Hello 100"',
            # Make sure ssh is working with custom username
            f'ssh {name} echo hi | grep hi',
        ],
        f'sky down -y {name}',
        timeout=30 * 60,
    )
    run_one_test(test)


@pytest.mark.slow
def test_azure_start_stop_two_nodes():
    name = _get_cluster_name()
    test = Test(
        'azure-start-stop-two-nodes',
        [
            f'sky launch --num-nodes=2 -y -c {name} examples/azure_start_stop.yaml',
            f'sky exec --num-nodes=2 {name} examples/azure_start_stop.yaml',
            f'sky logs {name} 1 --status',  # Ensure the job succeeded.
            f'sky stop -y {name}',
            f'sky start -y {name}',
            f'sky exec --num-nodes=2 {name} examples/azure_start_stop.yaml',
            f'sky logs {name} 2 --status',  # Ensure the job succeeded.
        ],
        f'sky down -y {name}',
        timeout=30 * 60,  # 30 mins  (it takes around ~23 mins)
    )
    run_one_test(test)


# ---------- Testing env for disk tier ----------
@pytest.mark.aws
def test_aws_disk_tier():

    def _get_aws_query_command(region, instance_id, field, expected):
        return (f'aws ec2 describe-volumes --region {region} '
                f'--filters Name=attachment.instance-id,Values={instance_id} '
                f'--query Volumes[*].{field} | grep {expected} ; ')

    for disk_tier in list(resources_utils.DiskTier):
        specs = AWS._get_disk_specs(disk_tier)
        name = _get_cluster_name() + '-' + disk_tier.value
        name_on_cloud = common_utils.make_cluster_name_on_cloud(
            name, sky.AWS.max_cluster_name_length())
        region = 'us-east-2'
        test = Test(
            'aws-disk-tier-' + disk_tier.value,
            [
                f'sky launch -y -c {name} --cloud aws --region {region} '
                f'--disk-tier {disk_tier.value} echo "hello sky"',
                f'id=`aws ec2 describe-instances --region {region} --filters '
                f'Name=tag:ray-cluster-name,Values={name_on_cloud} --query '
                f'Reservations[].Instances[].InstanceId --output text`; ' +
                _get_aws_query_command(region, '$id', 'VolumeType',
                                       specs['disk_tier']) +
                ('' if disk_tier == resources_utils.DiskTier.LOW else
                 (_get_aws_query_command(region, '$id', 'Iops',
                                         specs['disk_iops']) +
                  _get_aws_query_command(region, '$id', 'Throughput',
                                         specs['disk_throughput']))),
            ],
            f'sky down -y {name}',
            timeout=10 * 60,  # 10 mins  (it takes around ~6 mins)
        )
        run_one_test(test)


@pytest.mark.gcp
def test_gcp_disk_tier():
    for disk_tier in list(resources_utils.DiskTier):
        type = GCP._get_disk_type(disk_tier)
        name = _get_cluster_name() + '-' + disk_tier.value
        name_on_cloud = common_utils.make_cluster_name_on_cloud(
            name, sky.GCP.max_cluster_name_length())
        region = 'us-west2'
        test = Test(
            'gcp-disk-tier-' + disk_tier.value,
            [
                f'sky launch -y -c {name} --cloud gcp --region {region} '
                f'--disk-tier {disk_tier.value} echo "hello sky"',
                f'name=`gcloud compute instances list --filter='
                f'"labels.ray-cluster-name:{name_on_cloud}" '
                '--format="value(name)"`; '
                f'gcloud compute disks list --filter="name=$name" '
                f'--format="value(type)" | grep {type} '
            ],
            f'sky down -y {name}',
            timeout=6 * 60,  # 6 mins  (it takes around ~3 mins)
        )
        run_one_test(test)


@pytest.mark.azure
def test_azure_disk_tier():
    for disk_tier in list(resources_utils.DiskTier):
        if disk_tier == resources_utils.DiskTier.HIGH:
            # Azure does not support high disk tier.
            continue
        type = Azure._get_disk_type(disk_tier)
        name = _get_cluster_name() + '-' + disk_tier.value
        name_on_cloud = common_utils.make_cluster_name_on_cloud(
            name, sky.Azure.max_cluster_name_length())
        region = 'westus2'
        test = Test(
            'azure-disk-tier-' + disk_tier.value,
            [
                f'sky launch -y -c {name} --cloud azure --region {region} '
                f'--disk-tier {disk_tier.value} echo "hello sky"',
                f'az resource list --tag ray-cluster-name={name_on_cloud} --query '
                f'"[?type==\'Microsoft.Compute/disks\'].sku.name" '
                f'--output tsv | grep {type}'
            ],
            f'sky down -y {name}',
            timeout=20 * 60,  # 20 mins  (it takes around ~12 mins)
        )
        run_one_test(test)


@pytest.mark.azure
def test_azure_best_tier_failover():
    type = Azure._get_disk_type(resources_utils.DiskTier.LOW)
    name = _get_cluster_name()
    name_on_cloud = common_utils.make_cluster_name_on_cloud(
        name, sky.Azure.max_cluster_name_length())
    region = 'westus2'
    test = Test(
        'azure-best-tier-failover',
        [
            f'sky launch -y -c {name} --cloud azure --region {region} '
            f'--disk-tier best --instance-type Standard_D8_v5 echo "hello sky"',
            f'az resource list --tag ray-cluster-name={name_on_cloud} --query '
            f'"[?type==\'Microsoft.Compute/disks\'].sku.name" '
            f'--output tsv | grep {type}',
        ],
        f'sky down -y {name}',
        timeout=20 * 60,  # 20 mins  (it takes around ~12 mins)
    )
    run_one_test(test)


# ------ Testing Zero Quota Failover ------
@pytest.mark.aws
def test_aws_zero_quota_failover():

    name = _get_cluster_name()
    region = get_aws_region_for_quota_failover()

    if not region:
        pytest.xfail(
            'Unable to test zero quota failover optimization — quotas '
            'for EC2 P3 instances were found on all AWS regions. Is this '
            'expected for your account?')
        return

    test = Test(
        'aws-zero-quota-failover',
        [
            f'sky launch -y -c {name} --cloud aws --region {region} --gpus V100:8 --use-spot | grep "Found no quota"',
        ],
        f'sky down -y {name}',
    )
    run_one_test(test)


@pytest.mark.gcp
def test_gcp_zero_quota_failover():

    name = _get_cluster_name()
    region = get_gcp_region_for_quota_failover()

    if not region:
        pytest.xfail(
            'Unable to test zero quota failover optimization — quotas '
            'for A100-80GB GPUs were found on all GCP regions. Is this '
            'expected for your account?')
        return

    test = Test(
        'gcp-zero-quota-failover',
        [
            f'sky launch -y -c {name} --cloud gcp --region {region} --gpus A100-80GB:1 --use-spot | grep "Found no quota"',
        ],
        f'sky down -y {name}',
    )
    run_one_test(test)


# ---------- Testing skyserve ----------


def _get_service_name() -> str:
    """Returns a user-unique service name for each test_skyserve_<name>().

    Must be called from each test_skyserve_<name>().
    """
    caller_func_name = inspect.stack()[1][3]
    test_name = caller_func_name.replace('_', '-').replace('test-', 't-')
    test_name = test_name.replace('skyserve-', 'ss-')
    test_name = common_utils.make_cluster_name_on_cloud(test_name, 24)
    return f'{test_name}-{test_id}'


# We check the output of the skyserve service to see if it is ready. Output of
# `REPLICAS` is in the form of `1/2` where the first number is the number of
# ready replicas and the second number is the number of total replicas. We
# grep such format to ensure that the service is ready, and early exit if any
# failure detected. In the end we sleep for
# serve.LB_CONTROLLER_SYNC_INTERVAL_SECONDS to make sure load balancer have
# enough time to sync with the controller and get all ready replica IPs.
_SERVE_WAIT_UNTIL_READY = (
    '{{ while true; do'
    '     s=$(sky serve status {name}); echo "$s";'
    '     echo "$s" | grep -q "{replica_num}/{replica_num}" && break;'
    '     echo "$s" | grep -q "FAILED" && exit 1;'
    '     sleep 10;'
    ' done; }}; echo "Got service status $s";'
    f'sleep {serve.LB_CONTROLLER_SYNC_INTERVAL_SECONDS + 2};')
_IP_REGEX = r'([0-9]{1,3}\.){3}[0-9]{1,3}'
_AWK_ALL_LINES_BELOW_REPLICAS = r'/Replicas/{flag=1; next} flag'
_SERVICE_LAUNCHING_STATUS_REGEX = 'PROVISIONING\|STARTING'
# Since we don't allow terminate the service if the controller is INIT,
# which is common for simultaneous pytest, we need to wait until the
# controller is UP before we can terminate the service.
# The teardown command has a 10-mins timeout, so we don't need to do
# the timeout here. See implementation of run_one_test() for details.
_TEARDOWN_SERVICE = (
    '(for i in `seq 1 20`; do'
    '     s=$(sky serve down -y {name});'
    '     echo "Trying to terminate {name}";'
    '     echo "$s";'
    '     echo "$s" | grep -q "scheduled to be terminated\|No service to terminate" && break;'
    '     sleep 10;'
    '     [ $i -eq 20 ] && echo "Failed to terminate service {name}";'
    'done)')

_SERVE_ENDPOINT_WAIT = (
    'export ORIGIN_SKYPILOT_DEBUG=$SKYPILOT_DEBUG; export SKYPILOT_DEBUG=0; '
    'endpoint=$(sky serve status --endpoint {name}); '
    'until ! echo "$endpoint" | grep "Controller is initializing"; '
    'do echo "Waiting for serve endpoint to be ready..."; '
    'sleep 5; endpoint=$(sky serve status --endpoint {name}); done; '
    'export SKYPILOT_DEBUG=$ORIGIN_SKYPILOT_DEBUG; echo "$endpoint"')

_SERVE_STATUS_WAIT = ('s=$(sky serve status {name}); '
                      'until ! echo "$s" | grep "Controller is initializing."; '
                      'do echo "Waiting for serve status to be ready..."; '
                      'sleep 5; s=$(sky serve status {name}); done; echo "$s"')


def _get_replica_ip(name: str, replica_id: int) -> str:
    return (f'ip{replica_id}=$(echo "$s" | '
            f'awk "{_AWK_ALL_LINES_BELOW_REPLICAS}" | '
            f'grep -E "{name}\s+{replica_id}" | '
            f'grep -Eo "{_IP_REGEX}")')


def _get_skyserve_http_test(name: str, cloud: str,
                            timeout_minutes: int) -> Test:
    test = Test(
        f'test-skyserve-{cloud.replace("_", "-")}',
        [
            f'sky serve up -n {name} -y tests/skyserve/http/{cloud}.yaml',
            _SERVE_WAIT_UNTIL_READY.format(name=name, replica_num=2),
            f'{_SERVE_ENDPOINT_WAIT.format(name=name)}; '
            'curl -L http://$endpoint | grep "Hi, SkyPilot here"',
        ],
        _TEARDOWN_SERVICE.format(name=name),
        timeout=timeout_minutes * 60,
    )
    return test


def _check_replica_in_status(name: str, check_tuples: List[Tuple[int, bool,
                                                                 str]]) -> str:
    """Check replicas' status and count in sky serve status

    We will check vCPU=2, as all our tests use vCPU=2.
    
    Args:
        name: the name of the service
        check_tuples: A list of replica property to check. Each tuple is
            (count, is_spot, status)
    """
    check_cmd = ''
    for check_tuple in check_tuples:
        count, is_spot, status = check_tuple
        resource_str = ''
        if status not in ['PENDING', 'SHUTTING_DOWN'
                         ] and not status.startswith('FAILED'):
            spot_str = ''
            if is_spot:
                spot_str = '\[Spot\]'
            resource_str = f'({spot_str}vCPU=2)'
        check_cmd += (f' echo "$s" | grep "{resource_str}" | '
                      f'grep "{status}" | wc -l | grep {count} || exit 1;')
    return (f'{_SERVE_STATUS_WAIT.format(name=name)}; echo "$s"; ' + check_cmd)


def _check_service_version(service_name: str, version: str) -> str:
    # Grep the lines before 'Service Replicas' and check if the service version
    # is correct.
    return (f'echo "$s" | grep -B1000 "Service Replicas" | '
            f'grep -E "{service_name}\s+{version}" || exit 1; ')


@pytest.mark.gcp
@pytest.mark.serve
def test_skyserve_gcp_http():
    """Test skyserve on GCP"""
    name = _get_service_name()
    test = _get_skyserve_http_test(name, 'gcp', 20)
    run_one_test(test)


@pytest.mark.aws
@pytest.mark.serve
def test_skyserve_aws_http():
    """Test skyserve on AWS"""
    name = _get_service_name()
    test = _get_skyserve_http_test(name, 'aws', 20)
    run_one_test(test)


@pytest.mark.azure
@pytest.mark.serve
def test_skyserve_azure_http():
    """Test skyserve on Azure"""
    name = _get_service_name()
    test = _get_skyserve_http_test(name, 'azure', 30)
    run_one_test(test)


@pytest.mark.serve
@pytest.mark.no_kubernetes
def test_skyserve_llm(generic_cloud: str):
    """Test skyserve with real LLM usecase"""
    name = _get_service_name()

    def generate_llm_test_command(prompt: str, expected_output: str) -> str:
        prompt = shlex.quote(prompt)
        expected_output = shlex.quote(expected_output)
        return (
            f'{_SERVE_ENDPOINT_WAIT.format(name=name)}; '
            'python tests/skyserve/llm/get_response.py --endpoint $endpoint '
            f'--prompt {prompt} | grep {expected_output}')

    with open('tests/skyserve/llm/prompt_output.json', 'r',
              encoding='utf-8') as f:
        prompt2output = json.load(f)

    test = Test(
        f'test-skyserve-llm',
        [
            f'sky serve up -n {name} --cloud {generic_cloud} -y tests/skyserve/llm/service.yaml',
            _SERVE_WAIT_UNTIL_READY.format(name=name, replica_num=1),
            *[
                generate_llm_test_command(prompt, output)
                for prompt, output in prompt2output.items()
            ],
        ],
        _TEARDOWN_SERVICE.format(name=name),
        timeout=25 * 60,
    )
    run_one_test(test)


@pytest.mark.gcp
@pytest.mark.serve
def test_skyserve_spot_recovery():
    name = _get_service_name()
    zone = 'us-central1-a'

    test = Test(
        f'test-skyserve-spot-recovery-gcp',
        [
            f'sky serve up -n {name} -y tests/skyserve/spot/recovery.yaml',
            _SERVE_WAIT_UNTIL_READY.format(name=name, replica_num=1),
            f'{_SERVE_ENDPOINT_WAIT.format(name=name)}; '
            'request_output=$(curl -L http://$endpoint); echo "$request_output"; echo "$request_output" | grep "Hi, SkyPilot here"',
            _terminate_gcp_replica(name, zone, 1),
            _SERVE_WAIT_UNTIL_READY.format(name=name, replica_num=1),
            f'{_SERVE_ENDPOINT_WAIT.format(name=name)}; '
            'request_output=$(curl -L http://$endpoint); echo "$request_output"; echo "$request_output" | grep "Hi, SkyPilot here"',
        ],
        _TEARDOWN_SERVICE.format(name=name),
        timeout=20 * 60,
    )
    run_one_test(test)


@pytest.mark.serve
@pytest.mark.no_kubernetes
def test_skyserve_base_ondemand_fallback(generic_cloud: str):
    name = _get_service_name()
    test = Test(
        f'test-skyserve-base-ondemand-fallback',
        [
            f'sky serve up -n {name} --cloud {generic_cloud} -y tests/skyserve/spot/base_ondemand_fallback.yaml',
            _SERVE_WAIT_UNTIL_READY.format(name=name, replica_num=2),
            _check_replica_in_status(name, [(1, True, 'READY'),
                                            (1, False, 'READY')]),
        ],
        _TEARDOWN_SERVICE.format(name=name),
        timeout=20 * 60,
    )
    run_one_test(test)


@pytest.mark.gcp
@pytest.mark.serve
def test_skyserve_dynamic_ondemand_fallback():
    name = _get_service_name()
    zone = 'us-central1-a'

    test = Test(
        f'test-skyserve-dynamic-ondemand-fallback',
        [
            f'sky serve up -n {name} --cloud gcp -y tests/skyserve/spot/dynamic_ondemand_fallback.yaml',
            f'sleep 40',
            # 2 on-demand (provisioning) + 2 Spot (provisioning).
            f'{_SERVE_STATUS_WAIT.format(name=name)}; echo "$s";'
            'echo "$s" | grep -q "0/4" || exit 1',
            # Wait for the provisioning starts
            f'sleep 40',
            _check_replica_in_status(name, [
                (2, True, _SERVICE_LAUNCHING_STATUS_REGEX + '\|READY'),
                (2, False, _SERVICE_LAUNCHING_STATUS_REGEX + '\|SHUTTING_DOWN')
            ]),

            # Wait until 2 spot instances are ready.
            _SERVE_WAIT_UNTIL_READY.format(name=name, replica_num=2),
            _check_replica_in_status(name, [(2, True, 'READY'),
                                            (0, False, '')]),
            _terminate_gcp_replica(name, zone, 1),
            f'sleep 40',
            # 1 on-demand (provisioning) + 1 Spot (ready) + 1 spot (provisioning).
            f'{_SERVE_STATUS_WAIT.format(name=name)}; '
            'echo "$s" | grep -q "1/3"',
            _check_replica_in_status(
                name, [(1, True, 'READY'),
                       (1, True, _SERVICE_LAUNCHING_STATUS_REGEX),
                       (1, False, _SERVICE_LAUNCHING_STATUS_REGEX)]),

            # Wait until 2 spot instances are ready.
            _SERVE_WAIT_UNTIL_READY.format(name=name, replica_num=2),
            _check_replica_in_status(name, [(2, True, 'READY'),
                                            (0, False, '')]),
        ],
        _TEARDOWN_SERVICE.format(name=name),
        timeout=20 * 60,
    )
    run_one_test(test)


@pytest.mark.serve
@pytest.mark.no_kubernetes
def test_skyserve_user_bug_restart(generic_cloud: str):
    """Tests that we restart the service after user bug."""
    # TODO(zhwu): this behavior needs some rethinking.
    name = _get_service_name()
    test = Test(
        f'test-skyserve-user-bug-restart',
        [
            f'sky serve up -n {name} --cloud {generic_cloud} -y tests/skyserve/restart/user_bug.yaml',
            f's=$(sky serve status {name}); echo "$s";'
            'until echo "$s" | grep -A 100 "Service Replicas" | grep "SHUTTING_DOWN"; '
            'do echo "Waiting for first service to be SHUTTING DOWN..."; '
            f'sleep 5; s=$(sky serve status {name}); echo "$s"; done; ',
            f's=$(sky serve status {name}); echo "$s";'
            'until echo "$s" | grep -A 100 "Service Replicas" | grep "FAILED"; '
            'do echo "Waiting for first service to be FAILED..."; '
            f'sleep 5; s=$(sky serve status {name}); echo "$s"; done; echo "$s"; '
            + _check_replica_in_status(name, [(1, True, 'FAILED')]) +
            # User bug failure will cause no further scaling.
            f'echo "$s" | grep -A 100 "Service Replicas" | grep "{name}" | wc -l | grep 1; '
            f'echo "$s" | grep -B 100 "NO_REPLICA" | grep "0/0"',
            f'sky serve update {name} --cloud {generic_cloud} -y tests/skyserve/auto_restart.yaml',
            f'{_SERVE_ENDPOINT_WAIT.format(name=name)}; '
            'until curl -L http://$endpoint | grep "Hi, SkyPilot here!"; do sleep 2; done; sleep 2; '
            + _check_replica_in_status(name, [(1, False, 'READY'),
                                              (1, False, 'FAILED')]),
        ],
        _TEARDOWN_SERVICE.format(name=name),
        timeout=20 * 60,
    )
    run_one_test(test)


@pytest.mark.serve
@pytest.mark.no_kubernetes
def test_skyserve_load_balancer(generic_cloud: str):
    """Test skyserve load balancer round-robin policy"""
    name = _get_service_name()
    test = Test(
        f'test-skyserve-load-balancer',
        [
            f'sky serve up -n {name} --cloud {generic_cloud} -y tests/skyserve/load_balancer/service.yaml',
            _SERVE_WAIT_UNTIL_READY.format(name=name, replica_num=3),
            f'{_SERVE_ENDPOINT_WAIT.format(name=name)}; '
            f'{_SERVE_STATUS_WAIT.format(name=name)}; '
            f'{_get_replica_ip(name, 1)}; '
            f'{_get_replica_ip(name, 2)}; {_get_replica_ip(name, 3)}; '
            'python tests/skyserve/load_balancer/test_round_robin.py '
            '--endpoint $endpoint --replica-num 3 --replica-ips $ip1 $ip2 $ip3',
        ],
        _TEARDOWN_SERVICE.format(name=name),
        timeout=20 * 60,
    )
    run_one_test(test)


@pytest.mark.gcp
@pytest.mark.serve
@pytest.mark.no_kubernetes
def test_skyserve_auto_restart():
    """Test skyserve with auto restart"""
    name = _get_service_name()
    zone = 'us-central1-a'
    test = Test(
        f'test-skyserve-auto-restart',
        [
            # TODO(tian): we can dynamically generate YAML from template to
            # avoid maintaining too many YAML files
            f'sky serve up -n {name} -y tests/skyserve/auto_restart.yaml',
            _SERVE_WAIT_UNTIL_READY.format(name=name, replica_num=1),
            f'{_SERVE_ENDPOINT_WAIT.format(name=name)}; '
            'request_output=$(curl -L http://$endpoint); echo "$request_output"; echo "$request_output" | grep "Hi, SkyPilot here"',
            # sleep for 20 seconds (initial delay) to make sure it will
            # be restarted
            f'sleep 20',
            _terminate_gcp_replica(name, zone, 1),
            # Wait for consecutive failure timeout passed.
            # If the cluster is not using spot, it won't check the cluster status
            # on the cloud (since manual shutdown is not a common behavior and such
            # queries takes a lot of time). Instead, we think continuous 3 min probe
            # failure is not a temporary problem but indeed a failure.
            'sleep 180',
            # We cannot use _SERVE_WAIT_UNTIL_READY; there will be a intermediate time
            # that the output of `sky serve status` shows FAILED and this status will
            # cause _SERVE_WAIT_UNTIL_READY to early quit.
            '(while true; do'
            f'    output=$(sky serve status {name});'
            '     echo "$output" | grep -q "1/1" && break;'
            '     sleep 10;'
            f'done); sleep {serve.LB_CONTROLLER_SYNC_INTERVAL_SECONDS};',
            f'{_SERVE_ENDPOINT_WAIT.format(name=name)}; '
            'request_output=$(curl -L http://$endpoint); echo "$request_output"; echo "$request_output" | grep "Hi, SkyPilot here"',
        ],
        _TEARDOWN_SERVICE.format(name=name),
        timeout=20 * 60,
    )
    run_one_test(test)


@pytest.mark.serve
@pytest.mark.no_kubernetes
def test_skyserve_cancel(generic_cloud: str):
    """Test skyserve with cancel"""
    name = _get_service_name()

    test = Test(
        f'test-skyserve-cancel',
        [
            f'sky serve up -n {name} --cloud {generic_cloud} -y tests/skyserve/cancel/cancel.yaml',
            _SERVE_WAIT_UNTIL_READY.format(name=name, replica_num=1),
            f'{_SERVE_ENDPOINT_WAIT.format(name=name)}; python3 '
            'tests/skyserve/cancel/send_cancel_request.py '
            '--endpoint $endpoint | grep "Request was cancelled"',
            f's=$(sky serve logs {name} 1 --no-follow); '
            'until ! echo "$s" | grep "Please wait for the controller to be"; '
            'do echo "Waiting for serve logs"; sleep 10; '
            f's=$(sky serve logs {name} 1 --no-follow); done; '
            'echo "$s"; echo "$s" | grep "Client disconnected, stopping computation"',
        ],
        _TEARDOWN_SERVICE.format(name=name),
        timeout=20 * 60,
    )
    run_one_test(test)


@pytest.mark.serve
@pytest.mark.no_kubernetes
def test_skyserve_update(generic_cloud: str):
    """Test skyserve with update"""
    name = _get_service_name()
    test = Test(
        f'test-skyserve-update',
        [
            f'sky serve up -n {name} --cloud {generic_cloud} -y tests/skyserve/update/old.yaml',
            _SERVE_WAIT_UNTIL_READY.format(name=name, replica_num=2),
            f'{_SERVE_ENDPOINT_WAIT.format(name=name)}; curl -L http://$endpoint | grep "Hi, SkyPilot here"',
            f'sky serve update {name} --cloud {generic_cloud} --mode blue_green -y tests/skyserve/update/new.yaml',
            # sleep before update is registered.
            'sleep 20',
            f'{_SERVE_ENDPOINT_WAIT.format(name=name)}; '
            'until curl -L http://$endpoint | grep "Hi, new SkyPilot here!"; do sleep 2; done;'
            # Make sure the traffic is not mixed
            'curl -L http://$endpoint | grep "Hi, new SkyPilot here"',
            # The latest 2 version should be READY and the older versions should be shutting down
            (_check_replica_in_status(name, [(2, False, 'READY'),
                                             (2, False, 'SHUTTING_DOWN')]) +
             _check_service_version(name, "2")),
        ],
        _TEARDOWN_SERVICE.format(name=name),
        timeout=20 * 60,
    )
    run_one_test(test)


@pytest.mark.serve
@pytest.mark.no_kubernetes
def test_skyserve_rolling_update(generic_cloud: str):
    """Test skyserve with rolling update"""
    name = _get_service_name()
    single_new_replica = _check_replica_in_status(
        name, [(2, False, 'READY'), (1, False, _SERVICE_LAUNCHING_STATUS_REGEX),
               (1, False, 'SHUTTING_DOWN')])
    test = Test(
        f'test-skyserve-rolling-update',
        [
            f'sky serve up -n {name} --cloud {generic_cloud} -y tests/skyserve/update/old.yaml',
            _SERVE_WAIT_UNTIL_READY.format(name=name, replica_num=2),
            f'{_SERVE_ENDPOINT_WAIT.format(name=name)}; curl -L http://$endpoint | grep "Hi, SkyPilot here"',
            f'sky serve update {name} --cloud {generic_cloud} -y tests/skyserve/update/new.yaml',
            # Make sure the traffic is mixed across two versions, the replicas
            # with even id will sleep 60 seconds before being ready, so we
            # should be able to get observe the period that the traffic is mixed
            # across two versions.
            f'{_SERVE_ENDPOINT_WAIT.format(name=name)}; '
            'until curl -L http://$endpoint | grep "Hi, new SkyPilot here!"; do sleep 2; done; sleep 2; '
            # The latest version should have one READY and the one of the older versions should be shutting down
            f'{single_new_replica} {_check_service_version(name, "1,2")} '
            # Check the output from the old version, immediately after the
            # output from the new version appears. This is guaranteed by the
            # round robin load balancing policy.
            # TODO(zhwu): we should have a more generalized way for checking the
            # mixed version of replicas to avoid depending on the specific
            # round robin load balancing policy.
            'curl -L http://$endpoint | grep "Hi, SkyPilot here"',
        ],
        _TEARDOWN_SERVICE.format(name=name),
        timeout=20 * 60,
    )
    run_one_test(test)


@pytest.mark.serve
@pytest.mark.no_kubernetes
def test_skyserve_fast_update(generic_cloud: str):
    """Test skyserve with fast update (Increment version of old replicas)"""
    name = _get_service_name()

    test = Test(
        f'test-skyserve-fast-update',
        [
            f'sky serve up -n {name} -y --cloud {generic_cloud} tests/skyserve/update/bump_version_before.yaml',
            _SERVE_WAIT_UNTIL_READY.format(name=name, replica_num=2),
            f'{_SERVE_ENDPOINT_WAIT.format(name=name)}; curl -L http://$endpoint | grep "Hi, SkyPilot here"',
            f'sky serve update {name} --cloud {generic_cloud} --mode blue_green -y tests/skyserve/update/bump_version_after.yaml',
            # sleep to wait for update to be registered.
            'sleep 120',
            # 2 on-deamnd (ready) + 1 on-demand (provisioning).
            (
                _check_replica_in_status(
                    name, [(2, False, 'READY'),
                           (1, False, _SERVICE_LAUNCHING_STATUS_REGEX)]) +
                # Fast update will directly have the latest version ready.
                _check_service_version(name, "2")),
            _SERVE_WAIT_UNTIL_READY.format(name=name, replica_num=3) +
            _check_service_version(name, "2"),
            f'{_SERVE_ENDPOINT_WAIT.format(name=name)}; curl -L http://$endpoint | grep "Hi, SkyPilot here"',
            # Test rolling update
            f'sky serve update {name} --cloud {generic_cloud} -y tests/skyserve/update/bump_version_before.yaml',
            # sleep to wait for update to be registered.
            'sleep 30',
            # 2 on-deamnd (ready) + 1 on-demand (shutting down).
            _check_replica_in_status(name, [(2, False, 'READY'),
                                            (1, False, 'SHUTTING_DOWN')]),
            _SERVE_WAIT_UNTIL_READY.format(name=name, replica_num=2) +
            _check_service_version(name, "3"),
            f'{_SERVE_ENDPOINT_WAIT.format(name=name)}; curl -L http://$endpoint | grep "Hi, SkyPilot here"',
        ],
        _TEARDOWN_SERVICE.format(name=name),
        timeout=30 * 60,
    )
    run_one_test(test)


@pytest.mark.serve
@pytest.mark.no_kubernetes
def test_skyserve_update_autoscale(generic_cloud: str):
    """Test skyserve update with autoscale"""
    name = _get_service_name()
    test = Test(
        f'test-skyserve-update-autoscale',
        [
            f'sky serve up -n {name} --cloud {generic_cloud} -y tests/skyserve/update/num_min_two.yaml',
            _SERVE_WAIT_UNTIL_READY.format(name=name, replica_num=2) +
            _check_service_version(name, "1"),
            f'{_SERVE_ENDPOINT_WAIT.format(name=name)}; '
            'curl -L http://$endpoint | grep "Hi, SkyPilot here"',
            f'sky serve update {name} --cloud {generic_cloud} --mode blue_green -y tests/skyserve/update/num_min_one.yaml',
            # sleep before update is registered.
            'sleep 20',
            # Timeout will be triggered when update fails.
            _SERVE_WAIT_UNTIL_READY.format(name=name, replica_num=1) +
            _check_service_version(name, "2"),
            f'{_SERVE_ENDPOINT_WAIT.format(name=name)}; '
            'curl -L http://$endpoint | grep "Hi, SkyPilot here!"',
            # Rolling Update
            f'sky serve update {name} --cloud {generic_cloud} -y tests/skyserve/update/num_min_two.yaml',
            # sleep before update is registered.
            'sleep 20',
            # Timeout will be triggered when update fails.
            _SERVE_WAIT_UNTIL_READY.format(name=name, replica_num=2) +
            _check_service_version(name, "3"),
            f'{_SERVE_ENDPOINT_WAIT.format(name=name)}; '
            'curl -L http://$endpoint | grep "Hi, SkyPilot here!"',
        ],
        _TEARDOWN_SERVICE.format(name=name),
        timeout=30 * 60,
    )
    run_one_test(test)


@pytest.mark.serve
@pytest.mark.parametrize('mode', ['rolling', 'blue_green'])
@pytest.mark.no_kubernetes
def test_skyserve_new_autoscaler_update(mode: str, generic_cloud: str):
    """Test skyserve with update that changes autoscaler"""
    name = _get_service_name() + mode

    four_spot_up_cmd = _check_replica_in_status(name, [(4, True, 'READY')])
    update_check = [f'until ({four_spot_up_cmd}); do sleep 5; done; sleep 10;']
    if mode == 'rolling':
        # Check rolling update, it will terminate one of the old on-demand
        # instances, once there are 4 spot instance ready.
        update_check += [
            _check_replica_in_status(
                name, [(1, False, _SERVICE_LAUNCHING_STATUS_REGEX),
                       (1, False, 'SHUTTING_DOWN'), (1, False, 'READY')]) +
            _check_service_version(name, "1,2"),
        ]
    else:
        # Check blue green update, it will keep both old on-demand instances
        # running, once there are 4 spot instance ready.
        update_check += [
            _check_replica_in_status(
                name, [(1, False, _SERVICE_LAUNCHING_STATUS_REGEX),
                       (2, False, 'READY')]) +
            _check_service_version(name, "1"),
        ]
    test = Test(
        'test-skyserve-new-autoscaler-update',
        [
            f'sky serve up -n {name} --cloud {generic_cloud} -y tests/skyserve/update/new_autoscaler_before.yaml',
            _SERVE_WAIT_UNTIL_READY.format(name=name, replica_num=2) +
            _check_service_version(name, "1"),
            f'{_SERVE_ENDPOINT_WAIT.format(name=name)}; '
            's=$(curl -L http://$endpoint); echo "$s"; echo "$s" | grep "Hi, SkyPilot here"',
            f'sky serve update {name} --cloud {generic_cloud} --mode {mode} -y tests/skyserve/update/new_autoscaler_after.yaml',
            # Wait for update to be registered
            f'sleep 120',
            _check_replica_in_status(
                name, [(4, True, _SERVICE_LAUNCHING_STATUS_REGEX + '\|READY'),
                       (1, False, _SERVICE_LAUNCHING_STATUS_REGEX),
                       (2, False, 'READY')]),
            *update_check,
            _SERVE_WAIT_UNTIL_READY.format(name=name, replica_num=5),
            f'{_SERVE_ENDPOINT_WAIT.format(name=name)}; '
            'curl -L http://$endpoint | grep "Hi, SkyPilot here"',
            _check_replica_in_status(name, [(4, True, 'READY'),
                                            (1, False, 'READY')]),
        ],
        _TEARDOWN_SERVICE.format(name=name),
        timeout=20 * 60,
    )
    run_one_test(test)


@pytest.mark.serve
def test_skyserve_failures(generic_cloud: str):
    """Test replica failure statuses"""
    name = _get_service_name()

    test = Test(
        'test-skyserve-failures',
        [
            f'sky serve up -n {name} --cloud {generic_cloud} -y tests/skyserve/failures/initial_delay.yaml',
            f's=$(sky serve status {name}); '
            f'until echo "$s" | grep "FAILED_INITIAL_DELAY"; do '
            'echo "Waiting for replica to be failed..."; sleep 5; '
            f's=$(sky serve status {name}); echo "$s"; done;',
            'sleep 60',
            f'{_SERVE_STATUS_WAIT.format(name=name)}; echo "$s" | grep "{name}" | grep "FAILED_INITIAL_DELAY" | wc -l | grep 2; '
            # Make sure no new replicas are started for early failure.
            f'echo "$s" | grep -A 100 "Service Replicas" | grep "{name}" | wc -l | grep 2;',
            f'sky serve update {name} --cloud {generic_cloud} -y tests/skyserve/failures/probing.yaml',
            f's=$(sky serve status {name}); '
            # Wait for replica to be ready.
            f'until echo "$s" | grep "READY"; do '
            'echo "Waiting for replica to be failed..."; sleep 5; '
            f's=$(sky serve status {name}); echo "$s"; done;',
            # Wait for replica to change to FAILED_PROBING
            f's=$(sky serve status {name}); '
            f'until echo "$s" | grep "FAILED_PROBING"; do '
            'echo "Waiting for replica to be failed..."; sleep 5; '
            f's=$(sky serve status {name}); echo "$s"; done;' +
            _check_replica_in_status(
                name, [(1, False, 'FAILED_PROBING'),
                       (1, False, _SERVICE_LAUNCHING_STATUS_REGEX)]),
            # TODO(zhwu): add test for FAILED_PROVISION
        ],
        _TEARDOWN_SERVICE.format(name=name),
        timeout=20 * 60,
    )
    run_one_test(test)


# TODO(Ziming, Tian): Add tests for autoscaling.


# ------- Testing user ray cluster --------
def test_user_ray_cluster(generic_cloud: str):
    name = _get_cluster_name()
    test = Test(
        'user-ray-cluster',
        [
            f'sky launch -y -c {name} --cloud {generic_cloud} "ray start --head"',
            f'sky exec {name} "echo hi"',
            f'sky logs {name} 1 --status',
            f'sky status -r {name} | grep UP',
            f'sky exec {name} "echo bye"',
            f'sky logs {name} 2 --status',
        ],
        f'sky down -y {name}',
    )
    run_one_test(test)


# ------- Testing the core API --------
# Most of the core APIs have been tested in the CLI tests.
# These tests are for testing the return value of the APIs not fully used in CLI.


@pytest.mark.gcp
def test_core_api_sky_launch_exec():
    name = _get_cluster_name()
    task = sky.Task(run="whoami")
    task.set_resources(sky.Resources(cloud=sky.GCP()))
    job_id, handle = sky.launch(task, cluster_name=name)
    assert job_id == 1
    assert handle is not None
    assert handle.cluster_name == name
    assert handle.launched_resources.cloud.is_same_cloud(sky.GCP())
    job_id_exec, handle_exec = sky.exec(task, cluster_name=name)
    assert job_id_exec == 2
    assert handle_exec is not None
    assert handle_exec.cluster_name == name
    assert handle_exec.launched_resources.cloud.is_same_cloud(sky.GCP())
    # For dummy task (i.e. task.run is None), the job won't be submitted.
    dummy_task = sky.Task()
    job_id_dummy, _ = sky.exec(dummy_task, cluster_name=name)
    assert job_id_dummy is None
    sky.down(name)


# ---------- Testing Storage ----------
class TestStorageWithCredentials:
    """Storage tests which require credentials and network connection"""

    AWS_INVALID_NAMES = [
        'ab',  # less than 3 characters
        'abcdefghijklmnopqrstuvwxyzabcdefghijklmnopqrstuvwxyzabcdefghijklmnopqrstuvwxyz1',
        # more than 63 characters
        'Abcdef',  # contains an uppercase letter
        'abc def',  # contains a space
        'abc..def',  # two adjacent periods
        '192.168.5.4',  # formatted as an IP address
        'xn--bucket',  # starts with 'xn--' prefix
        'bucket-s3alias',  # ends with '-s3alias' suffix
        'bucket--ol-s3',  # ends with '--ol-s3' suffix
        '.abc',  # starts with a dot
        'abc.',  # ends with a dot
        '-abc',  # starts with a hyphen
        'abc-',  # ends with a hyphen
    ]

    GCS_INVALID_NAMES = [
        'ab',  # less than 3 characters
        'abcdefghijklmnopqrstuvwxyzabcdefghijklmnopqrstuvwxyzabcdefghijklmnopqrstuvwxyz1',
        # more than 63 characters (without dots)
        'Abcdef',  # contains an uppercase letter
        'abc def',  # contains a space
        'abc..def',  # two adjacent periods
        'abc_.def.ghi.jklmnopqrstuvwxyzabcdefghijklmnopqrstuvwxyzabcdefghijklmnopqrstuvwxyz1'
        # More than 63 characters between dots
        'abc_.def.ghi.jklmnopqrstuvwxyzabcdefghijklmnopqfghijklmnopqrstuvw' * 5,
        # more than 222 characters (with dots)
        '192.168.5.4',  # formatted as an IP address
        'googbucket',  # starts with 'goog' prefix
        'googlebucket',  # contains 'google'
        'g00glebucket',  # variant of 'google'
        'go0glebucket',  # variant of 'google'
        'g0oglebucket',  # variant of 'google'
        '.abc',  # starts with a dot
        'abc.',  # ends with a dot
        '_abc',  # starts with an underscore
        'abc_',  # ends with an underscore
    ]

    IBM_INVALID_NAMES = [
        'ab',  # less than 3 characters
        'abcdefghijklmnopqrstuvwxyzabcdefghijklmnopqrstuvwxyzabcdefghijklmnopqrstuvwxyz1',
        # more than 63 characters
        'Abcdef',  # contains an uppercase letter
        'abc def',  # contains a space
        'abc..def',  # two adjacent periods
        '192.168.5.4',  # formatted as an IP address
        'xn--bucket',  # starts with 'xn--' prefix
        '.abc',  # starts with a dot
        'abc.',  # ends with a dot
        '-abc',  # starts with a hyphen
        'abc-',  # ends with a hyphen
        'a.-bc',  # contains the sequence '.-'
        'a-.bc',  # contains the sequence '-.'
        'a&bc'  # contains special characters
        'ab^c'  # contains special characters
    ]
    GITIGNORE_SYNC_TEST_DIR_STRUCTURE = {
        'double_asterisk': {
            'double_asterisk_excluded': None,
            'double_asterisk_excluded_dir': {
                'dir_excluded': None,
            },
        },
        'double_asterisk_parent': {
            'parent': {
                'also_excluded.txt': None,
                'child': {
                    'double_asterisk_parent_child_excluded.txt': None,
                },
                'double_asterisk_parent_excluded.txt': None,
            },
        },
        'excluded.log': None,
        'excluded_dir': {
            'excluded.txt': None,
            'nested_excluded': {
                'excluded': None,
            },
        },
        'exp-1': {
            'be_excluded': None,
        },
        'exp-2': {
            'be_excluded': None,
        },
        'front_slash_excluded': None,
        'included.log': None,
        'included.txt': None,
        'include_dir': {
            'excluded.log': None,
            'included.log': None,
        },
        'nested_double_asterisk': {
            'one': {
                'also_exclude.txt': None,
            },
            'two': {
                'also_exclude.txt': None,
            },
        },
        'nested_wildcard_dir': {
            'monday': {
                'also_exclude.txt': None,
            },
            'tuesday': {
                'also_exclude.txt': None,
            },
        },
        'no_slash_excluded': None,
        'no_slash_tests': {
            'no_slash_excluded': {
                'also_excluded.txt': None,
            },
        },
        'question_mark': {
            'excluded1.txt': None,
            'excluded@.txt': None,
        },
        'square_bracket': {
            'excluded1.txt': None,
        },
        'square_bracket_alpha': {
            'excludedz.txt': None,
        },
        'square_bracket_excla': {
            'excluded2.txt': None,
            'excluded@.txt': None,
        },
        'square_bracket_single': {
            'excluded0.txt': None,
        },
    }

    @staticmethod
    def create_dir_structure(base_path, structure):
        # creates a given file STRUCTURE in BASE_PATH
        for name, substructure in structure.items():
            path = os.path.join(base_path, name)
            if substructure is None:
                # Create a file
                open(path, 'a', encoding='utf-8').close()
            else:
                # Create a subdirectory
                os.mkdir(path)
                TestStorageWithCredentials.create_dir_structure(
                    path, substructure)

    @staticmethod
    def cli_delete_cmd(store_type, bucket_name):
        if store_type == storage_lib.StoreType.S3:
            url = f's3://{bucket_name}'
            return f'aws s3 rb {url} --force'
        if store_type == storage_lib.StoreType.GCS:
            url = f'gs://{bucket_name}'
            gsutil_alias, alias_gen = data_utils.get_gsutil_command()
            return f'{alias_gen}; {gsutil_alias} rm -r {url}'
        if store_type == storage_lib.StoreType.R2:
            endpoint_url = cloudflare.create_endpoint()
            url = f's3://{bucket_name}'
            return f'AWS_SHARED_CREDENTIALS_FILE={cloudflare.R2_CREDENTIALS_PATH} aws s3 rb {url} --force --endpoint {endpoint_url} --profile=r2'
        if store_type == storage_lib.StoreType.IBM:
            bucket_rclone_profile = Rclone.generate_rclone_bucket_profile_name(
                bucket_name, Rclone.RcloneClouds.IBM)
            return f'rclone purge {bucket_rclone_profile}:{bucket_name} && rclone config delete {bucket_rclone_profile}'

    @staticmethod
    def cli_ls_cmd(store_type, bucket_name, suffix=''):
        if store_type == storage_lib.StoreType.S3:
            if suffix:
                url = f's3://{bucket_name}/{suffix}'
            else:
                url = f's3://{bucket_name}'
            return f'aws s3 ls {url}'
        if store_type == storage_lib.StoreType.GCS:
            if suffix:
                url = f'gs://{bucket_name}/{suffix}'
            else:
                url = f'gs://{bucket_name}'
            return f'gsutil ls {url}'
        if store_type == storage_lib.StoreType.R2:
            endpoint_url = cloudflare.create_endpoint()
            if suffix:
                url = f's3://{bucket_name}/{suffix}'
            else:
                url = f's3://{bucket_name}'
            return f'AWS_SHARED_CREDENTIALS_FILE={cloudflare.R2_CREDENTIALS_PATH} aws s3 ls {url} --endpoint {endpoint_url} --profile=r2'
        if store_type == storage_lib.StoreType.IBM:
            bucket_rclone_profile = Rclone.generate_rclone_bucket_profile_name(
                bucket_name, Rclone.RcloneClouds.IBM)
            return f'rclone ls {bucket_rclone_profile}:{bucket_name}/{suffix}'

    @staticmethod
    def cli_region_cmd(store_type, bucket_name):
        if store_type == storage_lib.StoreType.S3:
            return ('aws s3api get-bucket-location '
                    f'--bucket {bucket_name} --output text')
        elif store_type == storage_lib.StoreType.GCS:
            return (f'gsutil ls -L -b gs://{bucket_name}/ | '
                    'grep "Location constraint" | '
                    'awk \'{print tolower($NF)}\'')
        else:
            raise NotImplementedError(f'Region command not implemented for '
                                      f'{store_type}')

    @staticmethod
    def cli_count_name_in_bucket(store_type, bucket_name, file_name, suffix=''):
        if store_type == storage_lib.StoreType.S3:
            if suffix:
                return f'aws s3api list-objects --bucket "{bucket_name}" --prefix {suffix} --query "length(Contents[?contains(Key,\'{file_name}\')].Key)"'
            else:
                return f'aws s3api list-objects --bucket "{bucket_name}" --query "length(Contents[?contains(Key,\'{file_name}\')].Key)"'
        elif store_type == storage_lib.StoreType.GCS:
            if suffix:
                return f'gsutil ls -r gs://{bucket_name}/{suffix} | grep "{file_name}" | wc -l'
            else:
                return f'gsutil ls -r gs://{bucket_name} | grep "{file_name}" | wc -l'
        elif store_type == storage_lib.StoreType.R2:
            endpoint_url = cloudflare.create_endpoint()
            if suffix:
                return f'AWS_SHARED_CREDENTIALS_FILE={cloudflare.R2_CREDENTIALS_PATH} aws s3api list-objects --bucket "{bucket_name}" --prefix {suffix} --query "length(Contents[?contains(Key,\'{file_name}\')].Key)" --endpoint {endpoint_url} --profile=r2'
            else:
                return f'AWS_SHARED_CREDENTIALS_FILE={cloudflare.R2_CREDENTIALS_PATH} aws s3api list-objects --bucket "{bucket_name}" --query "length(Contents[?contains(Key,\'{file_name}\')].Key)" --endpoint {endpoint_url} --profile=r2'

    @staticmethod
    def cli_count_file_in_bucket(store_type, bucket_name):
        if store_type == storage_lib.StoreType.S3:
            return f'aws s3 ls s3://{bucket_name} --recursive | wc -l'
        elif store_type == storage_lib.StoreType.GCS:
            return f'gsutil ls -r gs://{bucket_name}/** | wc -l'
        elif store_type == storage_lib.StoreType.R2:
            endpoint_url = cloudflare.create_endpoint()
            return f'AWS_SHARED_CREDENTIALS_FILE={cloudflare.R2_CREDENTIALS_PATH} aws s3 ls s3://{bucket_name} --recursive --endpoint {endpoint_url} --profile=r2 | wc -l'

    @pytest.fixture
    def tmp_source(self, tmp_path):
        # Creates a temporary directory with a file in it
        tmp_dir = tmp_path / 'tmp-source'
        tmp_dir.mkdir()
        tmp_file = tmp_dir / 'tmp-file'
        tmp_file.write_text('test')
        circle_link = tmp_dir / 'circle-link'
        circle_link.symlink_to(tmp_dir, target_is_directory=True)
        yield str(tmp_dir)

    @staticmethod
    def generate_bucket_name():
        # Creates a temporary bucket name
        # time.time() returns varying precision on different systems, so we
        # replace the decimal point and use whatever precision we can get.
        timestamp = str(time.time()).replace('.', '')
        return f'sky-test-{timestamp}'

    @pytest.fixture
    def tmp_bucket_name(self):
        yield self.generate_bucket_name()

    @staticmethod
    def yield_storage_object(
            name: Optional[str] = None,
            source: Optional[storage_lib.Path] = None,
            stores: Optional[Dict[storage_lib.StoreType,
                                  storage_lib.AbstractStore]] = None,
            persistent: Optional[bool] = True,
            mode: storage_lib.StorageMode = storage_lib.StorageMode.MOUNT):
        # Creates a temporary storage object. Stores must be added in the test.
        storage_obj = storage_lib.Storage(name=name,
                                          source=source,
                                          stores=stores,
                                          persistent=persistent,
                                          mode=mode)
        yield storage_obj
        handle = global_user_state.get_handle_from_storage_name(
            storage_obj.name)
        if handle:
            # If handle exists, delete manually
            # TODO(romilb): This is potentially risky - if the delete method has
            #   bugs, this can cause resource leaks. Ideally we should manually
            #   eject storage from global_user_state and delete the bucket using
            #   boto3 directly.
            storage_obj.delete()

    @pytest.fixture
    def tmp_scratch_storage_obj(self, tmp_bucket_name):
        # Creates a storage object with no source to create a scratch storage.
        # Stores must be added in the test.
        yield from self.yield_storage_object(name=tmp_bucket_name)

    @pytest.fixture
    def tmp_multiple_scratch_storage_obj(self):
        # Creates a list of 5 storage objects with no source to create
        # multiple scratch storages.
        # Stores for each object in the list must be added in the test.
        storage_mult_obj = []
        for _ in range(5):
            timestamp = str(time.time()).replace('.', '')
            store_obj = storage_lib.Storage(name=f'sky-test-{timestamp}')
            storage_mult_obj.append(store_obj)
        yield storage_mult_obj
        for storage_obj in storage_mult_obj:
            handle = global_user_state.get_handle_from_storage_name(
                storage_obj.name)
            if handle:
                # If handle exists, delete manually
                # TODO(romilb): This is potentially risky - if the delete method has
                # bugs, this can cause resource leaks. Ideally we should manually
                # eject storage from global_user_state and delete the bucket using
                # boto3 directly.
                storage_obj.delete()

    @pytest.fixture
    def tmp_multiple_custom_source_storage_obj(self):
        # Creates a list of storage objects with custom source names to
        # create multiple scratch storages.
        # Stores for each object in the list must be added in the test.
        custom_source_names = ['"path With Spaces"', 'path With Spaces']
        storage_mult_obj = []
        for name in custom_source_names:
            src_path = os.path.expanduser(f'~/{name}')
            pathlib.Path(src_path).expanduser().mkdir(exist_ok=True)
            timestamp = str(time.time()).replace('.', '')
            store_obj = storage_lib.Storage(name=f'sky-test-{timestamp}',
                                            source=src_path)
            storage_mult_obj.append(store_obj)
        yield storage_mult_obj
        for storage_obj in storage_mult_obj:
            handle = global_user_state.get_handle_from_storage_name(
                storage_obj.name)
            if handle:
                storage_obj.delete()

    @pytest.fixture
    def tmp_local_storage_obj(self, tmp_bucket_name, tmp_source):
        # Creates a temporary storage object. Stores must be added in the test.
        yield from self.yield_storage_object(name=tmp_bucket_name,
                                             source=tmp_source)

    @pytest.fixture
    def tmp_local_list_storage_obj(self, tmp_bucket_name, tmp_source):
        # Creates a temp storage object which uses a list of paths as source.
        # Stores must be added in the test. After upload, the bucket should
        # have two files - /tmp-file and /tmp-source/tmp-file
        list_source = [tmp_source, tmp_source + '/tmp-file']
        yield from self.yield_storage_object(name=tmp_bucket_name,
                                             source=list_source)

    @pytest.fixture
    def tmp_bulk_del_storage_obj(self, tmp_bucket_name):
        # Creates a temporary storage object for testing bulk deletion.
        # Stores must be added in the test.
        with tempfile.TemporaryDirectory() as tmpdir:
            subprocess.check_output(f'mkdir -p {tmpdir}/folder{{000..255}}',
                                    shell=True)
            subprocess.check_output(f'touch {tmpdir}/test{{000..255}}.txt',
                                    shell=True)
            subprocess.check_output(
                f'touch {tmpdir}/folder{{000..255}}/test.txt', shell=True)
            yield from self.yield_storage_object(name=tmp_bucket_name,
                                                 source=tmpdir)

    @pytest.fixture
    def tmp_copy_mnt_existing_storage_obj(self, tmp_scratch_storage_obj):
        # Creates a copy mount storage which reuses an existing storage object.
        tmp_scratch_storage_obj.add_store(storage_lib.StoreType.S3)
        storage_name = tmp_scratch_storage_obj.name

        # Try to initialize another storage with the storage object created
        # above, but now in COPY mode. This should succeed.
        yield from self.yield_storage_object(name=storage_name,
                                             mode=storage_lib.StorageMode.COPY)

    @pytest.fixture
    def tmp_gitignore_storage_obj(self, tmp_bucket_name, gitignore_structure):
        # Creates a temporary storage object for testing .gitignore filter.
        # GITIGINORE_STRUCTURE is representing a file structure in a dictionary
        # format. Created storage object will contain the file structure along
        # with .gitignore and .git/info/exclude files to test exclude filter.
        # Stores must be added in the test.
        with tempfile.TemporaryDirectory() as tmpdir:
            # Creates file structure to be uploaded in the Storage
            self.create_dir_structure(tmpdir, gitignore_structure)

            # Create .gitignore and list files/dirs to be excluded in it
            skypilot_path = os.path.dirname(os.path.dirname(sky.__file__))
            temp_path = f'{tmpdir}/.gitignore'
            file_path = os.path.join(skypilot_path, 'tests/gitignore_test')
            shutil.copyfile(file_path, temp_path)

            # Create .git/info/exclude and list files/dirs to be excluded in it
            temp_path = f'{tmpdir}/.git/info/'
            os.makedirs(temp_path)
            temp_exclude_path = os.path.join(temp_path, 'exclude')
            file_path = os.path.join(skypilot_path,
                                     'tests/git_info_exclude_test')
            shutil.copyfile(file_path, temp_exclude_path)

            # Create sky Storage with the files created
            yield from self.yield_storage_object(
                name=tmp_bucket_name,
                source=tmpdir,
                mode=storage_lib.StorageMode.COPY)

    @pytest.fixture
    def tmp_awscli_bucket(self, tmp_bucket_name):
        # Creates a temporary bucket using awscli
        bucket_uri = f's3://{tmp_bucket_name}'
        subprocess.check_call(['aws', 's3', 'mb', bucket_uri])
        yield tmp_bucket_name, bucket_uri
        subprocess.check_call(['aws', 's3', 'rb', bucket_uri, '--force'])

    @pytest.fixture
    def tmp_gsutil_bucket(self, tmp_bucket_name):
        # Creates a temporary bucket using gsutil
        bucket_uri = f'gs://{tmp_bucket_name}'
        subprocess.check_call(['gsutil', 'mb', bucket_uri])
        yield tmp_bucket_name, bucket_uri
        subprocess.check_call(['gsutil', 'rm', '-r', bucket_uri])

    @pytest.fixture
    def tmp_awscli_bucket_r2(self, tmp_bucket_name):
        # Creates a temporary bucket using awscli
        endpoint_url = cloudflare.create_endpoint()
        bucket_uri = f's3://{tmp_bucket_name}'
        subprocess.check_call(
            f'AWS_SHARED_CREDENTIALS_FILE={cloudflare.R2_CREDENTIALS_PATH} aws s3 mb {bucket_uri} --endpoint {endpoint_url} --profile=r2',
            shell=True)
        yield tmp_bucket_name, bucket_uri
        subprocess.check_call(
            f'AWS_SHARED_CREDENTIALS_FILE={cloudflare.R2_CREDENTIALS_PATH} aws s3 rb {bucket_uri} --force --endpoint {endpoint_url} --profile=r2',
            shell=True)

    @pytest.fixture
    def tmp_ibm_cos_bucket(self, tmp_bucket_name):
        # Creates a temporary bucket using IBM COS API
        storage_obj = storage_lib.IBMCosStore(source="", name=tmp_bucket_name)
        yield tmp_bucket_name
        storage_obj.delete()

    @pytest.fixture
    def tmp_public_storage_obj(self, request):
        # Initializes a storage object with a public bucket
        storage_obj = storage_lib.Storage(source=request.param)
        yield storage_obj
        # This does not require any deletion logic because it is a public bucket
        # and should not get added to global_user_state.

    @pytest.mark.no_fluidstack
    @pytest.mark.parametrize('store_type', [
        storage_lib.StoreType.S3, storage_lib.StoreType.GCS,
        pytest.param(storage_lib.StoreType.IBM, marks=pytest.mark.ibm),
        pytest.param(storage_lib.StoreType.R2, marks=pytest.mark.cloudflare)
    ])
    def test_new_bucket_creation_and_deletion(self, tmp_local_storage_obj,
                                              store_type):
        # Creates a new bucket with a local source, uploads files to it
        # and deletes it.
        tmp_local_storage_obj.add_store(store_type)

        # Run sky storage ls to check if storage object exists in the output
        out = subprocess.check_output(['sky', 'storage', 'ls'])
        assert tmp_local_storage_obj.name in out.decode('utf-8')

        # Run sky storage delete to delete the storage object
        subprocess.check_output(
            ['sky', 'storage', 'delete', tmp_local_storage_obj.name, '--yes'])

        # Run sky storage ls to check if storage object is deleted
        out = subprocess.check_output(['sky', 'storage', 'ls'])
        assert tmp_local_storage_obj.name not in out.decode('utf-8')

    @pytest.mark.no_fluidstack
    @pytest.mark.xdist_group('multiple_bucket_deletion')
    @pytest.mark.parametrize('store_type', [
        storage_lib.StoreType.S3, storage_lib.StoreType.GCS,
        pytest.param(storage_lib.StoreType.R2, marks=pytest.mark.cloudflare),
        pytest.param(storage_lib.StoreType.IBM, marks=pytest.mark.ibm)
    ])
    def test_multiple_buckets_creation_and_deletion(
            self, tmp_multiple_scratch_storage_obj, store_type):
        # Creates multiple new buckets(5 buckets) with a local source
        # and deletes them.
        storage_obj_name = []
        for store_obj in tmp_multiple_scratch_storage_obj:
            store_obj.add_store(store_type)
            storage_obj_name.append(store_obj.name)

        # Run sky storage ls to check if all storage objects exists in the
        # output filtered by store type
        out_all = subprocess.check_output(['sky', 'storage', 'ls'])
        out = [
            item.split()[0]
            for item in out_all.decode('utf-8').splitlines()
            if store_type.value in item
        ]
        assert all([item in out for item in storage_obj_name])

        # Run sky storage delete all to delete all storage objects
        delete_cmd = ['sky', 'storage', 'delete', '--yes']
        delete_cmd += storage_obj_name
        subprocess.check_output(delete_cmd)

        # Run sky storage ls to check if all storage objects filtered by store
        # type are deleted
        out_all = subprocess.check_output(['sky', 'storage', 'ls'])
        out = [
            item.split()[0]
            for item in out_all.decode('utf-8').splitlines()
            if store_type.value in item
        ]
        assert all([item not in out for item in storage_obj_name])

    @pytest.mark.no_fluidstack
    @pytest.mark.parametrize('store_type', [
        storage_lib.StoreType.S3, storage_lib.StoreType.GCS,
        pytest.param(storage_lib.StoreType.IBM, marks=pytest.mark.ibm),
        pytest.param(storage_lib.StoreType.R2, marks=pytest.mark.cloudflare)
    ])
    def test_upload_source_with_spaces(self, store_type,
                                       tmp_multiple_custom_source_storage_obj):
        # Creates two buckets with specified local sources
        # with spaces in the name
        storage_obj_names = []
        for storage_obj in tmp_multiple_custom_source_storage_obj:
            storage_obj.add_store(store_type)
            storage_obj_names.append(storage_obj.name)

        # Run sky storage ls to check if all storage objects exists in the
        # output filtered by store type
        out_all = subprocess.check_output(['sky', 'storage', 'ls'])
        out = [
            item.split()[0]
            for item in out_all.decode('utf-8').splitlines()
            if store_type.value in item
        ]
        assert all([item in out for item in storage_obj_names])

    @pytest.mark.no_fluidstack
    @pytest.mark.parametrize('store_type', [
        storage_lib.StoreType.S3, storage_lib.StoreType.GCS,
        pytest.param(storage_lib.StoreType.IBM, marks=pytest.mark.ibm),
        pytest.param(storage_lib.StoreType.R2, marks=pytest.mark.cloudflare)
    ])
    def test_bucket_external_deletion(self, tmp_scratch_storage_obj,
                                      store_type):
        # Creates a bucket, deletes it externally using cloud cli commands
        # and then tries to delete it using sky storage delete.
        tmp_scratch_storage_obj.add_store(store_type)

        # Run sky storage ls to check if storage object exists in the output
        out = subprocess.check_output(['sky', 'storage', 'ls'])
        assert tmp_scratch_storage_obj.name in out.decode('utf-8')

        # Delete bucket externally
        cmd = self.cli_delete_cmd(store_type, tmp_scratch_storage_obj.name)
        subprocess.check_output(cmd, shell=True)

        # Run sky storage delete to delete the storage object
        out = subprocess.check_output(
            ['sky', 'storage', 'delete', tmp_scratch_storage_obj.name, '--yes'])
        # Make sure bucket was not created during deletion (see issue #1322)
        assert 'created' not in out.decode('utf-8').lower()

        # Run sky storage ls to check if storage object is deleted
        out = subprocess.check_output(['sky', 'storage', 'ls'])
        assert tmp_scratch_storage_obj.name not in out.decode('utf-8')

    @pytest.mark.no_fluidstack
    @pytest.mark.parametrize('store_type', [
        storage_lib.StoreType.S3, storage_lib.StoreType.GCS,
        pytest.param(storage_lib.StoreType.IBM, marks=pytest.mark.ibm),
        pytest.param(storage_lib.StoreType.R2, marks=pytest.mark.cloudflare)
    ])
    def test_bucket_bulk_deletion(self, store_type, tmp_bulk_del_storage_obj):
        # Creates a temp folder with over 256 files and folders, upload
        # files and folders to a new bucket, then delete bucket.
        tmp_bulk_del_storage_obj.add_store(store_type)

        subprocess.check_output([
            'sky', 'storage', 'delete', tmp_bulk_del_storage_obj.name, '--yes'
        ])

        output = subprocess.check_output(['sky', 'storage', 'ls'])
        assert tmp_bulk_del_storage_obj.name not in output.decode('utf-8')

    @pytest.mark.no_fluidstack
    @pytest.mark.parametrize(
        'tmp_public_storage_obj, store_type',
        [('s3://tcga-2-open', storage_lib.StoreType.S3),
         ('s3://digitalcorpora', storage_lib.StoreType.S3),
         ('gs://gcp-public-data-sentinel-2', storage_lib.StoreType.GCS)],
        indirect=['tmp_public_storage_obj'])
    def test_public_bucket(self, tmp_public_storage_obj, store_type):
        # Creates a new bucket with a public source and verifies that it is not
        # added to global_user_state.
        tmp_public_storage_obj.add_store(store_type)

        # Run sky storage ls to check if storage object exists in the output
        out = subprocess.check_output(['sky', 'storage', 'ls'])
        assert tmp_public_storage_obj.name not in out.decode('utf-8')

    @pytest.mark.no_fluidstack
    @pytest.mark.parametrize('nonexist_bucket_url', [
        's3://{random_name}', 'gs://{random_name}',
        pytest.param('cos://us-east/{random_name}', marks=pytest.mark.ibm),
        pytest.param('r2://{random_name}', marks=pytest.mark.cloudflare)
    ])
    def test_nonexistent_bucket(self, nonexist_bucket_url):
        # Attempts to create fetch a stroage with a non-existent source.
        # Generate a random bucket name and verify it doesn't exist:
        retry_count = 0
        while True:
            nonexist_bucket_name = str(uuid.uuid4())
            if nonexist_bucket_url.startswith('s3'):
                command = f'aws s3api head-bucket --bucket {nonexist_bucket_name}'
                expected_output = '404'
            elif nonexist_bucket_url.startswith('gs'):
                command = f'gsutil ls {nonexist_bucket_url.format(random_name=nonexist_bucket_name)}'
                expected_output = 'BucketNotFoundException'
            elif nonexist_bucket_url.startswith('r2'):
                endpoint_url = cloudflare.create_endpoint()
                command = f'AWS_SHARED_CREDENTIALS_FILE={cloudflare.R2_CREDENTIALS_PATH} aws s3api head-bucket --bucket {nonexist_bucket_name} --endpoint {endpoint_url} --profile=r2'
                expected_output = '404'
            elif nonexist_bucket_url.startswith('cos'):
                # Using API calls, since using rclone requires a profile's name
                try:
                    expected_output = command = "echo"  # avoid unrelated exception in case of failure.
                    bucket_name = urllib.parse.urlsplit(
                        nonexist_bucket_url.format(
                            random_name=nonexist_bucket_name)).path.strip('/')
                    client = ibm.get_cos_client('us-east')
                    client.head_bucket(Bucket=bucket_name)
                except ibm.ibm_botocore.exceptions.ClientError as e:
                    if e.response['Error']['Code'] == '404':
                        # success
                        return
            else:
                raise ValueError('Unsupported bucket type '
                                 f'{nonexist_bucket_url}')

            # Check if bucket exists using the cli:
            try:
                out = subprocess.check_output(command,
                                              stderr=subprocess.STDOUT,
                                              shell=True)
            except subprocess.CalledProcessError as e:
                out = e.output
            out = out.decode('utf-8')
            if expected_output in out:
                break
            else:
                retry_count += 1
                if retry_count > 3:
                    raise RuntimeError('Unable to find a nonexistent bucket '
                                       'to use. This is higly unlikely - '
                                       'check if the tests are correct.')

        with pytest.raises(
                sky.exceptions.StorageBucketGetError,
                match='Attempted to use a non-existent bucket as a source'):
            storage_obj = storage_lib.Storage(source=nonexist_bucket_url.format(
                random_name=nonexist_bucket_name))

    @pytest.mark.no_fluidstack
    @pytest.mark.parametrize('private_bucket', [
        f's3://imagenet', f'gs://imagenet',
        pytest.param('cos://us-east/bucket1', marks=pytest.mark.ibm)
    ])
    def test_private_bucket(self, private_bucket):
        # Attempts to access private buckets not belonging to the user.
        # These buckets are known to be private, but may need to be updated if
        # they are removed by their owners.
        private_bucket_name = urllib.parse.urlsplit(private_bucket).netloc if \
              urllib.parse.urlsplit(private_bucket).scheme != 'cos' else \
                  urllib.parse.urlsplit(private_bucket).path.strip('/')
        with pytest.raises(
                sky.exceptions.StorageBucketGetError,
                match=storage_lib._BUCKET_FAIL_TO_CONNECT_MESSAGE.format(
                    name=private_bucket_name)):
            storage_obj = storage_lib.Storage(source=private_bucket)

    @pytest.mark.no_fluidstack
    @pytest.mark.parametrize('ext_bucket_fixture, store_type',
                             [('tmp_awscli_bucket', storage_lib.StoreType.S3),
                              ('tmp_gsutil_bucket', storage_lib.StoreType.GCS),
                              pytest.param('tmp_ibm_cos_bucket',
                                           storage_lib.StoreType.IBM,
                                           marks=pytest.mark.ibm),
                              pytest.param('tmp_awscli_bucket_r2',
                                           storage_lib.StoreType.R2,
                                           marks=pytest.mark.cloudflare)])
    def test_upload_to_existing_bucket(self, ext_bucket_fixture, request,
                                       tmp_source, store_type):
        # Tries uploading existing files to newly created bucket (outside of
        # sky) and verifies that files are written.
        bucket_name, _ = request.getfixturevalue(ext_bucket_fixture)
        storage_obj = storage_lib.Storage(name=bucket_name, source=tmp_source)
        storage_obj.add_store(store_type)

        # Check if tmp_source/tmp-file exists in the bucket using aws cli
        out = subprocess.check_output(self.cli_ls_cmd(store_type, bucket_name),
                                      shell=True)
        assert 'tmp-file' in out.decode('utf-8'), \
            'File not found in bucket - output was : {}'.format(out.decode
                                                                ('utf-8'))

        # Check symlinks - symlinks don't get copied by sky storage
        assert (pathlib.Path(tmp_source) / 'circle-link').is_symlink(), (
            'circle-link was not found in the upload source - '
            'are the test fixtures correct?')
        assert 'circle-link' not in out.decode('utf-8'), (
            'Symlink found in bucket - ls output was : {}'.format(
                out.decode('utf-8')))

        # Run sky storage ls to check if storage object exists in the output.
        # It should not exist because the bucket was created externally.
        out = subprocess.check_output(['sky', 'storage', 'ls'])
        assert storage_obj.name not in out.decode('utf-8')

    @pytest.mark.no_fluidstack
    def test_copy_mount_existing_storage(self,
                                         tmp_copy_mnt_existing_storage_obj):
        # Creates a bucket with no source in MOUNT mode (empty bucket), and
        # then tries to load the same storage in COPY mode.
        tmp_copy_mnt_existing_storage_obj.add_store(storage_lib.StoreType.S3)
        storage_name = tmp_copy_mnt_existing_storage_obj.name

        # Check `sky storage ls` to ensure storage object exists
        out = subprocess.check_output(['sky', 'storage', 'ls']).decode('utf-8')
        assert storage_name in out, f'Storage {storage_name} not found in sky storage ls.'

    @pytest.mark.no_fluidstack
    @pytest.mark.parametrize('store_type', [
        storage_lib.StoreType.S3, storage_lib.StoreType.GCS,
        pytest.param(storage_lib.StoreType.IBM, marks=pytest.mark.ibm),
        pytest.param(storage_lib.StoreType.R2, marks=pytest.mark.cloudflare)
    ])
    def test_list_source(self, tmp_local_list_storage_obj, store_type):
        # Uses a list in the source field to specify a file and a directory to
        # be uploaded to the storage object.
        tmp_local_list_storage_obj.add_store(store_type)

        # Check if tmp-file exists in the bucket root using cli
        out = subprocess.check_output(self.cli_ls_cmd(
            store_type, tmp_local_list_storage_obj.name),
                                      shell=True)
        assert 'tmp-file' in out.decode('utf-8'), \
            'File not found in bucket - output was : {}'.format(out.decode
                                                                ('utf-8'))

        # Check if tmp-file exists in the bucket/tmp-source using cli
        out = subprocess.check_output(self.cli_ls_cmd(
            store_type, tmp_local_list_storage_obj.name, 'tmp-source/'),
                                      shell=True)
        assert 'tmp-file' in out.decode('utf-8'), \
            'File not found in bucket - output was : {}'.format(out.decode
                                                                ('utf-8'))

    @pytest.mark.no_fluidstack
    @pytest.mark.parametrize('invalid_name_list, store_type',
                             [(AWS_INVALID_NAMES, storage_lib.StoreType.S3),
                              (GCS_INVALID_NAMES, storage_lib.StoreType.GCS),
                              pytest.param(IBM_INVALID_NAMES,
                                           storage_lib.StoreType.IBM,
                                           marks=pytest.mark.ibm),
                              pytest.param(AWS_INVALID_NAMES,
                                           storage_lib.StoreType.R2,
                                           marks=pytest.mark.cloudflare)])
    def test_invalid_names(self, invalid_name_list, store_type):
        # Uses a list in the source field to specify a file and a directory to
        # be uploaded to the storage object.
        for name in invalid_name_list:
            with pytest.raises(sky.exceptions.StorageNameError):
                storage_obj = storage_lib.Storage(name=name)
                storage_obj.add_store(store_type)

    @pytest.mark.no_fluidstack
    @pytest.mark.parametrize(
        'gitignore_structure, store_type',
        [(GITIGNORE_SYNC_TEST_DIR_STRUCTURE, storage_lib.StoreType.S3),
         (GITIGNORE_SYNC_TEST_DIR_STRUCTURE, storage_lib.StoreType.GCS),
         pytest.param(GITIGNORE_SYNC_TEST_DIR_STRUCTURE,
                      storage_lib.StoreType.R2,
                      marks=pytest.mark.cloudflare)])
    def test_excluded_file_cloud_storage_upload_copy(self, gitignore_structure,
                                                     store_type,
                                                     tmp_gitignore_storage_obj):
        # tests if files included in .gitignore and .git/info/exclude are
        # excluded from being transferred to Storage

        tmp_gitignore_storage_obj.add_store(store_type)

        upload_file_name = 'included'
        # Count the number of files with the given file name
        up_cmd = self.cli_count_name_in_bucket(store_type, \
            tmp_gitignore_storage_obj.name, file_name=upload_file_name)
        git_exclude_cmd = self.cli_count_name_in_bucket(store_type, \
            tmp_gitignore_storage_obj.name, file_name='.git')
        cnt_num_file_cmd = self.cli_count_file_in_bucket(
            store_type, tmp_gitignore_storage_obj.name)

        up_output = subprocess.check_output(up_cmd, shell=True)
        git_exclude_output = subprocess.check_output(git_exclude_cmd,
                                                     shell=True)
        cnt_output = subprocess.check_output(cnt_num_file_cmd, shell=True)

        assert '3' in up_output.decode('utf-8'), \
                'Files to be included are not completely uploaded.'
        # 1 is read as .gitignore is uploaded
        assert '1' in git_exclude_output.decode('utf-8'), \
               '.git directory should not be uploaded.'
        # 4 files include .gitignore, included.log, included.txt, include_dir/included.log
        assert '4' in cnt_output.decode('utf-8'), \
               'Some items listed in .gitignore and .git/info/exclude are not excluded.'

    @pytest.mark.parametrize('ext_bucket_fixture, store_type',
                             [('tmp_awscli_bucket', storage_lib.StoreType.S3),
                              ('tmp_gsutil_bucket', storage_lib.StoreType.GCS),
                              pytest.param('tmp_awscli_bucket_r2',
                                           storage_lib.StoreType.R2,
                                           marks=pytest.mark.cloudflare)])
    def test_externally_created_bucket_mount_without_source(
            self, ext_bucket_fixture, request, store_type):
        # Non-sky managed buckets(buckets created outside of Skypilot CLI)
        # are allowed to be MOUNTed by specifying the URI of the bucket to
        # source field only. When it is attempted by specifying the name of
        # the bucket only, it should error out.
        #
        # TODO(doyoung): Add test for IBM COS. Currently, this is blocked
        # as rclone used to interact with IBM COS does not support feature to
        # create a bucket, and the ibmcloud CLI is not supported in Skypilot.
        # Either of the feature is necessary to simulate an external bucket
        # creation for IBM COS.
        # https://github.com/skypilot-org/skypilot/pull/1966/files#r1253439837

        ext_bucket_name, ext_bucket_uri = request.getfixturevalue(
            ext_bucket_fixture)
        # invalid spec
        with pytest.raises(sky.exceptions.StorageSpecError) as e:
            storage_obj = storage_lib.Storage(
                name=ext_bucket_name, mode=storage_lib.StorageMode.MOUNT)
            storage_obj.add_store(store_type)

        assert 'Attempted to mount a non-sky managed bucket' in str(e)

        # valid spec
        storage_obj = storage_lib.Storage(source=ext_bucket_uri,
                                          mode=storage_lib.StorageMode.MOUNT)
        handle = global_user_state.get_handle_from_storage_name(
            storage_obj.name)
        if handle:
            storage_obj.delete()

    @pytest.mark.no_fluidstack
    @pytest.mark.parametrize('region', [
        'ap-northeast-1', 'ap-northeast-2', 'ap-northeast-3', 'ap-south-1',
        'ap-southeast-1', 'ap-southeast-2', 'eu-central-1', 'eu-north-1',
        'eu-west-1', 'eu-west-2', 'eu-west-3', 'sa-east-1', 'us-east-1',
        'us-east-2', 'us-west-1', 'us-west-2'
    ])
    def test_aws_regions(self, tmp_local_storage_obj, region):
        # This tests creation and upload to bucket in all AWS s3 regions
        # To test full functionality, use test_spot_storage above.
        store_type = storage_lib.StoreType.S3
        tmp_local_storage_obj.add_store(store_type, region=region)
        bucket_name = tmp_local_storage_obj.name

        # Confirm that the bucket was created in the correct region
        region_cmd = self.cli_region_cmd(store_type, bucket_name)
        out = subprocess.check_output(region_cmd, shell=True)
        output = out.decode('utf-8')
        expected_output_region = region
        if region == 'us-east-1':
            expected_output_region = 'None'  # us-east-1 is the default region
        assert expected_output_region in out.decode('utf-8'), (
            f'Bucket was not found in region {region} - '
            f'output of {region_cmd} was: {output}')

        # Check if tmp_source/tmp-file exists in the bucket using cli
        ls_cmd = self.cli_ls_cmd(store_type, bucket_name)
        out = subprocess.check_output(ls_cmd, shell=True)
        output = out.decode('utf-8')
        assert 'tmp-file' in output, (
            f'tmp-file not found in bucket - output of {ls_cmd} was: {output}')

    @pytest.mark.no_fluidstack
    @pytest.mark.parametrize('region', [
        'northamerica-northeast1', 'northamerica-northeast2', 'us-central1',
        'us-east1', 'us-east4', 'us-east5', 'us-south1', 'us-west1', 'us-west2',
        'us-west3', 'us-west4', 'southamerica-east1', 'southamerica-west1',
        'europe-central2', 'europe-north1', 'europe-southwest1', 'europe-west1',
        'europe-west2', 'europe-west3', 'europe-west4', 'europe-west6',
        'europe-west8', 'europe-west9', 'europe-west10', 'europe-west12',
        'asia-east1', 'asia-east2', 'asia-northeast1', 'asia-northeast2',
        'asia-northeast3', 'asia-southeast1', 'asia-south1', 'asia-south2',
        'asia-southeast2', 'me-central1', 'me-central2', 'me-west1',
        'australia-southeast1', 'australia-southeast2', 'africa-south1'
    ])
    def test_gcs_regions(self, tmp_local_storage_obj, region):
        # This tests creation and upload to bucket in all GCS regions
        # To test full functionality, use test_spot_storage above.
        store_type = storage_lib.StoreType.GCS
        tmp_local_storage_obj.add_store(store_type, region=region)
        bucket_name = tmp_local_storage_obj.name

        # Confirm that the bucket was created in the correct region
        region_cmd = self.cli_region_cmd(store_type, bucket_name)
        out = subprocess.check_output(region_cmd, shell=True)
        output = out.decode('utf-8')
        assert region in out.decode('utf-8'), (
            f'Bucket was not found in region {region} - '
            f'output of {region_cmd} was: {output}')

        # Check if tmp_source/tmp-file exists in the bucket using cli
        ls_cmd = self.cli_ls_cmd(store_type, bucket_name)
        out = subprocess.check_output(ls_cmd, shell=True)
        output = out.decode('utf-8')
        assert 'tmp-file' in output, (
            f'tmp-file not found in bucket - output of {ls_cmd} was: {output}')


# ---------- Testing YAML Specs ----------
# Our sky storage requires credentials to check the bucket existance when
# loading a task from the yaml file, so we cannot make it a unit test.
class TestYamlSpecs:
    # TODO(zhwu): Add test for `to_yaml_config` for the Storage object.
    #  We should not use `examples/storage_demo.yaml` here, since it requires
    #  users to ensure bucket names to not exist and/or be unique.
    _TEST_YAML_PATHS = [
        'examples/minimal.yaml', 'examples/managed_spot.yaml',
        'examples/using_file_mounts.yaml', 'examples/resnet_app.yaml',
        'examples/multi_hostname.yaml'
    ]

    def _is_dict_subset(self, d1, d2):
        """Check if d1 is the subset of d2."""
        for k, v in d1.items():
            if k not in d2:
                if isinstance(v, list) or isinstance(v, dict):
                    assert len(v) == 0, (k, v)
                else:
                    assert False, (k, v)
            elif isinstance(v, dict):
                assert isinstance(d2[k], dict), (k, v, d2)
                self._is_dict_subset(v, d2[k])
            elif isinstance(v, str):
                if k == 'accelerators':
                    resources = sky.Resources()
                    resources._set_accelerators(v, None)
                    assert resources.accelerators == d2[k], (k, v, d2)
                else:
                    assert v.lower() == d2[k].lower(), (k, v, d2[k])
            else:
                assert v == d2[k], (k, v, d2[k])

    def _check_equivalent(self, yaml_path):
        """Check if the yaml is equivalent after load and dump again."""
        origin_task_config = common_utils.read_yaml(yaml_path)

        task = sky.Task.from_yaml(yaml_path)
        new_task_config = task.to_yaml_config()
        # d1 <= d2
        print(origin_task_config, new_task_config)
        self._is_dict_subset(origin_task_config, new_task_config)

    def test_load_dump_yaml_config_equivalent(self):
        """Test if the yaml config is equivalent after load and dump again."""
        pathlib.Path('~/datasets').expanduser().mkdir(exist_ok=True)
        pathlib.Path('~/tmpfile').expanduser().touch()
        pathlib.Path('~/.ssh').expanduser().mkdir(exist_ok=True)
        pathlib.Path('~/.ssh/id_rsa.pub').expanduser().touch()
        pathlib.Path('~/tmp-workdir').expanduser().mkdir(exist_ok=True)
        pathlib.Path('~/Downloads/tpu').expanduser().mkdir(parents=True,
                                                           exist_ok=True)
        for yaml_path in self._TEST_YAML_PATHS:
            self._check_equivalent(yaml_path)


# ---------- Testing Multiple Accelerators ----------
@pytest.mark.no_fluidstack  # Fluidstack does not support K80 gpus for now
@pytest.mark.no_paperspace  # Paperspace does not support K80 gpus
def test_multiple_accelerators_ordered():
    name = _get_cluster_name()
    test = Test(
        'multiple-accelerators-ordered',
        [
            f'sky launch -y -c {name} tests/test_yamls/test_multiple_accelerators_ordered.yaml | grep "Using user-specified accelerators list"',
            f'sky logs {name} 1 --status',  # Ensure the job succeeded.
        ],
        f'sky down -y {name}',
        timeout=20 * 60,
    )
    run_one_test(test)


@pytest.mark.no_fluidstack  # Fluidstack has low availability for T4 GPUs
@pytest.mark.no_paperspace  # Paperspace does not support T4 GPUs
def test_multiple_accelerators_ordered_with_default():
    name = _get_cluster_name()
    test = Test(
        'multiple-accelerators-ordered',
        [
            f'sky launch -y -c {name} tests/test_yamls/test_multiple_accelerators_ordered_with_default.yaml | grep "Using user-specified accelerators list"',
            f'sky logs {name} 1 --status',  # Ensure the job succeeded.
            f'sky status {name} | grep Spot',
        ],
        f'sky down -y {name}',
    )
    run_one_test(test)


@pytest.mark.no_fluidstack  # Fluidstack has low availability for T4 GPUs
@pytest.mark.no_paperspace  # Paperspace does not support T4 GPUs
def test_multiple_accelerators_unordered():
    name = _get_cluster_name()
    test = Test(
        'multiple-accelerators-unordered',
        [
            f'sky launch -y -c {name} tests/test_yamls/test_multiple_accelerators_unordered.yaml',
            f'sky logs {name} 1 --status',  # Ensure the job succeeded.
        ],
        f'sky down -y {name}',
    )
    run_one_test(test)


@pytest.mark.no_fluidstack  # Fluidstack has low availability for T4 GPUs
@pytest.mark.no_paperspace  # Paperspace does not support T4 GPUs
def test_multiple_accelerators_unordered_with_default():
    name = _get_cluster_name()
    test = Test(
        'multiple-accelerators-unordered',
        [
            f'sky launch -y -c {name} tests/test_yamls/test_multiple_accelerators_unordered_with_default.yaml',
            f'sky logs {name} 1 --status',  # Ensure the job succeeded.
            f'sky status {name} | grep Spot',
        ],
        f'sky down -y {name}',
    )
    run_one_test(test)


@pytest.mark.no_fluidstack  # Requires other clouds to be enabled
def test_multiple_resources():
    name = _get_cluster_name()
    test = Test(
        'multiple-resources',
        [
            f'sky launch -y -c {name} tests/test_yamls/test_multiple_resources.yaml',
            f'sky logs {name} 1 --status',  # Ensure the job succeeded.
        ],
        f'sky down -y {name}',
    )
    run_one_test(test)


# ---------- Sky Benchmark ----------
@pytest.mark.no_fluidstack  # Requires other clouds to be enabled
@pytest.mark.no_paperspace  # Requires other clouds to be enabled
@pytest.mark.no_kubernetes
def test_sky_bench(generic_cloud: str):
    name = _get_cluster_name()
    test = Test(
        'sky-bench',
        [
            f'sky bench launch -y -b {name} --cloud {generic_cloud} -i0 tests/test_yamls/minimal.yaml',
            'sleep 120',
            f'sky bench show {name} | grep sky-bench-{name} | grep FINISHED',
        ],
        f'sky bench down {name} -y; sky bench delete {name} -y',
    )
    run_one_test(test)<|MERGE_RESOLUTION|>--- conflicted
+++ resolved
@@ -2727,15 +2727,9 @@
         [
             f'sky job launch -n {name} examples/tpu/tpuvm_mnist.yaml -y -d',
             'sleep 5',
-<<<<<<< HEAD
-            f'{_JOB_QUEUE_WAIT}| grep {name} | head -n1 | grep STARTING',
-            'sleep 840',  # TPU takes a while to launch
-            f'{_JOB_QUEUE_WAIT}| grep {name} | head -n1 | grep "RUNNING\|SUCCEEDED"',
-=======
             f'{_SPOT_QUEUE_WAIT}| grep {name} | head -n1 | grep STARTING',
             'sleep 900',  # TPU takes a while to launch
             f'{_SPOT_QUEUE_WAIT}| grep {name} | head -n1 | grep "RUNNING\|SUCCEEDED"',
->>>>>>> 78b95b3b
         ],
         _JOB_CANCEL_WAIT.format(job_name=name),
         # Increase timeout since sky job queue -r can be blocked by other spot tests.
