--- conflicted
+++ resolved
@@ -770,10 +770,6 @@
     high_tier_resources = sky.Resources(disk_tier=resources_utils.DiskTier.HIGH)
     high_tier_candidates = _get_all_candidate_cloud(high_tier_resources)
     assert high_tier_candidates == set(
-<<<<<<< HEAD
-        map(registry.CLOUD_REGISTRY.get,
-            ['aws', 'gcp', 'oci'])), high_tier_candidates
-=======
         map(clouds.CLOUD_REGISTRY.get,
             ['aws', 'gcp', 'azure', 'oci'])), high_tier_candidates
 
@@ -782,5 +778,4 @@
         disk_tier=resources_utils.DiskTier.ULTRA)
     ultra_tier_candidates = _get_all_candidate_cloud(ultra_tier_resources)
     assert ultra_tier_candidates == set(
-        map(clouds.CLOUD_REGISTRY.get, ['aws', 'gcp'])), ultra_tier_candidates
->>>>>>> e437e96b
+        map(clouds.CLOUD_REGISTRY.get, ['aws', 'gcp'])), ultra_tier_candidates