--- conflicted
+++ resolved
@@ -672,17 +672,10 @@
                 job_status=[sky.ManagedJobStatus.RUNNING],
                 timeout=335),
             # Terminate the cluster manually.
-<<<<<<< HEAD
             smoke_tests_utils.run_cloud_cmd_on_cluster(name, cmd=terminate_cmd),
-            smoke_tests_utils.JOB_WAIT_NOT_RUNNING.format(job_name=f'{name}-3'),
-            f'{smoke_tests_utils.GET_JOB_QUEUE} | grep {name}-3 | head -n1 | grep "RECOVERING"',
-            f'sky jobs cancel -y -n {name}-3',
-=======
-            terminate_cmd,
             smoke_tests_utils.JOB_WAIT_NOT_RUNNING.format(job_name=name_3),
             f'{smoke_tests_utils.GET_JOB_QUEUE} | grep {name_3} | head -n1 | grep "RECOVERING"',
             f'sky jobs cancel -y -n {name_3}',
->>>>>>> f6ef48d2
             smoke_tests_utils.
             get_cmd_wait_until_managed_job_status_contains_matching_job_name(
                 job_name=name_3,
