# Smoke tests for SkyPilot for sky launched cluster and cluster job
# Default options are set in pyproject.toml
# Example usage:
# Run all tests except for AWS and Lambda Cloud
# > pytest tests/smoke_tests/test_cluster_job.py
#
# Terminate failed clusters after test finishes
# > pytest tests/smoke_tests/test_cluster_job.py --terminate-on-failure
#
# Re-run last failed tests
# > pytest --lf
#
# Run one of the smoke tests
# > pytest tests/smoke_tests/test_cluster_job.py::test_job_queue
#
# Only run test for AWS + generic tests
# > pytest tests/smoke_tests/test_cluster_job.py --aws
#
# Change cloud for generic tests to aws
# > pytest tests/smoke_tests/test_cluster_job.py --generic-cloud aws

import pathlib
import shlex
import tempfile
import textwrap
from typing import Dict

import jinja2
import pytest
from smoke_tests import smoke_tests_utils

import sky
from sky import AWS
from sky import Azure
from sky import GCP
from sky.skylet import constants
from sky.utils import common_utils
from sky.utils import resources_utils


# ---------- Job Queue. ----------
@pytest.mark.no_vast  # Vast has low availability of T4 GPUs
@pytest.mark.no_fluidstack  # FluidStack DC has low availability of T4 GPUs
@pytest.mark.no_lambda_cloud  # Lambda Cloud does not have T4 gpus
@pytest.mark.no_ibm  # IBM Cloud does not have T4 gpus. run test_ibm_job_queue instead
@pytest.mark.no_scp  # SCP does not have T4 gpus. Run test_scp_job_queue instead
@pytest.mark.no_paperspace  # Paperspace does not have T4 gpus.
@pytest.mark.no_oci  # OCI does not have T4 gpus
@pytest.mark.resource_heavy
@pytest.mark.parametrize('accelerator', [{'do': 'H100'}])
def test_job_queue(generic_cloud: str, accelerator: Dict[str, str]):
    accelerator = accelerator.get(generic_cloud, 'T4')
    name = smoke_tests_utils.get_cluster_name()
    test = smoke_tests_utils.Test(
        'job_queue',
        [
            f'sky launch -y -c {name} --cloud {generic_cloud} --gpus {accelerator} examples/job_queue/cluster.yaml',
            f'sky exec {name} -n {name}-1 -d --gpus {accelerator}:0.5 examples/job_queue/job.yaml',
            f'sky exec {name} -n {name}-2 -d --gpus {accelerator}:0.5 examples/job_queue/job.yaml',
            f'sky exec {name} -n {name}-3 -d --gpus {accelerator}:0.5 examples/job_queue/job.yaml',
            f's=$(sky queue {name}); echo "$s"; echo; echo; echo "$s" | grep {name}-1 | grep RUNNING',
            f's=$(sky queue {name}); echo "$s"; echo; echo; echo "$s" | grep {name}-2 | grep RUNNING',
            f's=$(sky queue {name}); echo "$s"; echo; echo; echo "$s" | grep {name}-3 | grep PENDING',
            f'sky cancel -y {name} 2',
            'sleep 5',
            f's=$(sky queue {name}); echo "$s"; echo; echo; echo "$s" | grep {name}-3 | grep RUNNING',
            f'sky cancel -y {name} 3',
            f'sky exec {name} --gpus {accelerator}:0.2 "[[ \$SKYPILOT_NUM_GPUS_PER_NODE -eq 1 ]] || exit 1"',
            f'sky exec {name} --gpus {accelerator}:1 "[[ \$SKYPILOT_NUM_GPUS_PER_NODE -eq 1 ]] || exit 1"',
            f'sky logs {name} 4 --status',
            f'sky logs {name} 5 --status',
        ],
        f'sky down -y {name}',
    )
    smoke_tests_utils.run_one_test(test)


# ---------- Job Queue with Docker. ----------
@pytest.mark.no_fluidstack  # FluidStack does not support docker for now
@pytest.mark.no_lambda_cloud  # Doesn't support Lambda Cloud for now
@pytest.mark.no_ibm  # Doesn't support IBM Cloud for now
@pytest.mark.no_vast  # Vast has low availability of T4 GPUs
@pytest.mark.no_paperspace  # Paperspace doesn't have T4 GPUs
@pytest.mark.no_scp  # Doesn't support SCP for now
@pytest.mark.no_oci  # Doesn't support OCI for now
@pytest.mark.no_kubernetes  # Doesn't support Kubernetes for now
@pytest.mark.parametrize('accelerator', [{'do': 'H100'}])
@pytest.mark.parametrize(
    'image_id',
    [
        'docker:nvidia/cuda:11.8.0-devel-ubuntu18.04',
        'docker:ubuntu:18.04',
        # Test latest image with python 3.11 installed by default.
        'docker:continuumio/miniconda3:24.1.2-0',
        # Test python>=3.12 where SkyPilot should automatically create a separate
        # conda env for runtime with python 3.10.
        'docker:continuumio/miniconda3:latest',
        # Axolotl image is a good example custom image that has its conda path
        # set in PATH with dockerfile and uses python>=3.12. It could test:
        #  1. we handle the env var set in dockerfile correctly
        #  2. python>=3.12 works with SkyPilot runtime.
        'docker:winglian/axolotl:main-latest'
    ])
def test_job_queue_with_docker(generic_cloud: str, image_id: str,
                               accelerator: Dict[str, str]):
    accelerator = accelerator.get(generic_cloud, 'T4')
    name = smoke_tests_utils.get_cluster_name() + image_id[len('docker:'):][:4]
    total_timeout_minutes = 40 if generic_cloud == 'azure' else 15
    time_to_sleep = 300 if generic_cloud == 'azure' else 180
    test = smoke_tests_utils.Test(
        'job_queue_with_docker',
        [
            f'sky launch -y -c {name} --cloud {generic_cloud} --gpus {accelerator} --image-id {image_id} examples/job_queue/cluster_docker.yaml',
            f'sky exec {name} -n {name}-1 -d --gpus {accelerator}:0.5 --image-id {image_id} --env TIME_TO_SLEEP={time_to_sleep} examples/job_queue/job_docker.yaml',
            f'sky exec {name} -n {name}-2 -d --gpus {accelerator}:0.5 --image-id {image_id} --env TIME_TO_SLEEP={time_to_sleep} examples/job_queue/job_docker.yaml',
            f'sky exec {name} -n {name}-3 -d --gpus {accelerator}:0.5 --image-id {image_id} --env TIME_TO_SLEEP={time_to_sleep} examples/job_queue/job_docker.yaml',
            f's=$(sky queue {name}); echo "$s"; echo; echo; echo "$s" | grep {name}-1 | grep RUNNING',
            f's=$(sky queue {name}); echo "$s"; echo; echo; echo "$s" | grep {name}-2 | grep RUNNING',
            f's=$(sky queue {name}); echo "$s"; echo; echo; echo "$s" | grep {name}-3 | grep PENDING',
            f'sky cancel -y {name} 2',
            'sleep 5',
            f's=$(sky queue {name}); echo "$s"; echo; echo; echo "$s" | grep {name}-3 | grep RUNNING',
            f'sky cancel -y {name} 3',
            # Make sure the GPU is still visible to the container.
            f'sky exec {name} --image-id {image_id} nvidia-smi | grep -i "{accelerator}"',
            f'sky logs {name} 4 --status',
            f'sky stop -y {name}',
            # Make sure the job status preserve after stop and start the
            # cluster. This is also a test for the docker container to be
            # preserved after stop and start.
            f'sky start -y {name}',
            f's=$(sky queue {name}); echo "$s"; echo; echo; echo "$s" | grep {name}-1 | grep FAILED',
            f's=$(sky queue {name}); echo "$s"; echo; echo; echo "$s" | grep {name}-2 | grep CANCELLED',
            f's=$(sky queue {name}); echo "$s"; echo; echo; echo "$s" | grep {name}-3 | grep CANCELLED',
            f'sky exec {name} --gpus {accelerator}:0.2 "[[ \$SKYPILOT_NUM_GPUS_PER_NODE -eq 1 ]] || exit 1"',
            f'sky exec {name} --gpus {accelerator}:1 "[[ \$SKYPILOT_NUM_GPUS_PER_NODE -eq 1 ]] || exit 1"',
            f'sky logs {name} 5 --status',
            f'sky logs {name} 6 --status',
            # Make sure it is still visible after an stop & start cycle.
            f'sky exec {name} --image-id {image_id} nvidia-smi | grep "Tesla T4"',
            f'sky logs {name} 7 --status'
        ],
        f'sky down -y {name}',
        timeout=total_timeout_minutes * 60,
    )
    smoke_tests_utils.run_one_test(test)


@pytest.mark.lambda_cloud
def test_lambda_job_queue():
    name = smoke_tests_utils.get_cluster_name()
    test = smoke_tests_utils.Test(
        'lambda_job_queue',
        [
            f'sky launch -y -c {name} {smoke_tests_utils.LAMBDA_TYPE} examples/job_queue/cluster.yaml',
            f'sky exec {name} -n {name}-1 --gpus A10:0.5 -d examples/job_queue/job.yaml',
            f'sky exec {name} -n {name}-2 --gpus A10:0.5 -d examples/job_queue/job.yaml',
            f'sky exec {name} -n {name}-3 --gpus A10:0.5 -d examples/job_queue/job.yaml',
            f'sky queue {name} | grep {name}-1 | grep RUNNING',
            f'sky queue {name} | grep {name}-2 | grep RUNNING',
            f'sky queue {name} | grep {name}-3 | grep PENDING',
            f'sky cancel -y {name} 2',
            'sleep 5',
            f'sky queue {name} | grep {name}-3 | grep RUNNING',
            f'sky cancel -y {name} 3',
        ],
        f'sky down -y {name}',
    )
    smoke_tests_utils.run_one_test(test)


@pytest.mark.ibm
def test_ibm_job_queue():
    name = smoke_tests_utils.get_cluster_name()
    test = smoke_tests_utils.Test(
        'ibm_job_queue',
        [
            f'sky launch -y -c {name} --cloud ibm --gpus v100',
            f'sky exec {name} -n {name}-1 --cloud ibm -d examples/job_queue/job_ibm.yaml',
            f'sky exec {name} -n {name}-2 --cloud ibm -d examples/job_queue/job_ibm.yaml',
            f'sky exec {name} -n {name}-3 --cloud ibm -d examples/job_queue/job_ibm.yaml',
            f'sky queue {name} | grep {name}-1 | grep RUNNING',
            f'sky queue {name} | grep {name}-2 | grep RUNNING',
            f'sky queue {name} | grep {name}-3 | grep PENDING',
            f'sky cancel -y {name} 2',
            'sleep 5',
            f'sky queue {name} | grep {name}-3 | grep RUNNING',
            f'sky cancel -y {name} 3',
        ],
        f'sky down -y {name}',
    )
    smoke_tests_utils.run_one_test(test)


@pytest.mark.scp
def test_scp_job_queue():
    name = smoke_tests_utils.get_cluster_name()
    num_of_gpu_launch = 1
    num_of_gpu_exec = 0.5
    test = smoke_tests_utils.Test(
        'SCP_job_queue',
        [
            f'sky launch -y -c {name} {smoke_tests_utils.SCP_TYPE} {smoke_tests_utils.SCP_GPU_V100}:{num_of_gpu_launch} examples/job_queue/cluster.yaml',
            f'sky exec {name} -n {name}-1 {smoke_tests_utils.SCP_GPU_V100}:{num_of_gpu_exec} -d examples/job_queue/job.yaml',
            f'sky exec {name} -n {name}-2 {smoke_tests_utils.SCP_GPU_V100}:{num_of_gpu_exec} -d examples/job_queue/job.yaml',
            f'sky exec {name} -n {name}-3 {smoke_tests_utils.SCP_GPU_V100}:{num_of_gpu_exec} -d examples/job_queue/job.yaml',
            f'sky queue {name} | grep {name}-1 | grep RUNNING',
            f'sky queue {name} | grep {name}-2 | grep RUNNING',
            f'sky queue {name} | grep {name}-3 | grep PENDING',
            f'sky cancel -y {name} 2',
            'sleep 5',
            f'sky queue {name} | grep {name}-3 | grep RUNNING',
            f'sky cancel -y {name} 3',
        ],
        f'sky down -y {name}',
    )
    smoke_tests_utils.run_one_test(test)


@pytest.mark.no_vast  # Vast has low availability of T4 GPUs
@pytest.mark.no_fluidstack  # FluidStack DC has low availability of T4 GPUs
@pytest.mark.no_lambda_cloud  # Lambda Cloud does not have T4 gpus
@pytest.mark.no_ibm  # IBM Cloud does not have T4 gpus. run test_ibm_job_queue_multinode instead
@pytest.mark.no_paperspace  # Paperspace does not have T4 gpus.
@pytest.mark.no_scp  # SCP does not support num_nodes > 1 yet
@pytest.mark.no_oci  # OCI Cloud does not have T4 gpus.
@pytest.mark.no_vast  # Vast does not support num_nodes > 1 yet
@pytest.mark.no_kubernetes  # Kubernetes not support num_nodes > 1 yet
@pytest.mark.parametrize('accelerator', [{'do': 'H100'}])
def test_job_queue_multinode(generic_cloud: str, accelerator: Dict[str, str]):
    accelerator = accelerator.get(generic_cloud, 'T4')
    name = smoke_tests_utils.get_cluster_name()
    total_timeout_minutes = 30 if generic_cloud == 'azure' else 15
    test = smoke_tests_utils.Test(
        'job_queue_multinode',
        [
            f'sky launch -y -c {name} --cloud {generic_cloud} --gpus {accelerator} examples/job_queue/cluster_multinode.yaml',
            f'sky exec {name} -n {name}-1 -d --gpus {accelerator}:0.5 examples/job_queue/job_multinode.yaml',
            f'sky exec {name} -n {name}-2 -d --gpus {accelerator}:0.5 examples/job_queue/job_multinode.yaml',
            f'sky launch -c {name} -n {name}-3 -d --gpus {accelerator}:0.5 examples/job_queue/job_multinode.yaml',
            f's=$(sky queue {name}) && echo "$s" && (echo "$s" | grep {name}-1 | grep RUNNING)',
            f's=$(sky queue {name}) && echo "$s" && (echo "$s" | grep {name}-2 | grep RUNNING)',
            f's=$(sky queue {name}) && echo "$s" && (echo "$s" | grep {name}-3 | grep PENDING)',
            'sleep 90',
            f'sky cancel -y {name} 1',
            'sleep 5',
            f's=$(sky queue {name}); echo "$s"; echo; echo; echo "$s" | grep {name}-3 | grep SETTING_UP',
            f'sky cancel -y {name} 1 2 3',
            f'sky launch -c {name} -n {name}-4 -d --gpus {accelerator} examples/job_queue/job_multinode.yaml',
            # Test the job status is correctly set to SETTING_UP, during the setup is running,
            # and the job can be cancelled during the setup.
            'sleep 5',
            f's=$(sky queue {name}) && echo "$s" && (echo "$s" | grep {name}-4 | grep SETTING_UP)',
            f'sky cancel -y {name} 4',
            f's=$(sky queue {name}) && echo "$s" && (echo "$s" | grep {name}-4 | grep CANCELLED)',
            f'sky exec {name} --gpus {accelerator}:0.2 "[[ \$SKYPILOT_NUM_GPUS_PER_NODE -eq 1 ]] || exit 1"',
            f'sky exec {name} --gpus {accelerator}:0.2 --num-nodes 2 "[[ \$SKYPILOT_NUM_GPUS_PER_NODE -eq 1 ]] || exit 1"',
            f'sky exec {name} --gpus {accelerator}:1 --num-nodes 2 "[[ \$SKYPILOT_NUM_GPUS_PER_NODE -eq 1 ]] || exit 1"',
            f'sky logs {name} 5 --status',
            f'sky logs {name} 6 --status',
            f'sky logs {name} 7 --status',
        ],
        f'sky down -y {name}',
        timeout=total_timeout_minutes * 60,
    )
    smoke_tests_utils.run_one_test(test)


@pytest.mark.no_fluidstack  # No FluidStack VM has 8 CPUs
@pytest.mark.no_lambda_cloud  # No Lambda Cloud VM has 8 CPUs
@pytest.mark.no_vast  # Vast doesn't guarantee exactly 8 CPUs, only at least.
@pytest.mark.resource_heavy
def test_large_job_queue(generic_cloud: str):
    name = smoke_tests_utils.get_cluster_name()
    test = smoke_tests_utils.Test(
        'large_job_queue',
        [
            f'sky launch -y -c {name} --cpus 8 --cloud {generic_cloud}',
            f'for i in `seq 1 75`; do sky exec {name} -n {name}-$i -d "echo $i; sleep 100000000"; done',
            f'sky cancel -y {name} 1 2 3 4 5 6 7 8 9 10 11 12 13 14 15 16',
            'sleep 90',

            # Each job takes 0.5 CPU and the default VM has 8 CPUs, so there should be 8 / 0.5 = 16 jobs running.
            # The first 16 jobs are canceled, so there should be 75 - 32 = 43 jobs PENDING.
            f's=$(sky queue {name}); echo "$s"; echo; echo; echo "$s" | grep -v grep | grep PENDING | wc -l | grep 43',
            # Make sure the jobs are scheduled in FIFO order
            *[
                f's=$(sky queue {name}); echo "$s"; echo; echo; echo "$s" | grep {name}-{i} | grep CANCELLED'
                for i in range(1, 17)
            ],
            *[
                f's=$(sky queue {name}); echo "$s"; echo; echo; echo "$s" | grep {name}-{i} | grep RUNNING'
                for i in range(17, 33)
            ],
            *[
                f's=$(sky queue {name}); echo "$s"; echo; echo; echo "$s" | grep {name}-{i} | grep PENDING'
                for i in range(33, 75)
            ],
            f'sky cancel -y {name} 33 35 37 39 17 18 19',
            *[
                f's=$(sky queue {name}); echo "$s"; echo; echo; echo "$s" | grep {name}-{i} | grep CANCELLED'
                for i in range(33, 40, 2)
            ],
            'sleep 10',
            *[
                f's=$(sky queue {name}); echo "$s"; echo; echo; echo "$s" | grep {name}-{i} | grep RUNNING'
                for i in [34, 36, 38]
            ],
        ],
        f'sky down -y {name}',
        timeout=25 * 60,
    )
    smoke_tests_utils.run_one_test(test)


@pytest.mark.no_fluidstack  # No FluidStack VM has 8 CPUs
@pytest.mark.no_lambda_cloud  # No Lambda Cloud VM has 8 CPUs
@pytest.mark.no_vast  # No Vast Cloud VM has 8 CPUs
@pytest.mark.resource_heavy
def test_fast_large_job_queue(generic_cloud: str):
    # This is to test the jobs can be scheduled quickly when there are many jobs in the queue.
    name = smoke_tests_utils.get_cluster_name()
    test = smoke_tests_utils.Test(
        'fast_large_job_queue',
        [
            f'sky launch -y -c {name} --cpus 8 --cloud {generic_cloud}',
            f'for i in `seq 1 32`; do sky exec {name} -n {name}-$i -d "echo $i"; done',
            'sleep 60',
            f's=$(sky queue {name}); echo "$s"; echo; echo; echo "$s" | grep -v grep | grep SUCCEEDED | wc -l | grep 32',
        ],
        f'sky down -y {name}',
        timeout=20 * 60,
    )
    smoke_tests_utils.run_one_test(test)


@pytest.mark.ibm
def test_ibm_job_queue_multinode():
    name = smoke_tests_utils.get_cluster_name()
    task_file = 'examples/job_queue/job_multinode_ibm.yaml'
    test = smoke_tests_utils.Test(
        'ibm_job_queue_multinode',
        [
            f'sky launch -y -c {name} --cloud ibm --gpus v100 --num-nodes 2',
            f'sky exec {name} -n {name}-1 -d {task_file}',
            f'sky exec {name} -n {name}-2 -d {task_file}',
            f'sky launch -y -c {name} -n {name}-3 -d {task_file}',
            f's=$(sky queue {name}) && printf "$s" && (echo "$s" | grep {name}-1 | grep RUNNING)',
            f's=$(sky queue {name}) && printf "$s" && (echo "$s" | grep {name}-2 | grep RUNNING)',
            f's=$(sky queue {name}) && printf "$s" && (echo "$s" | grep {name}-3 | grep SETTING_UP)',
            'sleep 90',
            f's=$(sky queue {name}) && printf "$s" && (echo "$s" | grep {name}-3 | grep PENDING)',
            f'sky cancel -y {name} 1',
            'sleep 5',
            f'sky queue {name} | grep {name}-3 | grep RUNNING',
            f'sky cancel -y {name} 1 2 3',
            f'sky launch -c {name} -n {name}-4 -d {task_file}',
            # Test the job status is correctly set to SETTING_UP, during the setup is running,
            # and the job can be cancelled during the setup.
            f's=$(sky queue {name}) && printf "$s" && (echo "$s" | grep {name}-4 | grep SETTING_UP)',
            f'sky cancel -y {name} 4',
            f's=$(sky queue {name}) && printf "$s" && (echo "$s" | grep {name}-4 | grep CANCELLED)',
            f'sky exec {name} --gpus v100:0.2 "[[ \$SKYPILOT_NUM_GPUS_PER_NODE -eq 1 ]] || exit 1"',
            f'sky exec {name} --gpus v100:0.2 --num-nodes 2 "[[ \$SKYPILOT_NUM_GPUS_PER_NODE -eq 1 ]] || exit 1"',
            f'sky exec {name} --gpus v100:1 --num-nodes 2 "[[ \$SKYPILOT_NUM_GPUS_PER_NODE -eq 1 ]] || exit 1"',
            f'sky logs {name} 5 --status',
            f'sky logs {name} 6 --status',
            f'sky logs {name} 7 --status',
        ],
        f'sky down -y {name}',
        timeout=20 * 60,  # 20 mins
    )
    smoke_tests_utils.run_one_test(test)


# ---------- Docker with preinstalled package. ----------
@pytest.mark.no_fluidstack  # Doesn't support Fluidstack for now
@pytest.mark.no_lambda_cloud  # Doesn't support Lambda Cloud for now
@pytest.mark.no_ibm  # Doesn't support IBM Cloud for now
@pytest.mark.no_scp  # Doesn't support SCP for now
@pytest.mark.no_oci  # Doesn't support OCI for now
@pytest.mark.no_kubernetes  # Doesn't support Kubernetes for now
# TODO(zhwu): we should fix this for kubernetes
def test_docker_preinstalled_package(generic_cloud: str):
    name = smoke_tests_utils.get_cluster_name()
    test = smoke_tests_utils.Test(
        'docker_with_preinstalled_package',
        [
            f'sky launch -y -c {name} --cloud {generic_cloud} --image-id docker:nginx',
            f'sky exec {name} "nginx -V"',
            f'sky logs {name} 1 --status',
            f'sky exec {name} whoami | grep root',
        ],
        f'sky down -y {name}',
    )
    smoke_tests_utils.run_one_test(test)


# ---------- Submitting multiple tasks to the same cluster. ----------
@pytest.mark.no_vast  # Vast has low availability of T4 GPUs
@pytest.mark.no_fluidstack  # FluidStack DC has low availability of T4 GPUs
@pytest.mark.no_lambda_cloud  # Lambda Cloud does not have T4 gpus
@pytest.mark.no_paperspace  # Paperspace does not have T4 gpus
@pytest.mark.no_ibm  # IBM Cloud does not have T4 gpus
@pytest.mark.no_scp  # SCP does not support num_nodes > 1 yet
@pytest.mark.no_oci  # OCI Cloud does not have T4 gpus
<<<<<<< HEAD
=======
@pytest.mark.no_do  # DO does not have T4 gpus
@pytest.mark.resource_heavy
>>>>>>> b2d0333f
def test_multi_echo(generic_cloud: str):
    name = smoke_tests_utils.get_cluster_name()
    test = smoke_tests_utils.Test(
        'multi_echo',
        [
            f'python examples/multi_echo.py {name} {generic_cloud}',
            f's=$(sky queue {name}); echo "$s"; echo; echo; echo "$s" | grep "FAILED" && exit 1 || true',
            'sleep 10',
            f's=$(sky queue {name}); echo "$s"; echo; echo; echo "$s" | grep "FAILED" && exit 1 || true',
            'sleep 30',
            f's=$(sky queue {name}); echo "$s"; echo; echo; echo "$s" | grep "FAILED" && exit 1 || true',
            'sleep 30',
            # Make sure that our job scheduler is fast enough to have at least
            # 15 RUNNING jobs in parallel.
            f's=$(sky queue {name}); echo "$s"; echo; echo; echo "$s" | grep "RUNNING" | wc -l | awk \'{{if ($1 < 18) exit 1}}\'',
            'sleep 30',
            f's=$(sky queue {name}); echo "$s"; echo; echo; echo "$s" | grep "FAILED" && exit 1 || true',
            # This is to make sure we can finish job 32 before the test timeout.
            f'until sky logs {name} 32 --status; do echo "Waiting for job 32 to finish..."; sleep 1; done',
        ] +
        # Ensure jobs succeeded.
        [
            smoke_tests_utils.
            get_cmd_wait_until_job_status_contains_matching_job_id(
                cluster_name=name,
                job_id=i + 1,
                job_status=[sky.JobStatus.SUCCEEDED],
                timeout=120) for i in range(32)
        ] +
        # Ensure monitor/autoscaler didn't crash on the 'assert not
        # unfulfilled' error.  If process not found, grep->ssh returns 1.
        [f'ssh {name} \'ps aux | grep "[/]"monitor.py\''],
        f'sky down -y {name}',
        timeout=20 * 60,
    )
    smoke_tests_utils.run_one_test(test)


# ---------- Task: 1 node training. ----------
@pytest.mark.no_vast  # Vast has low availability of T4 GPUs
@pytest.mark.no_fluidstack  # Fluidstack does not have T4 gpus for now
@pytest.mark.no_lambda_cloud  # Lambda Cloud does not have V100 gpus
@pytest.mark.no_ibm  # IBM cloud currently doesn't provide public image with CUDA
@pytest.mark.no_scp  # SCP does not have V100 (16GB) GPUs. Run test_scp_huggingface instead.
@pytest.mark.resource_heavy
@pytest.mark.parametrize('accelerator', [{'do': 'H100'}])
def test_huggingface(generic_cloud: str, accelerator: Dict[str, str]):
    accelerator = accelerator.get(generic_cloud, 'T4')
    name = smoke_tests_utils.get_cluster_name()
    test = smoke_tests_utils.Test(
        'huggingface_glue_imdb_app',
        [
            f'sky launch -y -c {name} --cloud {generic_cloud} --gpus {accelerator} examples/huggingface_glue_imdb_app.yaml',
            f'sky logs {name} 1 --status',  # Ensure the job succeeded.
            f'sky exec {name} --gpus {accelerator} examples/huggingface_glue_imdb_app.yaml',
            f'sky logs {name} 2 --status',  # Ensure the job succeeded.
        ],
        f'sky down -y {name}',
    )
    smoke_tests_utils.run_one_test(test)


@pytest.mark.lambda_cloud
def test_lambda_huggingface(generic_cloud: str):
    name = smoke_tests_utils.get_cluster_name()
    test = smoke_tests_utils.Test(
        'lambda_huggingface_glue_imdb_app',
        [
            f'sky launch -y -c {name} {smoke_tests_utils.LAMBDA_TYPE} examples/huggingface_glue_imdb_app.yaml',
            f'sky logs {name} 1 --status',  # Ensure the job succeeded.
            f'sky exec {name} {smoke_tests_utils.LAMBDA_TYPE} examples/huggingface_glue_imdb_app.yaml',
            f'sky logs {name} 2 --status',  # Ensure the job succeeded.
        ],
        f'sky down -y {name}',
    )
    smoke_tests_utils.run_one_test(test)


@pytest.mark.scp
def test_scp_huggingface(generic_cloud: str):
    name = smoke_tests_utils.get_cluster_name()
    num_of_gpu_launch = 1
    test = smoke_tests_utils.Test(
        'SCP_huggingface_glue_imdb_app',
        [
            f'sky launch -y -c {name} {smoke_tests_utils.SCP_TYPE} {smoke_tests_utils.SCP_GPU_V100}:{num_of_gpu_launch} examples/huggingface_glue_imdb_app.yaml',
            f'sky logs {name} 1 --status',  # Ensure the job succeeded.
            f'sky exec {name} {smoke_tests_utils.SCP_TYPE} {smoke_tests_utils.SCP_GPU_V100}:{num_of_gpu_launch} examples/huggingface_glue_imdb_app.yaml',
            f'sky logs {name} 2 --status',  # Ensure the job succeeded.
        ],
        f'sky down -y {name}',
    )
    smoke_tests_utils.run_one_test(test)


# ---------- Inferentia. ----------
@pytest.mark.aws
def test_inferentia():
    name = smoke_tests_utils.get_cluster_name()
    test = smoke_tests_utils.Test(
        'test_inferentia',
        [
            f'sky launch -y -c {name} -t inf2.xlarge -- echo hi',
            f'sky exec {name} --gpus Inferentia2:1 echo hi',
            f'sky logs {name} 1 --status',  # Ensure the job succeeded.
            f'sky logs {name} 2 --status',  # Ensure the job succeeded.
        ],
        f'sky down -y {name}',
    )
    smoke_tests_utils.run_one_test(test)


# ---------- TPU. ----------
@pytest.mark.gcp
@pytest.mark.tpu
def test_tpu():
    name = smoke_tests_utils.get_cluster_name()
    test = smoke_tests_utils.Test(
        'tpu_app',
        [
            f'sky launch -y -c {name} examples/tpu/tpu_app.yaml',
            f'sky logs {name} 1',  # Ensure the job finished.
            f'sky logs {name} 1 --status',  # Ensure the job succeeded.
            f'sky launch -y -c {name} examples/tpu/tpu_app.yaml | grep "TPU .* already exists"',  # Ensure sky launch won't create another TPU.
        ],
        f'sky down -y {name}',
        timeout=30 * 60,  # can take >20 mins
    )
    smoke_tests_utils.run_one_test(test)


# ---------- TPU VM. ----------
@pytest.mark.gcp
@pytest.mark.tpu
def test_tpu_vm():
    name = smoke_tests_utils.get_cluster_name()
    test = smoke_tests_utils.Test(
        'tpu_vm_app',
        [
            f'sky launch -y -c {name} examples/tpu/tpuvm_mnist.yaml',
            f'sky logs {name} 1',  # Ensure the job finished.
            f'sky logs {name} 1 --status',  # Ensure the job succeeded.
            f'sky stop -y {name}',
            f's=$(sky status {name} --refresh); echo "$s"; echo; echo; echo "$s"  | grep {name} | grep STOPPED',  # Ensure the cluster is STOPPED.
            # Use retry: guard against transient errors observed for
            # just-stopped TPU VMs (#962).
            f'sky start --retry-until-up -y {name}',
            f'sky exec {name} examples/tpu/tpuvm_mnist.yaml',
            f'sky logs {name} 2 --status',  # Ensure the job succeeded.
            f'sky stop -y {name}',
        ],
        f'sky down -y {name}',
        timeout=30 * 60,  # can take 30 mins
    )
    smoke_tests_utils.run_one_test(test)


# ---------- TPU VM Pod. ----------
@pytest.mark.gcp
@pytest.mark.tpu
def test_tpu_vm_pod():
    name = smoke_tests_utils.get_cluster_name()
    test = smoke_tests_utils.Test(
        'tpu_pod',
        [
            f'sky launch -y -c {name} examples/tpu/tpuvm_mnist.yaml --gpus tpu-v2-32 --use-spot --zone europe-west4-a',
            f'sky logs {name} 1',  # Ensure the job finished.
            f'sky logs {name} 1 --status',  # Ensure the job succeeded.
        ],
        f'sky down -y {name}',
        timeout=30 * 60,  # can take 30 mins
    )
    smoke_tests_utils.run_one_test(test)


# ---------- TPU Pod Slice on GKE. ----------
<<<<<<< HEAD
@pytest.mark.tpu
@pytest.mark.requires_gke
=======
>>>>>>> b2d0333f
@pytest.mark.kubernetes
@pytest.mark.skip
def test_tpu_pod_slice_gke():
    name = smoke_tests_utils.get_cluster_name()
    test = smoke_tests_utils.Test(
        'tpu_pod_slice_gke',
        [
            f'sky launch -y -c {name} examples/tpu/tpuvm_mnist.yaml --cloud kubernetes --gpus tpu-v5-lite-podslice',
            f'sky logs {name} 1',  # Ensure the job finished.
            f'sky logs {name} 1 --status',  # Ensure the job succeeded.
            f'sky exec {name} "conda activate flax; python -c \'import jax; print(jax.devices()[0].platform);\' | grep tpu || exit 1;"',  # Ensure TPU is reachable.
            f'sky logs {name} 2 --status'
        ],
        f'sky down -y {name}',
        timeout=30 * 60,  # can take 30 mins
    )
    smoke_tests_utils.run_one_test(test)


# ---------- Simple apps. ----------
@pytest.mark.no_vast  # Vast does not support num_nodes > 1 yet
@pytest.mark.no_scp  # SCP does not support num_nodes > 1 yet
def test_multi_hostname(generic_cloud: str):
    name = smoke_tests_utils.get_cluster_name()
    total_timeout_minutes = 25 if generic_cloud == 'azure' else 15
    test = smoke_tests_utils.Test(
        'multi_hostname',
        [
            f'sky launch -y -c {name} --cloud {generic_cloud} examples/multi_hostname.yaml',
            f'sky logs {name} 1 --status',  # Ensure the job succeeded.
            f'sky logs {name} 1 | grep "My hostname:" | wc -l | grep 2',  # Ensure there are 2 hosts.
            f'sky exec {name} examples/multi_hostname.yaml',
            f'sky logs {name} 2 --status',  # Ensure the job succeeded.
        ],
        f'sky down -y {name}',
        timeout=smoke_tests_utils.get_timeout(generic_cloud,
                                              total_timeout_minutes * 60),
    )
    smoke_tests_utils.run_one_test(test)


@pytest.mark.no_vast  # Vast does not support num_nodes > 1 yet
@pytest.mark.no_scp  # SCP does not support num_nodes > 1 yet
def test_multi_node_failure(generic_cloud: str):
    name = smoke_tests_utils.get_cluster_name()
    test = smoke_tests_utils.Test(
        'multi_node_failure',
        [
            f'sky launch -y -c {name} --cloud {generic_cloud} tests/test_yamls/failed_worker_setup.yaml',
            f'sky logs {name} 1 --status | grep FAILED_SETUP',  # Ensure the job setup failed.
            f'sky exec {name} tests/test_yamls/failed_worker_run.yaml',
            f'sky logs {name} 2 --status | grep FAILED',  # Ensure the job failed.
            f'sky logs {name} 2 | grep "My hostname:" | wc -l | grep 2',  # Ensure there 2 of the hosts printed their hostname.
        ],
        f'sky down -y {name}',
    )
    smoke_tests_utils.run_one_test(test)


# ---------- Web apps with custom ports on GCP. ----------
@pytest.mark.gcp
def test_gcp_http_server_with_custom_ports():
    name = smoke_tests_utils.get_cluster_name()
    test = smoke_tests_utils.Test(
        'gcp_http_server_with_custom_ports',
        [
            f'sky launch -y -d -c {name} --cloud gcp examples/http_server_with_custom_ports/task.yaml',
            f'until SKYPILOT_DEBUG=0 sky status --endpoint 33828 {name}; do sleep 10; done',
            # Retry a few times to avoid flakiness in ports being open.
            f'ip=$(SKYPILOT_DEBUG=0 sky status --endpoint 33828 {name}); success=false; for i in $(seq 1 5); do if curl $ip | grep "<h1>This is a demo HTML page.</h1>"; then success=true; break; fi; sleep 10; done; if [ "$success" = false ]; then exit 1; fi',
        ],
        f'sky down -y {name}',
    )
    smoke_tests_utils.run_one_test(test)


# ---------- Web apps with custom ports on AWS. ----------
@pytest.mark.aws
def test_aws_http_server_with_custom_ports():
    name = smoke_tests_utils.get_cluster_name()
    test = smoke_tests_utils.Test(
        'aws_http_server_with_custom_ports',
        [
            f'sky launch -y -d -c {name} --cloud aws examples/http_server_with_custom_ports/task.yaml',
            f'until SKYPILOT_DEBUG=0 sky status --endpoint 33828 {name}; do sleep 10; done',
            # Retry a few times to avoid flakiness in ports being open.
            f'ip=$(SKYPILOT_DEBUG=0 sky status --endpoint 33828 {name}); success=false; for i in $(seq 1 5); do if curl $ip | grep "<h1>This is a demo HTML page.</h1>"; then success=true; break; fi; sleep 10; done; if [ "$success" = false ]; then exit 1; fi'
        ],
        f'sky down -y {name}',
    )
    smoke_tests_utils.run_one_test(test)


# ---------- Web apps with custom ports on Azure. ----------
@pytest.mark.azure
def test_azure_http_server_with_custom_ports():
    name = smoke_tests_utils.get_cluster_name()
    test = smoke_tests_utils.Test(
        'azure_http_server_with_custom_ports',
        [
            f'sky launch -y -d -c {name} --cloud azure examples/http_server_with_custom_ports/task.yaml',
            f'until SKYPILOT_DEBUG=0 sky status --endpoint 33828 {name}; do sleep 10; done',
            # Retry a few times to avoid flakiness in ports being open.
            f'ip=$(SKYPILOT_DEBUG=0 sky status --endpoint 33828 {name}); success=false; for i in $(seq 1 5); do if curl $ip | grep "<h1>This is a demo HTML page.</h1>"; then success=true; break; fi; sleep 10; done; if [ "$success" = false ]; then exit 1; fi'
        ],
        f'sky down -y {name}',
    )
    smoke_tests_utils.run_one_test(test)


# ---------- Web apps with custom ports on Kubernetes. ----------
@pytest.mark.kubernetes
@pytest.mark.resource_heavy
def test_kubernetes_http_server_with_custom_ports():
    name = smoke_tests_utils.get_cluster_name()
    test = smoke_tests_utils.Test(
        'kubernetes_http_server_with_custom_ports',
        [
            f'sky launch -y -d -c {name} --cloud kubernetes examples/http_server_with_custom_ports/task.yaml',
            f'until SKYPILOT_DEBUG=0 sky status --endpoint 33828 {name}; do sleep 10; done',
            # Retry a few times to avoid flakiness in ports being open.
            f'ip=$(SKYPILOT_DEBUG=0 sky status --endpoint 33828 {name}); success=false; for i in $(seq 1 100); do if curl $ip | grep "<h1>This is a demo HTML page.</h1>"; then success=true; break; fi; sleep 5; done; if [ "$success" = false ]; then exit 1; fi'
        ],
        f'sky down -y {name}',
    )
    smoke_tests_utils.run_one_test(test)


# ---------- Web apps with custom ports on Paperspace. ----------
@pytest.mark.paperspace
def test_paperspace_http_server_with_custom_ports():
    name = smoke_tests_utils.get_cluster_name()
    test = smoke_tests_utils.Test(
        'paperspace_http_server_with_custom_ports',
        [
            f'sky launch -y -d -c {name} --cloud paperspace examples/http_server_with_custom_ports/task.yaml',
            f'until SKYPILOT_DEBUG=0 sky status --endpoint 33828 {name}; do sleep 10; done',
            # Retry a few times to avoid flakiness in ports being open.
            f'ip=$(SKYPILOT_DEBUG=0 sky status --endpoint 33828 {name}); success=false; for i in $(seq 1 5); do if curl $ip | grep "<h1>This is a demo HTML page.</h1>"; then success=true; break; fi; sleep 10; done; if [ "$success" = false ]; then exit 1; fi',
        ],
        f'sky down -y {name}',
    )
    smoke_tests_utils.run_one_test(test)


# ---------- Web apps with custom ports on RunPod. ----------
@pytest.mark.runpod
def test_runpod_http_server_with_custom_ports():
    name = smoke_tests_utils.get_cluster_name()
    test = smoke_tests_utils.Test(
        'runpod_http_server_with_custom_ports',
        [
            f'sky launch -y -d -c {name} --cloud runpod examples/http_server_with_custom_ports/task.yaml',
            f'until SKYPILOT_DEBUG=0 sky status --endpoint 33828 {name}; do sleep 10; done',
            # Retry a few times to avoid flakiness in ports being open.
            f'ip=$(SKYPILOT_DEBUG=0 sky status --endpoint 33828 {name}); success=false; for i in $(seq 1 5); do if curl $ip | grep "<h1>This is a demo HTML page.</h1>"; then success=true; break; fi; sleep 10; done; if [ "$success" = false ]; then exit 1; fi',
        ],
        f'sky down -y {name}',
    )
    smoke_tests_utils.run_one_test(test)


# ---------- Labels from task on AWS (instance_tags) ----------
@pytest.mark.aws
def test_task_labels_aws():
    name = smoke_tests_utils.get_cluster_name()
    template_str = pathlib.Path(
        'tests/test_yamls/test_labels.yaml.j2').read_text()
    template = jinja2.Template(template_str)
    content = template.render(cloud='aws', region='us-east-1')
    with tempfile.NamedTemporaryFile(suffix='.yaml', mode='w') as f:
        f.write(content)
        f.flush()
        file_path = f.name
        test = smoke_tests_utils.Test(
            'task_labels_aws',
            [
                smoke_tests_utils.launch_cluster_for_cloud_cmd('aws', name),
                f'sky launch -y -c {name} {file_path}',
                # Verify with aws cli that the tags are set.
                smoke_tests_utils.run_cloud_cmd_on_cluster(
                    name, 'aws ec2 describe-instances '
                    '--query "Reservations[*].Instances[*].InstanceId" '
                    '--filters "Name=instance-state-name,Values=running" '
                    f'--filters "Name=tag:skypilot-cluster-name,Values={name}*" '
                    '--filters "Name=tag:inlinelabel1,Values=inlinevalue1" '
                    '--filters "Name=tag:inlinelabel2,Values=inlinevalue2" '
                    '--region us-east-1 --output text'),
            ],
            f'sky down -y {name} && {smoke_tests_utils.down_cluster_for_cloud_cmd(name)}',
        )
        smoke_tests_utils.run_one_test(test)


# ---------- Labels from task on GCP (labels) ----------
@pytest.mark.gcp
def test_task_labels_gcp():
    name = smoke_tests_utils.get_cluster_name()
    template_str = pathlib.Path(
        'tests/test_yamls/test_labels.yaml.j2').read_text()
    template = jinja2.Template(template_str)
    content = template.render(cloud='gcp')
    with tempfile.NamedTemporaryFile(suffix='.yaml', mode='w') as f:
        f.write(content)
        f.flush()
        file_path = f.name
        test = smoke_tests_utils.Test(
            'task_labels_gcp',
            [
                smoke_tests_utils.launch_cluster_for_cloud_cmd('gcp', name),
                f'sky launch -y -c {name} {file_path}',
                # Verify with gcloud cli that the tags are set
                smoke_tests_utils.run_cloud_cmd_on_cluster(
                    name,
                    cmd=
                    (f'gcloud compute instances list --filter="name~\'^{name}\' AND '
                     'labels.inlinelabel1=\'inlinevalue1\' AND '
                     'labels.inlinelabel2=\'inlinevalue2\'" '
                     '--format="value(name)" | grep .')),
            ],
            f'sky down -y {name} && {smoke_tests_utils.down_cluster_for_cloud_cmd(name)}',
        )
        smoke_tests_utils.run_one_test(test)


# ---------- Labels from task on Kubernetes (labels) ----------
@pytest.mark.kubernetes
def test_task_labels_kubernetes():
    name = smoke_tests_utils.get_cluster_name()
    template_str = pathlib.Path(
        'tests/test_yamls/test_labels.yaml.j2').read_text()
    template = jinja2.Template(template_str)
    content = template.render(cloud='kubernetes')
    with tempfile.NamedTemporaryFile(suffix='.yaml', mode='w') as f:
        f.write(content)
        f.flush()
        file_path = f.name
        test = smoke_tests_utils.Test(
            'task_labels_kubernetes',
            [
                f'sky launch -y -c {name} {file_path}',
                # Verify with kubectl that the labels are set.
                'kubectl get pods '
                '--selector inlinelabel1=inlinevalue1 '
                '--selector inlinelabel2=inlinevalue2 '
                '-o jsonpath=\'{.items[*].metadata.name}\' | '
                f'grep \'^{name}\''
            ],
            f'sky down -y {name}',
        )
        smoke_tests_utils.run_one_test(test)


# ---------- Pod Annotations on Kubernetes ----------
@pytest.mark.kubernetes
def test_add_pod_annotations_for_autodown_with_launch():
    name = smoke_tests_utils.get_cluster_name()
    test = smoke_tests_utils.Test(
        'add_pod_annotations_for_autodown_with_launch',
        [
            # Launch Kubernetes cluster with two nodes, each being head node and worker node.
            # Autodown is set.
            f'sky launch -y -c {name} -i 10 --down --num-nodes 2 --cpus=1 --cloud kubernetes',
            # Get names of the pods containing cluster name.
            f'pod_1=$(kubectl get pods -o name | grep {name} | sed -n 1p) && '
            # Describe the first pod and check for annotations.
            'pod_tag=$(kubectl describe $pod_1); echo "$pod_tag"; echo "$pod_tag" | grep -q skypilot.co/autodown && '
            'pod_tag=$(kubectl describe $pod_1); echo "$pod_tag"; echo "$pod_tag" | grep -q skypilot.co/idle_minutes_to_autostop',
            # Get names of the pods containing cluster name.
            f'pod_2=$(kubectl get pods -o name | grep {name} | sed -n 2p) && '
            # Describe the second pod and check for annotations.
            'pod_tag=$(kubectl describe $pod_2); echo "$pod_tag"; echo "$pod_tag" | grep -q skypilot.co/autodown && '
            'pod_tag=$(kubectl describe $pod_2); echo "$pod_tag"; echo "$pod_tag" | grep -q skypilot.co/idle_minutes_to_autostop'
        ],
        f'sky down -y {name}',
    )
    smoke_tests_utils.run_one_test(test)


@pytest.mark.kubernetes
def test_add_and_remove_pod_annotations_with_autostop():
    name = smoke_tests_utils.get_cluster_name()
    test = smoke_tests_utils.Test(
        'add_and_remove_pod_annotations_with_autostop',
        [
            # Launch Kubernetes cluster with two nodes, each being head node and worker node.
            f'sky launch -y -c {name} --num-nodes 2 --cpus=1 --cloud kubernetes',
            # Set autodown on the cluster with 'autostop' command.
            f'sky autostop -y {name} -i 20 --down',
            # Get names of the pods containing cluster name.
            f'pod_1=$(kubectl get pods -o name | grep {name} | sed -n 1p) && '
            # Describe the first pod and check for annotations.
            'pod_tag=$(kubectl describe $pod_1); echo "$pod_tag"; echo "$pod_tag" | grep -q skypilot.co/autodown && '
            'pod_tag=$(kubectl describe $pod_1); echo "$pod_tag"; echo "$pod_tag" | grep -q skypilot.co/idle_minutes_to_autostop',
            # Describe the second pod and check for annotations.
            f'pod_2=$(kubectl get pods -o name | grep {name} | sed -n 2p) && '
            'pod_tag=$(kubectl describe $pod_2); echo "$pod_tag"; echo "$pod_tag" | grep -q skypilot.co/autodown && '
            'pod_tag=$(kubectl describe $pod_2); echo "$pod_tag"; echo "$pod_tag" | grep -q skypilot.co/idle_minutes_to_autostop',
            # Cancel the set autodown to remove the annotations from the pods.
            f'sky autostop -y {name} --cancel',
            # Describe the first pod and check if annotations are removed.
            f'pod_1=$(kubectl get pods -o name | grep {name} | sed -n 1p) && '
            'pod_tag=$(kubectl describe $pod_1); echo "$pod_tag"; ! echo "$pod_tag" | grep -q skypilot.co/autodown && '
            'pod_tag=$(kubectl describe $pod_1); echo "$pod_tag"; ! echo "$pod_tag" | grep -q skypilot.co/idle_minutes_to_autostop',
            # Describe the second pod and check if annotations are removed.
            f'pod_2=$(kubectl get pods -o name | grep {name} | sed -n 2p) && '
            'pod_tag=$(kubectl describe $pod_2); echo "$pod_tag"; ! echo "$pod_tag" | grep -q skypilot.co/autodown && '
            'pod_tag=$(kubectl describe $pod_2); echo "$pod_tag"; ! echo "$pod_tag" | grep -q skypilot.co/idle_minutes_to_autostop',
        ],
        f'sky down -y {name}',
    )
    smoke_tests_utils.run_one_test(test)


# ---------- Container logs from task on Kubernetes ----------
@pytest.mark.resource_heavy
@pytest.mark.kubernetes
def test_container_logs_multinode_kubernetes():
    name = smoke_tests_utils.get_cluster_name()
    task_yaml = 'tests/test_yamls/test_k8s_logs.yaml'
    head_logs = ('kubectl get pods '
                 f' | grep {name} |  grep head | '
                 " awk '{print $1}' | xargs -I {} kubectl logs {}")
    worker_logs = ('kubectl get pods '
                   f' | grep {name} |  grep worker |'
                   " awk '{print $1}' | xargs -I {} kubectl logs {}")
    with tempfile.NamedTemporaryFile(suffix='.yaml', mode='w') as f:
        test = smoke_tests_utils.Test(
            'container_logs_multinode_kubernetes',
            [
                f'sky launch -y -c {name} {task_yaml} --num-nodes 2',
                f'{head_logs} | wc -l | grep 9',
                f'{worker_logs} | wc -l | grep 9',
            ],
            f'sky down -y {name}',
        )
        smoke_tests_utils.run_one_test(test)


@pytest.mark.kubernetes
def test_container_logs_two_jobs_kubernetes():
    name = smoke_tests_utils.get_cluster_name()
    task_yaml = 'tests/test_yamls/test_k8s_logs.yaml'
    pod_logs = ('kubectl get pods '
                f' | grep {name} |  grep head |'
                " awk '{print $1}' | xargs -I {} kubectl logs {}")
    with tempfile.NamedTemporaryFile(suffix='.yaml', mode='w') as f:
        test = smoke_tests_utils.Test(
            'test_container_logs_two_jobs_kubernetes',
            [
                f'sky launch -y -c {name} {task_yaml}',
                f'{pod_logs} | wc -l | grep 9',
                f'sky launch -y -c {name} {task_yaml}',
                f'{pod_logs} | wc -l | grep 18',
                f'{pod_logs} | grep 1 | wc -l | grep 2',
                f'{pod_logs} | grep 2 | wc -l | grep 2',
                f'{pod_logs} | grep 3 | wc -l | grep 2',
                f'{pod_logs} | grep 4 | wc -l | grep 2',
                f'{pod_logs} | grep 5 | wc -l | grep 2',
                f'{pod_logs} | grep 6 | wc -l | grep 2',
                f'{pod_logs} | grep 7 | wc -l | grep 2',
                f'{pod_logs} | grep 8 | wc -l | grep 2',
                f'{pod_logs} | grep 9 | wc -l | grep 2',
            ],
            f'sky down -y {name}',
        )
        smoke_tests_utils.run_one_test(test)


@pytest.mark.kubernetes
def test_container_logs_two_simultaneous_jobs_kubernetes():
    name = smoke_tests_utils.get_cluster_name()
    task_yaml = 'tests/test_yamls/test_k8s_logs.yaml '
    pod_logs = ('kubectl get pods '
                f' | grep {name} |  grep head |'
                " awk '{print $1}' | xargs -I {} kubectl logs {}")
    with tempfile.NamedTemporaryFile(suffix='.yaml', mode='w') as f:
        test = smoke_tests_utils.Test(
            'test_container_logs_two_simultaneous_jobs_kubernetes',
            [
                f'sky launch -y -c {name}',
                f'sky exec -c {name} -d {task_yaml}',
                f'sky exec -c {name} -d {task_yaml}',
                'sleep 30',
                f'{pod_logs} | wc -l | grep 18',
                f'{pod_logs} | grep 1 | wc -l | grep 2',
                f'{pod_logs} | grep 2 | wc -l | grep 2',
                f'{pod_logs} | grep 3 | wc -l | grep 2',
                f'{pod_logs} | grep 4 | wc -l | grep 2',
                f'{pod_logs} | grep 5 | wc -l | grep 2',
                f'{pod_logs} | grep 6 | wc -l | grep 2',
                f'{pod_logs} | grep 7 | wc -l | grep 2',
                f'{pod_logs} | grep 8 | wc -l | grep 2',
                f'{pod_logs} | grep 9 | wc -l | grep 2',
            ],
            f'sky down -y {name}',
        )
        smoke_tests_utils.run_one_test(test)


# ---------- Task: n=2 nodes with setups. ----------
@pytest.mark.no_lambda_cloud  # Lambda Cloud does not have V100 gpus
@pytest.mark.no_ibm  # IBM cloud currently doesn't provide public image with CUDA
@pytest.mark.no_scp  # SCP does not support num_nodes > 1 yet
@pytest.mark.no_dos  # DO does not have V100 gpus
@pytest.mark.skip(
    reason=
    'The resnet_distributed_tf_app is flaky, due to it failing to detect GPUs.')
def test_distributed_tf(generic_cloud: str):
    name = smoke_tests_utils.get_cluster_name()
    test = smoke_tests_utils.Test(
        'resnet_distributed_tf_app',
        [
            # NOTE: running it twice will hang (sometimes?) - an app-level bug.
            f'python examples/resnet_distributed_tf_app.py {name} {generic_cloud}',
            f'sky logs {name} 1 --status',  # Ensure the job succeeded.
        ],
        f'sky down -y {name}',
        timeout=25 * 60,  # 25 mins (it takes around ~19 mins)
    )
    smoke_tests_utils.run_one_test(test)


# ---------- Testing GCP start and stop instances ----------
@pytest.mark.gcp
def test_gcp_start_stop():
    name = smoke_tests_utils.get_cluster_name()
    test = smoke_tests_utils.Test(
        'gcp-start-stop',
        [
            f'sky launch -y -c {name} examples/gcp_start_stop.yaml',
            f'sky logs {name} 1 --status',  # Ensure the job succeeded.
            f'sky exec {name} examples/gcp_start_stop.yaml',
            f'sky logs {name} 2 --status',  # Ensure the job succeeded.
            f'sky exec {name} "prlimit -n --pid=\$(pgrep -f \'raylet/raylet --raylet_socket_name\') | grep \'"\'1048576 1048576\'"\'"',  # Ensure the raylet process has the correct file descriptor limit.
            f'sky logs {name} 3 --status',  # Ensure the job succeeded.
            f'sky stop -y {name}',
            smoke_tests_utils.get_cmd_wait_until_cluster_status_contains(
                cluster_name=name,
                cluster_status=[sky.ClusterStatus.STOPPED],
                timeout=40),
            f'sky start -y {name} -i 1',
            f'sky exec {name} examples/gcp_start_stop.yaml',
            f'sky logs {name} 4 --status',  # Ensure the job succeeded.
            smoke_tests_utils.get_cmd_wait_until_cluster_status_contains(
                cluster_name=name,
                cluster_status=[
                    sky.ClusterStatus.STOPPED, sky.ClusterStatus.INIT
                ],
                timeout=200),
        ],
        f'sky down -y {name}',
    )
    smoke_tests_utils.run_one_test(test)


# ---------- Testing Azure start and stop instances ----------
@pytest.mark.azure
def test_azure_start_stop():
    name = smoke_tests_utils.get_cluster_name()
    test = smoke_tests_utils.Test(
        'azure-start-stop',
        [
            f'sky launch -y -c {name} examples/azure_start_stop.yaml',
            f'sky exec {name} examples/azure_start_stop.yaml',
            f'sky logs {name} 1 --status',  # Ensure the job succeeded.
            f'sky exec {name} "prlimit -n --pid=\$(pgrep -f \'raylet/raylet --raylet_socket_name\') | grep \'"\'1048576 1048576\'"\'"',  # Ensure the raylet process has the correct file descriptor limit.
            f'sky logs {name} 2 --status',  # Ensure the job succeeded.
            f'sky stop -y {name}',
            f'sky start -y {name} -i 1',
            f'sky exec {name} examples/azure_start_stop.yaml',
            f'sky logs {name} 3 --status',  # Ensure the job succeeded.
            smoke_tests_utils.get_cmd_wait_until_cluster_status_contains(
                cluster_name=name,
                cluster_status=[
                    sky.ClusterStatus.STOPPED, sky.ClusterStatus.INIT
                ],
                timeout=280) +
            f'|| {{ ssh {name} "cat ~/.sky/skylet.log"; exit 1; }}',
        ],
        f'sky down -y {name}',
        timeout=30 * 60,  # 30 mins
    )
    smoke_tests_utils.run_one_test(test)


# ---------- Testing Autostopping ----------
@pytest.mark.no_fluidstack  # FluidStack does not support stopping in SkyPilot implementation
@pytest.mark.no_lambda_cloud  # Lambda Cloud does not support stopping instances
@pytest.mark.no_ibm  # FIX(IBM) sporadically fails, as restarted workers stay uninitialized indefinitely
@pytest.mark.no_scp  # SCP does not support num_nodes > 1 yet
@pytest.mark.no_kubernetes  # Kubernetes does not autostop yet
@pytest.mark.no_vast  # Vast does not support num_nodes > 1 yet
def test_autostop(generic_cloud: str):
    name = smoke_tests_utils.get_cluster_name()
    # Azure takes ~ 7m15s (435s) to autostop a VM, so here we use 600 to ensure
    # the VM is stopped.
    autostop_timeout = 600 if generic_cloud == 'azure' else 250
    # Launching and starting Azure clusters can take a long time too. e.g., restart
    # a stopped Azure cluster can take 7m. So we set the total timeout to 70m.
    total_timeout_minutes = 70 if generic_cloud == 'azure' else 20
    test = smoke_tests_utils.Test(
        'autostop',
        [
            f'sky launch -y -d -c {name} --num-nodes 2 --cloud {generic_cloud} tests/test_yamls/minimal.yaml',
            f'sky autostop -y {name} -i 1',

            # Ensure autostop is set.
            f'sky status | grep {name} | grep "1m"',

            # Ensure the cluster is not stopped early.
            'sleep 40',
            f's=$(sky status {name} --refresh); echo "$s"; echo; echo; echo "$s"  | grep {name} | grep UP',

            # Ensure the cluster is STOPPED.
            smoke_tests_utils.get_cmd_wait_until_cluster_status_contains(
                cluster_name=name,
                cluster_status=[sky.ClusterStatus.STOPPED],
                timeout=autostop_timeout),

            # Ensure the cluster is UP and the autostop setting is reset ('-').
            f'sky start -y {name}',
            f'sky status | grep {name} | grep -E "UP\s+-"',

            # Ensure the job succeeded.
            f'sky exec {name} tests/test_yamls/minimal.yaml',
            f'sky logs {name} 2 --status',

            # Test restarting the idleness timer via reset:
            f'sky autostop -y {name} -i 1',  # Idleness starts counting.
            'sleep 40',  # Almost reached the threshold.
            f'sky autostop -y {name} -i 1',  # Should restart the timer.
            'sleep 40',
            f's=$(sky status {name} --refresh); echo "$s"; echo; echo; echo "$s" | grep {name} | grep UP',
            smoke_tests_utils.get_cmd_wait_until_cluster_status_contains(
                cluster_name=name,
                cluster_status=[sky.ClusterStatus.STOPPED],
                timeout=autostop_timeout),

            # Test restarting the idleness timer via exec:
            f'sky start -y {name}',
            f'sky status | grep {name} | grep -E "UP\s+-"',
            f'sky autostop -y {name} -i 1',  # Idleness starts counting.
            'sleep 45',  # Almost reached the threshold.
            f'sky exec {name} echo hi',  # Should restart the timer.
            'sleep 45',
            smoke_tests_utils.get_cmd_wait_until_cluster_status_contains(
                cluster_name=name,
                cluster_status=[sky.ClusterStatus.STOPPED],
                timeout=autostop_timeout),
        ],
        f'sky down -y {name}',
        timeout=total_timeout_minutes * 60,
    )
    smoke_tests_utils.run_one_test(test)


# ---------- Testing Autodowning ----------
@pytest.mark.no_fluidstack  # FluidStack does not support stopping in SkyPilot implementation
@pytest.mark.no_scp  # SCP does not support num_nodes > 1 yet. Run test_scp_autodown instead.
@pytest.mark.no_vast  # Vast does not support num_nodes > 1 yet
def test_autodown(generic_cloud: str):
    name = smoke_tests_utils.get_cluster_name()
    # Azure takes ~ 13m30s (810s) to autodown a VM, so here we use 900 to ensure
    # the VM is terminated.
    autodown_timeout = 900 if generic_cloud == 'azure' else 240
    total_timeout_minutes = 90 if generic_cloud == 'azure' else 20
    test = smoke_tests_utils.Test(
        'autodown',
        [
            f'sky launch -y -d -c {name} --num-nodes 2 --cloud {generic_cloud} tests/test_yamls/minimal.yaml',
            f'sky autostop -y {name} --down -i 1',
            # Ensure autostop is set.
            f'sky status | grep {name} | grep "1m (down)"',
            # Ensure the cluster is not terminated early.
            'sleep 40',
            f's=$(sky status {name} --refresh); echo "$s"; echo; echo; echo "$s"  | grep {name} | grep UP',
            # Ensure the cluster is terminated.
            f'sleep {autodown_timeout}',
            f's=$(SKYPILOT_DEBUG=0 sky status {name} --refresh) && echo "$s" && {{ echo "$s" | grep {name} | grep "Autodowned cluster\|Cluster \'{name}\' not found"; }} || {{ echo "$s" | grep {name} && exit 1 || exit 0; }}',
            f'sky launch -y -d -c {name} --cloud {generic_cloud} --num-nodes 2 --down tests/test_yamls/minimal.yaml',
            f'sky status | grep {name} | grep UP',  # Ensure the cluster is UP.
            f'sky exec {name} --cloud {generic_cloud} tests/test_yamls/minimal.yaml',
            f'sky status | grep {name} | grep "1m (down)"',
            f'sleep {autodown_timeout}',
            # Ensure the cluster is terminated.
            f's=$(SKYPILOT_DEBUG=0 sky status {name} --refresh) && echo "$s" && {{ echo "$s" | grep {name} | grep "Autodowned cluster\|Cluster \'{name}\' not found"; }} || {{ echo "$s" | grep {name} && exit 1 || exit 0; }}',
            f'sky launch -y -d -c {name} --cloud {generic_cloud} --num-nodes 2 --down tests/test_yamls/minimal.yaml',
            f'sky autostop -y {name} --cancel',
            f'sleep {autodown_timeout}',
            # Ensure the cluster is still UP.
            f's=$(SKYPILOT_DEBUG=0 sky status {name} --refresh) && echo "$s" && echo "$s" | grep {name} | grep UP',
        ],
        f'sky down -y {name}',
        timeout=total_timeout_minutes * 60,
    )
    smoke_tests_utils.run_one_test(test)


@pytest.mark.scp
def test_scp_autodown():
    name = smoke_tests_utils.get_cluster_name()
    test = smoke_tests_utils.Test(
        'SCP_autodown',
        [
            f'sky launch -y -d -c {name} {smoke_tests_utils.SCP_TYPE} tests/test_yamls/minimal.yaml',
            f'sky autostop -y {name} --down -i 1',
            # Ensure autostop is set.
            f'sky status | grep {name} | grep "1m (down)"',
            # Ensure the cluster is not terminated early.
            'sleep 45',
            f'sky status --refresh | grep {name} | grep UP',
            # Ensure the cluster is terminated.
            'sleep 200',
            f's=$(SKYPILOT_DEBUG=0 sky status --refresh) && printf "$s" && {{ echo "$s" | grep {name} | grep "Autodowned cluster\|terminated on the cloud"; }} || {{ echo "$s" | grep {name} && exit 1 || exit 0; }}',
            f'sky launch -y -d -c {name} {smoke_tests_utils.SCP_TYPE} --down tests/test_yamls/minimal.yaml',
            f'sky status | grep {name} | grep UP',  # Ensure the cluster is UP.
            f'sky exec {name} {smoke_tests_utils.SCP_TYPE} tests/test_yamls/minimal.yaml',
            f'sky status | grep {name} | grep "1m (down)"',
            'sleep 200',
            # Ensure the cluster is terminated.
            f's=$(SKYPILOT_DEBUG=0 sky status --refresh) && printf "$s" && {{ echo "$s" | grep {name} | grep "Autodowned cluster\|terminated on the cloud"; }} || {{ echo "$s" | grep {name} && exit 1 || exit 0; }}',
            f'sky launch -y -d -c {name} {smoke_tests_utils.SCP_TYPE} --down tests/test_yamls/minimal.yaml',
            f'sky autostop -y {name} --cancel',
            'sleep 200',
            # Ensure the cluster is still UP.
            f's=$(SKYPILOT_DEBUG=0 sky status --refresh) && printf "$s" && echo "$s" | grep {name} | grep UP',
        ],
        f'sky down -y {name}',
        timeout=25 * 60,
    )
    smoke_tests_utils.run_one_test(test)


def _get_cancel_task_with_cloud(name, cloud, timeout=15 * 60):
    test = smoke_tests_utils.Test(
        f'{cloud}-cancel-task',
        [
            f'sky launch -c {name} examples/resnet_app.yaml --cloud {cloud} -y -d',
            # Wait the job to be scheduled and finished setup.
            f'until sky queue {name} | grep "RUNNING"; do sleep 10; done',
            # Wait the setup and initialize before the GPU process starts.
            'sleep 120',
            f'sky exec {name} "nvidia-smi | grep python"',
            f'sky logs {name} 2 --status || {{ sky logs {name} --no-follow 1 && exit 1; }}',  # Ensure the job succeeded.
            f'sky cancel -y {name} 1',
            'sleep 60',
            # check if the python job is gone.
            f'sky exec {name} "! nvidia-smi | grep python"',
            f'sky logs {name} 3 --status',  # Ensure the job succeeded.
        ],
        f'sky down -y {name}',
        timeout=timeout,
    )
    return test


# ---------- Testing `sky cancel` ----------
@pytest.mark.aws
def test_cancel_aws():
    name = smoke_tests_utils.get_cluster_name()
    test = _get_cancel_task_with_cloud(name, 'aws')
    smoke_tests_utils.run_one_test(test)


@pytest.mark.gcp
def test_cancel_gcp():
    name = smoke_tests_utils.get_cluster_name()
    test = _get_cancel_task_with_cloud(name, 'gcp')
    smoke_tests_utils.run_one_test(test)


@pytest.mark.azure
def test_cancel_azure():
    name = smoke_tests_utils.get_cluster_name()
    test = _get_cancel_task_with_cloud(name, 'azure', timeout=30 * 60)
    smoke_tests_utils.run_one_test(test)


@pytest.mark.no_fluidstack  # Fluidstack does not support V100 gpus for now
@pytest.mark.no_lambda_cloud  # Lambda Cloud does not have V100 gpus
@pytest.mark.no_ibm  # IBM cloud currently doesn't provide public image with CUDA
@pytest.mark.no_paperspace  # Paperspace has `gnome-shell` on nvidia-smi
@pytest.mark.no_scp  # SCP does not support num_nodes > 1 yet
@pytest.mark.no_vast  # Vast does not support num_nodes > 1 yet
@pytest.mark.resource_heavy
@pytest.mark.parametrize('accelerator', [{'do': 'H100'}])
def test_cancel_pytorch(generic_cloud: str, accelerator: Dict[str, str]):
    accelerator = accelerator.get(generic_cloud, 'T4')
    name = smoke_tests_utils.get_cluster_name()
    test = smoke_tests_utils.Test(
        'cancel-pytorch',
        [
            f'sky launch -c {name} --cloud {generic_cloud} --gpus {accelerator} examples/resnet_distributed_torch.yaml -y -d',
            # Wait the GPU process to start.
            'sleep 90',
            f'sky exec {name} --num-nodes 2 "(nvidia-smi | grep python) || '
            # When run inside container/k8s, nvidia-smi cannot show process ids.
            # See https://github.com/NVIDIA/nvidia-docker/issues/179
            # To work around, we check if GPU utilization is greater than 0.
            f'[ \$(nvidia-smi --query-gpu=utilization.gpu --format=csv,noheader,nounits) -gt 0 ]"',
            f'sky logs {name} 2 --status',  # Ensure the job succeeded.
            f'sky cancel -y {name} 1',
            'sleep 60',
            f'sky exec {name} --num-nodes 2 "(nvidia-smi | grep \'No running process\') || '
            # Ensure Xorg is the only process running.
            '[ \$(nvidia-smi | grep -A 10 Processes | grep -A 10 === | grep -v Xorg) -eq 2 ]"',
            f'sky logs {name} 3 --status',  # Ensure the job succeeded.
        ],
        f'sky down -y {name}',
        timeout=20 * 60,
    )
    smoke_tests_utils.run_one_test(test)


# can't use `_get_cancel_task_with_cloud()`, as command `nvidia-smi`
# requires a CUDA public image, which IBM doesn't offer
@pytest.mark.ibm
def test_cancel_ibm():
    name = smoke_tests_utils.get_cluster_name()
    test = smoke_tests_utils.Test(
        'ibm-cancel-task',
        [
            f'sky launch -y -c {name} --cloud ibm examples/minimal.yaml',
            f'sky exec {name} -n {name}-1 -d  "while true; do echo \'Hello SkyPilot\'; sleep 2; done"',
            'sleep 20',
            f'sky queue {name} | grep {name}-1 | grep RUNNING',
            f'sky cancel -y {name} 2',
            f'sleep 5',
            f'sky queue {name} | grep {name}-1 | grep CANCELLED',
        ],
        f'sky down -y {name}',
    )
    smoke_tests_utils.run_one_test(test)


# ---------- Testing use-spot option ----------
@pytest.mark.no_fluidstack  # FluidStack does not support spot instances
@pytest.mark.no_lambda_cloud  # Lambda Cloud does not support spot instances
@pytest.mark.no_paperspace  # Paperspace does not support spot instances
@pytest.mark.no_ibm  # IBM Cloud does not support spot instances
@pytest.mark.no_scp  # SCP does not support spot instances
@pytest.mark.no_kubernetes  # Kubernetes does not have a notion of spot instances
@pytest.mark.no_do
def test_use_spot(generic_cloud: str):
    """Test use-spot and sky exec."""
    name = smoke_tests_utils.get_cluster_name()
    test = smoke_tests_utils.Test(
        'use-spot',
        [
            f'sky launch -c {name} --cloud {generic_cloud} tests/test_yamls/minimal.yaml --use-spot -y',
            f'sky logs {name} 1 --status',
            f'sky exec {name} echo hi',
            f'sky logs {name} 2 --status',
        ],
        f'sky down -y {name}',
    )
    smoke_tests_utils.run_one_test(test)


@pytest.mark.azure
def test_azure_spot_instance_verification():
    """Test Azure spot instance provisioning with explicit verification.
    This test verifies that when --use-spot is specified for Azure:
    1. The cluster launches successfully
    2. The instances are actually provisioned as spot instances
    """
    name = smoke_tests_utils.get_cluster_name()
    test = smoke_tests_utils.Test(
        'azure-spot-verification',
        [
            f'sky launch -c {name} --cloud azure tests/test_yamls/minimal.yaml --use-spot -y',
            f'sky logs {name} 1 --status', f'TARGET_VM_NAME="{name}"; '
            'VM_INFO=$(az vm list --query "[?contains(name, \'$TARGET_VM_NAME\')].{Name:name, ResourceGroup:resourceGroup}" -o tsv); '
            '[[ -z "$VM_INFO" ]] && exit 1; '
            'FULL_VM_NAME=$(echo "$VM_INFO" | awk \'{print $1}\'); '
            'RESOURCE_GROUP=$(echo "$VM_INFO" | awk \'{print $2}\'); '
            'VM_DETAILS=$(az vm list --resource-group "$RESOURCE_GROUP" '
            '--query "[?name==\'$FULL_VM_NAME\'].{Name:name, Location:location, Priority:priority}" -o table); '
            '[[ -z "$VM_DETAILS" ]] && exit 1; '
            'echo "VM Details:"; echo "$VM_DETAILS"; '
            'echo "$VM_DETAILS" | grep -qw "Spot" && exit 0 || exit 1'
        ],
        f'sky down -y {name}',
    )
    smoke_tests_utils.run_one_test(test)


@pytest.mark.gcp
def test_stop_gcp_spot():
    """Test GCP spot can be stopped, autostopped, restarted."""
    name = smoke_tests_utils.get_cluster_name()
    test = smoke_tests_utils.Test(
        'stop_gcp_spot',
        [
            f'sky launch -c {name} --cloud gcp --use-spot --cpus 2+ -y -- touch myfile',
            # stop should go through:
            f'sky stop {name} -y',
            f'sky start {name} -y',
            f'sky exec {name} -- ls myfile',
            f'sky logs {name} 2 --status',
            f'sky autostop {name} -i0 -y',
            smoke_tests_utils.get_cmd_wait_until_cluster_status_contains(
                cluster_name=name,
                cluster_status=[sky.ClusterStatus.STOPPED],
                timeout=90),
            f'sky start {name} -y',
            f'sky exec {name} -- ls myfile',
            f'sky logs {name} 3 --status',
            # -i option at launch should go through:
            f'sky launch -c {name} -i0 -y',
            smoke_tests_utils.get_cmd_wait_until_cluster_status_contains(
                cluster_name=name,
                cluster_status=[sky.ClusterStatus.STOPPED],
                timeout=120),
        ],
        f'sky down -y {name}',
    )
    smoke_tests_utils.run_one_test(test)


# ---------- Testing env ----------
def test_inline_env(generic_cloud: str):
    """Test env"""
    name = smoke_tests_utils.get_cluster_name()
    test = smoke_tests_utils.Test(
        'test-inline-env',
        [
            f'sky launch -c {name} -y --cloud {generic_cloud} --env TEST_ENV="hello world" -- "([[ ! -z \\"\$TEST_ENV\\" ]] && [[ ! -z \\"\${constants.SKYPILOT_NODE_IPS}\\" ]] && [[ ! -z \\"\${constants.SKYPILOT_NODE_RANK}\\" ]] && [[ ! -z \\"\${constants.SKYPILOT_NUM_NODES}\\" ]]) || exit 1"',
            'sleep 20',
            f'sky logs {name} 1 --status',
            f'sky exec {name} --env TEST_ENV2="success" "([[ ! -z \\"\$TEST_ENV2\\" ]] && [[ ! -z \\"\${constants.SKYPILOT_NODE_IPS}\\" ]] && [[ ! -z \\"\${constants.SKYPILOT_NODE_RANK}\\" ]] && [[ ! -z \\"\${constants.SKYPILOT_NUM_NODES}\\" ]]) || exit 1"',
            f'sky logs {name} 2 --status',
        ],
        f'sky down -y {name}',
        smoke_tests_utils.get_timeout(generic_cloud),
    )
    smoke_tests_utils.run_one_test(test)


# ---------- Testing env file ----------
def test_inline_env_file(generic_cloud: str):
    """Test env"""
    name = smoke_tests_utils.get_cluster_name()
    test = smoke_tests_utils.Test(
        'test-inline-env-file',
        [
            f'sky launch -c {name} -y --cloud {generic_cloud} --env TEST_ENV="hello world" -- "([[ ! -z \\"\$TEST_ENV\\" ]] && [[ ! -z \\"\${constants.SKYPILOT_NODE_IPS}\\" ]] && [[ ! -z \\"\${constants.SKYPILOT_NODE_RANK}\\" ]] && [[ ! -z \\"\${constants.SKYPILOT_NUM_NODES}\\" ]]) || exit 1"',
            f'sky logs {name} 1 --status',
            f'sky exec {name} --env-file examples/sample_dotenv "([[ ! -z \\"\$TEST_ENV2\\" ]] && [[ ! -z \\"\${constants.SKYPILOT_NODE_IPS}\\" ]] && [[ ! -z \\"\${constants.SKYPILOT_NODE_RANK}\\" ]] && [[ ! -z \\"\${constants.SKYPILOT_NUM_NODES}\\" ]]) || exit 1"',
            f'sky logs {name} 2 --status',
        ],
        f'sky down -y {name}',
        smoke_tests_utils.get_timeout(generic_cloud),
    )
    smoke_tests_utils.run_one_test(test)


# ---------- Testing custom image ----------
@pytest.mark.aws
def test_aws_custom_image():
    """Test AWS custom image"""
    name = smoke_tests_utils.get_cluster_name()
    test = smoke_tests_utils.Test(
        'test-aws-custom-image',
        [
            f'sky launch -c {name} --retry-until-up -y tests/test_yamls/test_custom_image.yaml --cloud aws --region us-east-2 --image-id ami-062ddd90fb6f8267a',  # Nvidia image
            f'sky logs {name} 1 --status',
        ],
        f'sky down -y {name}',
        timeout=30 * 60,
    )
    smoke_tests_utils.run_one_test(test)


@pytest.mark.resource_heavy
@pytest.mark.kubernetes
@pytest.mark.parametrize(
    'image_id',
    [
        'docker:nvidia/cuda:11.8.0-devel-ubuntu18.04',
        'docker:ubuntu:18.04',
        # Test latest image with python 3.11 installed by default.
        'docker:continuumio/miniconda3:24.1.2-0',
        # Test python>=3.12 where SkyPilot should automatically create a separate
        # conda env for runtime with python 3.10.
        'docker:continuumio/miniconda3:latest',
    ])
def test_kubernetes_custom_image(image_id):
    """Test Kubernetes custom image"""
    name = smoke_tests_utils.get_cluster_name()
    test = smoke_tests_utils.Test(
        'test-kubernetes-custom-image',
        [
            f'sky launch -c {name} --retry-until-up -y tests/test_yamls/test_custom_image.yaml --cloud kubernetes --image-id {image_id} --region None --gpus T4:1',
            f'sky logs {name} 1 --status',
            # Try exec to run again and check if the logs are printed
            f'sky exec {name} tests/test_yamls/test_custom_image.yaml --cloud kubernetes --image-id {image_id} --region None --gpus T4:1 | grep "Hello 100"',
            # Make sure ssh is working with custom username
            f'ssh {name} echo hi | grep hi',
        ],
        f'sky down -y {name}',
        timeout=30 * 60,
    )
    smoke_tests_utils.run_one_test(test)


@pytest.mark.azure
def test_azure_start_stop_two_nodes():
    name = smoke_tests_utils.get_cluster_name()
    test = smoke_tests_utils.Test(
        'azure-start-stop-two-nodes',
        [
            f'sky launch --num-nodes=2 -y -c {name} examples/azure_start_stop.yaml',
            f'sky exec --num-nodes=2 {name} examples/azure_start_stop.yaml',
            f'sky logs {name} 1 --status',  # Ensure the job succeeded.
            f'sky stop -y {name}',
            f'sky start -y {name} -i 1',
            f'sky exec --num-nodes=2 {name} examples/azure_start_stop.yaml',
            f'sky logs {name} 2 --status',  # Ensure the job succeeded.
            smoke_tests_utils.get_cmd_wait_until_cluster_status_contains(
                cluster_name=name,
                cluster_status=[
                    sky.ClusterStatus.INIT, sky.ClusterStatus.STOPPED
                ],
                timeout=235) +
            f'|| {{ ssh {name} "cat ~/.sky/skylet.log"; exit 1; }}'
        ],
        f'sky down -y {name}',
        timeout=30 * 60,  # 30 mins  (it takes around ~23 mins)
    )
    smoke_tests_utils.run_one_test(test)


# ---------- Testing env for disk tier ----------
@pytest.mark.aws
def test_aws_disk_tier():

    def _get_aws_query_command(region: str, instance_id: str, field: str,
                               expected: str):
        return (f'aws ec2 describe-volumes --region {region} '
                f'--filters Name=attachment.instance-id,Values={instance_id} '
                f'--query Volumes[*].{field} | grep {expected} ; ')

    cluster_name = smoke_tests_utils.get_cluster_name()
    for disk_tier in list(resources_utils.DiskTier):
        specs = AWS._get_disk_specs(disk_tier)
        name = cluster_name + '-' + disk_tier.value
        name_on_cloud = common_utils.make_cluster_name_on_cloud(
            name, sky.AWS.max_cluster_name_length())
        region = 'us-east-2'
        test = smoke_tests_utils.Test(
            'aws-disk-tier-' + disk_tier.value,
            [
                smoke_tests_utils.launch_cluster_for_cloud_cmd('aws', name),
                f'sky launch -y -c {name} --cloud aws --region {region} '
                f'--disk-tier {disk_tier.value} echo "hello sky"',
                smoke_tests_utils.run_cloud_cmd_on_cluster(
                    name,
                    cmd=
                    (f'id=`aws ec2 describe-instances --region {region} --filters '
                     f'Name=tag:ray-cluster-name,Values={name_on_cloud} --query '
                     f'Reservations[].Instances[].InstanceId --output text`; ' +
                     _get_aws_query_command(region, '$id', 'VolumeType',
                                            specs['disk_tier']) +
                     ('' if specs['disk_tier']
                      == 'standard' else _get_aws_query_command(
                          region, '$id', 'Iops', specs['disk_iops'])) +
                     ('' if specs['disk_tier'] != 'gp3' else
                      _get_aws_query_command(region, '$id', 'Throughput',
                                             specs['disk_throughput'])))),
            ],
            f'sky down -y {name} && {smoke_tests_utils.down_cluster_for_cloud_cmd(name)}',
            timeout=10 * 60,  # 10 mins  (it takes around ~6 mins)
        )
        smoke_tests_utils.run_one_test(test)


@pytest.mark.gcp
def test_gcp_disk_tier():
    for disk_tier in list(resources_utils.DiskTier):
        disk_types = [GCP._get_disk_type(disk_tier)]
        name = smoke_tests_utils.get_cluster_name() + '-' + disk_tier.value
        name_on_cloud = common_utils.make_cluster_name_on_cloud(
            name, sky.GCP.max_cluster_name_length())
        region = 'us-west2'
        instance_type_options = ['']
        if disk_tier == resources_utils.DiskTier.BEST:
            # Ultra disk tier requires n2 instance types to have more than 64 CPUs.
            # If using default instance type, it will only enable the high disk tier.
            disk_types = [
                GCP._get_disk_type(resources_utils.DiskTier.HIGH),
                GCP._get_disk_type(resources_utils.DiskTier.ULTRA),
            ]
            instance_type_options = ['', '--instance-type n2-standard-64']
        for disk_type, instance_type_option in zip(disk_types,
                                                   instance_type_options):
            test = smoke_tests_utils.Test(
                'gcp-disk-tier-' + disk_tier.value,
                [
                    smoke_tests_utils.launch_cluster_for_cloud_cmd('gcp', name),
                    f'sky launch -y -c {name} --cloud gcp --region {region} '
                    f'--disk-tier {disk_tier.value} {instance_type_option} ',
                    smoke_tests_utils.run_cloud_cmd_on_cluster(
                        name,
                        cmd=(f'name=`gcloud compute instances list --filter='
                             f'"labels.ray-cluster-name:{name_on_cloud}" '
                             '--format="value(name)"`; '
                             f'gcloud compute disks list --filter="name=$name" '
                             f'--format="value(type)" | grep {disk_type}'))
                ],
                f'sky down -y {name} && {smoke_tests_utils.down_cluster_for_cloud_cmd(name)}',
                timeout=6 * 60,  # 6 mins  (it takes around ~3 mins)
            )
            smoke_tests_utils.run_one_test(test)


@pytest.mark.azure
def test_azure_disk_tier():
    for disk_tier in list(resources_utils.DiskTier):
        if disk_tier == resources_utils.DiskTier.HIGH or disk_tier == resources_utils.DiskTier.ULTRA:
            # Azure does not support high and ultra disk tier.
            continue
        type = Azure._get_disk_type(disk_tier)
        name = smoke_tests_utils.get_cluster_name() + '-' + disk_tier.value
        name_on_cloud = common_utils.make_cluster_name_on_cloud(
            name, sky.Azure.max_cluster_name_length())
        region = 'eastus2'
        test = smoke_tests_utils.Test(
            'azure-disk-tier-' + disk_tier.value,
            [
                f'sky launch -y -c {name} --cloud azure --region {region} '
                f'--disk-tier {disk_tier.value} echo "hello sky"',
                f'az resource list --tag ray-cluster-name={name_on_cloud} --query '
                f'"[?type==\'Microsoft.Compute/disks\'].sku.name" '
                f'--output tsv | grep {type}'
            ],
            f'sky down -y {name}',
            timeout=20 * 60,  # 20 mins  (it takes around ~12 mins)
        )
        smoke_tests_utils.run_one_test(test)


@pytest.mark.azure
def test_azure_best_tier_failover():
    type = Azure._get_disk_type(resources_utils.DiskTier.LOW)
    name = smoke_tests_utils.get_cluster_name()
    name_on_cloud = common_utils.make_cluster_name_on_cloud(
        name, sky.Azure.max_cluster_name_length())
    region = 'eastus2'
    test = smoke_tests_utils.Test(
        'azure-best-tier-failover',
        [
            f'sky launch -y -c {name} --cloud azure --region {region} '
            f'--disk-tier best --instance-type Standard_D8_v5 echo "hello sky"',
            f'az resource list --tag ray-cluster-name={name_on_cloud} --query '
            f'"[?type==\'Microsoft.Compute/disks\'].sku.name" '
            f'--output tsv | grep {type}',
        ],
        f'sky down -y {name}',
        timeout=20 * 60,  # 20 mins  (it takes around ~12 mins)
    )
    smoke_tests_utils.run_one_test(test)


# ------ Testing Zero Quota Failover ------
@pytest.mark.aws
def test_aws_zero_quota_failover():

    name = smoke_tests_utils.get_cluster_name()
    region = smoke_tests_utils.get_aws_region_for_quota_failover()

    if not region:
        pytest.xfail(
            'Unable to test zero quota failover optimization — quotas '
            'for EC2 P3 instances were found on all AWS regions. Is this '
            'expected for your account?')
        return

    test = smoke_tests_utils.Test(
        'aws-zero-quota-failover',
        [
            f'sky launch -y -c {name} --cloud aws --region {region} --gpus V100:8 --use-spot | grep "Found no quota"',
        ],
        f'sky down -y {name}',
    )
    smoke_tests_utils.run_one_test(test)


@pytest.mark.gcp
def test_gcp_zero_quota_failover():

    name = smoke_tests_utils.get_cluster_name()
    region = smoke_tests_utils.get_gcp_region_for_quota_failover()

    if not region:
        pytest.xfail(
            'Unable to test zero quota failover optimization — quotas '
            'for A100-80GB GPUs were found on all GCP regions. Is this '
            'expected for your account?')
        return

    test = smoke_tests_utils.Test(
        'gcp-zero-quota-failover',
        [
            f'sky launch -y -c {name} --cloud gcp --region {region} --gpus A100-80GB:1 --use-spot | grep "Found no quota"',
        ],
        f'sky down -y {name}',
    )
    smoke_tests_utils.run_one_test(test)


def test_long_setup_run_script(generic_cloud: str):
    name = smoke_tests_utils.get_cluster_name()
    with tempfile.NamedTemporaryFile('w', prefix='sky_app_',
                                     suffix='.yaml') as f:
        f.write(
            textwrap.dedent(""" \
            setup: |
              echo "start long setup"
            """))
        for i in range(1024 * 200):
            f.write(f'  echo {i}\n')
        f.write('  echo "end long setup"\n')
        f.write(
            textwrap.dedent(""" \
            run: |
              echo "run"
        """))
        for i in range(1024 * 200):
            f.write(f'  echo {i}\n')
        f.write('  echo "end run"\n')
        f.flush()

        test = smoke_tests_utils.Test(
            'long-setup-run-script',
            [
                f'sky launch -y -c {name} --cloud {generic_cloud} --cpus 2+ {f.name}',
                f'sky exec {name} "echo hello"',
                f'sky exec {name} {f.name}',
                f'sky logs {name} --status 1',
                f'sky logs {name} --status 2',
                f'sky logs {name} --status 3',
            ],
            f'sky down -y {name}',
        )
        smoke_tests_utils.run_one_test(test)<|MERGE_RESOLUTION|>--- conflicted
+++ resolved
@@ -404,11 +404,8 @@
 @pytest.mark.no_ibm  # IBM Cloud does not have T4 gpus
 @pytest.mark.no_scp  # SCP does not support num_nodes > 1 yet
 @pytest.mark.no_oci  # OCI Cloud does not have T4 gpus
-<<<<<<< HEAD
-=======
 @pytest.mark.no_do  # DO does not have T4 gpus
 @pytest.mark.resource_heavy
->>>>>>> b2d0333f
 def test_multi_echo(generic_cloud: str):
     name = smoke_tests_utils.get_cluster_name()
     test = smoke_tests_utils.Test(
@@ -585,11 +582,6 @@
 
 
 # ---------- TPU Pod Slice on GKE. ----------
-<<<<<<< HEAD
-@pytest.mark.tpu
-@pytest.mark.requires_gke
-=======
->>>>>>> b2d0333f
 @pytest.mark.kubernetes
 @pytest.mark.skip
 def test_tpu_pod_slice_gke():
