--- conflicted
+++ resolved
@@ -1482,10 +1482,7 @@
         # sky) and verifies that files are written.
         bucket_name, _ = request.getfixturevalue(ext_bucket_fixture)
         storage_obj = storage_lib.Storage(name=bucket_name, source=tmp_source)
-<<<<<<< HEAD
         storage_obj.construct()
-        storage_obj.add_store(store_type)
-=======
         region_kwargs = {}
         if store_type == storage_lib.StoreType.AZURE:
             # We have to specify the region for Azure storage, as the default
@@ -1493,7 +1490,6 @@
             region_kwargs['region'] = 'centralus'
 
         storage_obj.add_store(store_type, **region_kwargs)
->>>>>>> 0cfb2997
 
         # Check if tmp_source/tmp-file exists in the bucket using aws cli
         out = subprocess.check_output(self.cli_ls_cmd(store_type, bucket_name),
